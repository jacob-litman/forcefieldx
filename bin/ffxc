#!/bin/sh

################################################################################
# Title: Force Field X.
# 
# Description: Force Field X - Software for Molecular Biophysics.
# 
# Copyright: Copyright (c) Michael J. Schnieders 2001-2023.
# 
# This file is part of Force Field X.
# 
# Force Field X is free software; you can redistribute it and/or modify it
# under the terms of the GNU General Public License version 3 as published by
# the Free Software Foundation.
# 
# Force Field X is distributed in the hope that it will be useful, but WITHOUT
# ANY WARRANTY; without even the implied warranty of MERCHANTABILITY or FITNESS
# FOR A PARTICULAR PURPOSE. See the GNU General Public License for more
# details.
# 
# You should have received a copy of the GNU General Public License along with
# Force Field X; if not, write to the Free Software Foundation, Inc., 59 Temple
# Place, Suite 330, Boston, MA 02111-1307 USA
# 
# Linking this library statically or dynamically with other modules is making a
# combined work based on this library. Thus, the terms and conditions of the
# GNU General Public License cover the whole combination.
# 
# As a special exception, the copyright holders of this library give you
# permission to link this library with independent modules to produce an
# executable, regardless of the license terms of these independent modules, and
# to copy and distribute the resulting executable under terms of your choice,
# provided that you also meet, for each linked independent module, the terms
# and conditions of the license of that module. An independent module is a
# module which is not derived from or based on this library. If you modify this
# library, you may extend this exception to your version of the library, but
# you are not obligated to do so. If you do not wish to do so, delete this
# exception statement from your version.
################################################################################

# Set this to zero to avoid logging on OpenMM memory leaks
# MALLOC_CHECK_="0"

BASEDIR=$(dirname "$0")/..
BASEDIR=$( (cd "$BASEDIR" || exit; pwd) )

# OS specific support.  $var _must_ be set to either true or false.
cygwin=false;
darwin=false;
case "$(uname)" in
  CYGWIN*) cygwin=true ;;
  Darwin*) darwin=true
           if [ -z "$JAVA_VERSION" ] ; then
             JAVA_VERSION="CurrentJDK"
           else
             echo "Using Java version: $JAVA_VERSION"
           fi
           if [ -z "$JAVA_HOME" ] ; then
             JAVA_HOME=/System/Library/Frameworks/JavaVM.framework/Versions/${JAVA_VERSION}/Home
           fi
           ;;
esac

if [ -z "$JAVA_HOME" ] ; then
  if [ -r /etc/gentoo-release ] ; then
    JAVA_HOME=$(java-config --jre-home)
  fi
fi

# For Cygwin, ensure paths are in UNIX format before anything is touched
if $cygwin ; then
  [ -n "$JAVA_HOME" ] && JAVA_HOME=$(cygpath --unix "$JAVA_HOME")
  [ -n "$CLASSPATH" ] && CLASSPATH=$(cygpath --path --unix "$CLASSPATH")
fi

# If a specific java binary isn't specified search for the standard 'java' binary
if [ -z "$JAVACMD" ] ; then
  if [ -n "$JAVA_HOME"  ] ; then
    if [ -x "$JAVA_HOME/jre/sh/java" ] ; then
      # IBM's JDK on AIX uses strange locations for the executables
      JAVACMD="$JAVA_HOME/jre/sh/java"
    else
      JAVACMD="$JAVA_HOME/bin/java"
    fi
  else
    JAVACMD=$(which java)
  fi
fi

if [ ! -x "$JAVACMD" ] ; then
  echo "Error: JAVA_HOME is not defined correctly."
  echo "  We cannot execute $JAVACMD"
  exit 1
fi

if [ -z "$REPO" ]
then
  REPO="$BASEDIR"
fi

if [ "$CLASSPATH_PREFIX" != "" ]; then
    CLASSPATH=$CLASSPATH_PREFIX:"$BASEDIR/lib/*"
else
    CLASSPATH="$BASEDIR/lib/*"
fi
JLP=modules/numerics/src/main/java/ffx/numerics/fft

JVM_MEM="4G"
if [ -n "$FFX_MEMORY" ]; then
  JVM_MEM="$FFX_MEMORY"
fi

JVM_SS="2M"
if [ -n "$FFX_STACKSIZE" ]; then
  JVM_SS="$FFX_STACKSIZE"
fi

EXTRA_JVM_ARGUMENTS="-Xms${JVM_MEM} -Xmx${JVM_MEM} -Xss${JVM_SS}"

if [ -z "$TMPDIR" ]; then
    if [ -z "$TMP" ]; then
        :
    else
        EXTRA_JVM_ARGUMENTS="-Djava.io.tmpdir=${TMP} ${EXTRA_JVM_ARGUMENTS}"
    fi
else
    EXTRA_JVM_ARGUMENTS="-Djava.io.tmpdir=${TMPDIR} ${EXTRA_JVM_ARGUMENTS}"
fi

awkCmd=$(which awk)
sedCmd=$(which sed)
hasAwkSed=''

if [ -x "$awkCmd" ]; then
    if [ -x "$sedCmd" ]; then
        hasAwkSed='1'
    fi
fi

# Detect JDK version; disallow JDKs other than 21.
if [ $hasAwkSed ]; then
    JVERS="$(java -version 2>&1 | awk '/version/ {print $3;}' | sed 's/\"//g')"
    JVFIRST="$(echo "$JVERS" | awk 'BEGIN { FS = "[.-]"; } { print $1 }')"

    if [ "$JVFIRST" -lt 21 ] || [ "$JVFIRST" -gt 21 ]; then
        echo " Illegal Java version detected (${JVERS}). Please use JDK 21." 1>&2
    fi

    EXTRA_JVM_ARGUMENTS="${EXTRA_JVM_ARGUMENTS} --add-opens=java.desktop/java.awt=ALL-UNNAMED --add-exports=java.base/java.lang=ALL-UNNAMED --add-exports=java.desktop/sun.awt=ALL-UNNAMED --add-exports=java.desktop/sun.java2d=ALL-UNNAMED"

    nvccComm='which nvcc'
    hasNVCC=''
    if [ -x "$nvccComm" ]; then
      hasNVCC='1'
    fi
    if [ $hasNVCC ]; then
      CVERS="$(nvcc --version)"
      if [ -n "$CVERS" ]; then
        CVERS="$(echo "$CVERS" | awk '/release/ {print $5;}' | sed -e 's/,//')"
        NVFIRST="$(echo "$CVERS" | awk 'BEGIN { FS = ".";} { print $1; }')"
        if [ "$NVFIRST" -lt 10 ]; then
          echo " Illegal CUDA toolkit version detected (${CVERS}). Please use CUDA toolkit 10.1 or later if you wish to use CUDA-accelerated OpenMM calculations"
        fi
      fi
    fi
else
    echo " The JRE and CUDA toolkit versions could not be autodetected. Please use JDK 21 and (optionally) CUDA toolkit 10.1 or later."
fi

# For Cygwin, switch paths to Windows format before running java
if $cygwin; then
  [ -n "$CLASSPATH" ] && CLASSPATH=$(cygpath --path --windows "$CLASSPATH")
  [ -n "$JAVA_HOME" ] && JAVA_HOME=$(cygpath --path --windows "$JAVA_HOME")
  [ -n "$HOME" ] && HOME=$(cygpath --path --windows "$HOME")
  [ -n "$BASEDIR" ] && BASEDIR=$(cygpath --path --windows "$BASEDIR")
  [ -n "$REPO" ] && REPO=$(cygpath --path --windows "$REPO")
  echo " Java exec: $JAVACMD"
  echo " Classpath: $CLASSPATH"
  CLASSPATH=$(echo $CLASSPATH | sed 's/ /:/g')
<<<<<<< HEAD
elif [ "$MSYSTEM" == "MINGW64" ]
then
  [ -n "$CLASSPATH" ] && CLASSPATH=`cygpath --path --unix "$CLASSPATH"`
  [ -n "$JAVA_HOME" ] && JAVA_HOME=`cygpath --path --unix "$JAVA_HOME"`
  [ -n "$HOME" ] && HOME=`cygpath --path --unix "$HOME"`
  [ -n "$BASEDIR" ] && BASEDIR=`cygpath --path --unix "$BASEDIR"`
  [ -n "$REPO" ] && REPO=`cygpath --path --unix "$REPO"`
=======
elif [ "$MSYSTEM" = "MINGW64" ]
then
  [ -n "$CLASSPATH" ] && CLASSPATH=$(cygpath --path --unix "$CLASSPATH")
  [ -n "$JAVA_HOME" ] && JAVA_HOME=$(cygpath --path --unix "$JAVA_HOME")
  [ -n "$HOME" ] && HOME=$(cygpath --path --unix "$HOME")
  [ -n "$BASEDIR" ] && BASEDIR=$(cygpath --path --unix "$BASEDIR")
  [ -n "$REPO" ] && REPO=$(cygpath --path --unix "$REPO")
>>>>>>> 61ed3b57
  CLASSPATH=$(echo $CLASSPATH | sed 's/ /:/g')
fi

EXTRA_JVM_ARGUMENTS="${EXTRA_JVM_ARGUMENTS}"

# This is for trying to use the GraalVM native image generation
# EXTRA_JVM_ARGUMENTS="${EXTRA_JVM_ARGUMENTS} -agentlib:native-image-agent=config-merge-dir=${BASEDIR}/bin/META-INF/native-image"

# TornadoVM Flags
JAVA_FLAGS=""
if [ -n "$TORNADO_SDK" ] ; then
  echo "TORNADO detected at: $TORNADO_SDK"

  PROVIDERS=" \
   -Dtornado.load.api.implementation=uk.ac.manchester.tornado.runtime.tasks.TornadoTaskGraph \
   -Dtornado.load.runtime.implementation=uk.ac.manchester.tornado.runtime.TornadoCoreRuntime \
   -Dtornado.load.tornado.implementation=uk.ac.manchester.tornado.runtime.common.Tornado \
   -Dtornado.load.device.implementation.opencl=uk.ac.manchester.tornado.drivers.opencl.runtime.OCLDeviceFactory \
   -Dtornado.load.device.implementation.ptx=uk.ac.manchester.tornado.drivers.ptx.runtime.PTXDeviceFactory \
   -Dtornado.load.device.implementation.spirv=uk.ac.manchester.tornado.drivers.spirv.runtime.SPIRVDeviceFactory \
   -Dtornado.load.annotation.implementation=uk.ac.manchester.tornado.annotation.ASMClassVisitor \
   -Dtornado.load.annotation.parallel=uk.ac.manchester.tornado.api.annotations.Parallel"

   TORNADO_FLAGS="--module-path ${TORNADO_SDK}/share/java/tornado \
      --add-modules ALL-SYSTEM,tornado.runtime,tornado.annotation,tornado.drivers.common \
      @${TORNADO_SDK}/etc/exportLists/common-exports \
      --add-modules tornado.drivers.opencl \
      @${TORNADO_SDK}/etc/exportLists/opencl-exports "
#      --add-modules tornado.drivers.ptx \
#      @${TORNADO_SDK}/etc/exportLists/ptx-exports \
#      --add-modules tornado.drivers.spirv \
#      @${TORNADO_SDK}/etc/exportLists/spirv-exports" 
      
   JLP="${TORNADO_SDK}/lib:$JLP"

#   JAVA_FLAGS="-Dtornado.threadInfo=True -Dtornado.debug=True -Dtornado.print.kernel=True -Dtornado.print.bytecodes=True -server -XX:+UseParallelGC -XX:-UseCompressedOops -XX:+UnlockExperimentalVMOptions -XX:+EnableJVMCI ${TORNADO_FLAGS} ${PROVIDERS} "
   JAVA_FLAGS="-server -XX:+UseParallelGC -XX:-UseCompressedOops -XX:+UnlockExperimentalVMOptions -XX:+EnableJVMCI ${TORNADO_FLAGS} ${PROVIDERS} "
fi

exec "$JAVACMD" $JAVA_FLAGS $EXTRA_JVM_ARGUMENTS \
  -classpath "$CLASSPATH" \
  -Djava.library.path="$JLP" \
  -Djava.awt.headless="true" \
  -Dj3d.rend="noop" \
  -Dpolyglot.engine.WarnInterpreterOnly="false" \
  -Dapp.name="Force Field X" \
  -Dapp.pid="$$" \
  -Dapp.repo="$REPO" \
  -Dbasedir="$BASEDIR" \
  ffx.Main \
  "$@"
<|MERGE_RESOLUTION|>--- conflicted
+++ resolved
@@ -177,15 +177,6 @@
   echo " Java exec: $JAVACMD"
   echo " Classpath: $CLASSPATH"
   CLASSPATH=$(echo $CLASSPATH | sed 's/ /:/g')
-<<<<<<< HEAD
-elif [ "$MSYSTEM" == "MINGW64" ]
-then
-  [ -n "$CLASSPATH" ] && CLASSPATH=`cygpath --path --unix "$CLASSPATH"`
-  [ -n "$JAVA_HOME" ] && JAVA_HOME=`cygpath --path --unix "$JAVA_HOME"`
-  [ -n "$HOME" ] && HOME=`cygpath --path --unix "$HOME"`
-  [ -n "$BASEDIR" ] && BASEDIR=`cygpath --path --unix "$BASEDIR"`
-  [ -n "$REPO" ] && REPO=`cygpath --path --unix "$REPO"`
-=======
 elif [ "$MSYSTEM" = "MINGW64" ]
 then
   [ -n "$CLASSPATH" ] && CLASSPATH=$(cygpath --path --unix "$CLASSPATH")
@@ -193,7 +184,6 @@
   [ -n "$HOME" ] && HOME=$(cygpath --path --unix "$HOME")
   [ -n "$BASEDIR" ] && BASEDIR=$(cygpath --path --unix "$BASEDIR")
   [ -n "$REPO" ] && REPO=$(cygpath --path --unix "$REPO")
->>>>>>> 61ed3b57
   CLASSPATH=$(echo $CLASSPATH | sed 's/ /:/g')
 fi
 
