/**
 * Title: Force Field X.
 *
 * Description: Force Field X - Software for Molecular Biophysics.
 *
 * Copyright: Copyright (c) Michael J. Schnieders 2001-2016.
 *
 * This file is part of Force Field X.
 *
 * Force Field X is free software; you can redistribute it and/or modify it
 * under the terms of the GNU General Public License version 3 as published by
 * the Free Software Foundation.
 *
 * Force Field X is distributed in the hope that it will be useful, but WITHOUT
 * ANY WARRANTY; without even the implied warranty of MERCHANTABILITY or FITNESS
 * FOR A PARTICULAR PURPOSE. See the GNU General Public License for more
 * details.
 *
 * You should have received a copy of the GNU General Public License along with
 * Force Field X; if not, write to the Free Software Foundation, Inc., 59 Temple
 * Place, Suite 330, Boston, MA 02111-1307 USA
 *
 * Linking this library statically or dynamically with other modules is making a
 * combined work based on this library. Thus, the terms and conditions of the
 * GNU General Public License cover the whole combination.
 *
 * As a special exception, the copyright holders of this library give you
 * permission to link this library with independent modules to produce an
 * executable, regardless of the license terms of these independent modules, and
 * to copy and distribute the resulting executable under terms of your choice,
 * provided that you also meet, for each linked independent module, the terms
 * and conditions of the license of that module. An independent module is a
 * module which is not derived from or based on this library. If you modify this
 * library, you may extend this exception to your version of the library, but
 * you are not obligated to do so. If you do not wish to do so, delete this
 * exception statement from your version.
 */
package ffx.potential.nonbonded;

import java.util.ArrayList;
import java.util.List;
import java.util.logging.Level;
import java.util.logging.Logger;

import static java.lang.String.format;
import static java.util.Arrays.fill;

import static org.apache.commons.math3.util.FastMath.PI;
import static org.apache.commons.math3.util.FastMath.max;
import static org.apache.commons.math3.util.FastMath.min;
import static org.apache.commons.math3.util.FastMath.pow;
import static org.apache.commons.math3.util.FastMath.sqrt;

import edu.rit.pj.IntegerForLoop;
import edu.rit.pj.IntegerSchedule;
import edu.rit.pj.ParallelRegion;
import edu.rit.pj.ParallelTeam;
import edu.rit.pj.reduction.SharedDouble;
import edu.rit.pj.reduction.SharedInteger;

import ffx.crystal.Crystal;
import ffx.crystal.SymOp;
import ffx.numerics.AdderDoubleArray;
import ffx.numerics.AtomicDoubleArray;
import ffx.numerics.AtomicDoubleArray.AtomicDoubleArrayImpl;
import ffx.numerics.MultiDoubleArray;
import ffx.numerics.PJDoubleArray;
import ffx.potential.bonded.Angle;
import ffx.potential.bonded.Atom;
import ffx.potential.bonded.Atom.Resolution;
import ffx.potential.bonded.Bond;
import ffx.potential.bonded.LambdaInterface;
import ffx.potential.bonded.Torsion;
import ffx.potential.extended.ExtendedSystem;
import ffx.potential.extended.ExtendedVariable;
import ffx.potential.parameters.AtomType;
import ffx.potential.parameters.ForceField;
import ffx.potential.parameters.ForceField.ForceFieldDouble;
import ffx.potential.parameters.VDWType;

import static ffx.numerics.AtomicDoubleArray.AtomicDoubleArrayImpl.MULTI;
import static ffx.potential.nonbonded.VanDerWaalsForm.EPS;
import static ffx.potential.nonbonded.VanDerWaalsForm.RADMIN;
import static ffx.potential.parameters.ForceField.ForceFieldString.ARRAY_REDUCTION;
import static ffx.potential.parameters.ForceField.toEnumForm;

/**
 * The van der Waals class computes van der Waals interaction in parallel using
 * a {@link NeighborList} for any {@link Crystal}. The repulsive power (e.g.
 * 12), attractive power (e.g. 6) and buffering (e.g. for the AMOEBA
 * buffered-14-7) can all be specified such that both Lennard-Jones and AMOEBA
 * are supported.
 *
 * @author Michael J. Schnieders
 *
 * @since 1.0
 */
public class VanDerWaals implements MaskingInterface,
        LambdaInterface {

    private static final Logger logger = Logger.getLogger(VanDerWaals.class.getName());

    /**
     * This field specifies resolution for multi-scale modeling.
     */
    private Resolution resolution = null;

    /**
     * Boundary conditions and crystal symmetry.
     */
    private Crystal crystal;
    /**
     * An array of all atoms in the system.
     */
    private Atom[] atoms;
    /**
     * The Force Field that defines the van der Waals interactions.
     */
    private ForceField forceField;
    /**
     * An array of whether each atom in the system should be used in the
     * calculations.
     */
    private boolean use[] = null;
    /**
     * A local convenience variable equal to atoms.length.
     */
    private int nAtoms;
    /**
     * A local convenience variable equal to the number of crystal symmetry
     * operators.
     */
    private int nSymm;
    /**
     * *************************************************************************
     * Lambda variables.
     */
    private boolean gradient;
    private boolean lambdaTerm;
    private boolean esvTerm = false;
    private boolean isSoft[];
    // [nAtoms]: Stores precomputed lambda_total = lambda_metadyn * lambda_ESV
    private double esvLambda[];
    // [nAtoms]: Indexes ESV objects by atom entry.
    private ExtendedVariable esvByAtom[];
    /**
     * There are 2 softCore arrays of length nAtoms.
     *
     * The first is used for atoms in the outer loop that are hard. This mask
     * equals: false for inner loop hard atoms true for inner loop soft atoms
     *
     * The second is used for atoms in the outer loop that are soft. This mask
     * equals: true for inner loop hard atoms false for inner loop soft atoms
     */
    private boolean softCore[][];
    private boolean softCoreInit;
    private static final byte HARD = 0;
    private static final byte SOFT = 1;
    /**
     * Specification of the molecular index for each atom.
     */
    private int molecule[];
    /**
     * Turn on inter-molecular softcore interactions using molecular index.
     */
    private boolean intermolecularSoftcore = false;
    /**
     * Turn on intra-molecular softcore interactions using molecular index.
     */
    private boolean intramolecularSoftcore = false;
    /**
     * Current value of the lambda state variable.
     */
    private double lambda = 1.0;
    /**
     * Exponent on lambda.
     */
    private double vdwLambdaExponent = 1.0;
    /**
     * Offset in Angstroms.
     */
    private double vdwLambdaAlpha = 0.05;
    private double sc1 = 0.0;
    private double sc2 = 1.0;
    private double dsc1dL = 0.0;
    private double dsc2dL = 0.0;
    private double d2sc1dL2 = 0.0;
    private double d2sc2dL2 = 0.0;
    /**
     * Generalized extended system (lamedh) variables.
     */
    private ExtendedSystem esvSystem;
    private int numESVs = 0;
    /**
     * *************************************************************************
     * Coordinate arrays.
     */
    /**
     * A local copy of atomic coordinates, including reductions on the hydrogen
     * atoms.
     */
    private double coordinates[];
    /**
     * Reduced coordinates of size: [nSymm][nAtoms * 3]
     */
    private double reduced[][];
    private double reducedXYZ[];
    /**
     * Neighbor lists for each atom. Size: [nSymm][nAtoms][nNeighbors]
     */
    private int[][][] neighborLists;
    private static final byte XX = 0;
    private static final byte YY = 1;
    private static final byte ZZ = 2;
    /**
     * *************************************************************************
     * Force field parameters and constants for the Buffered-14-7 potential.
     */
    /**
     * A local reference to the atom class of each atom in the system.
     */
    private int atomClass[];
    /**
     * Hydrogen atom vdW sites are located toward their heavy atom relative to
     * their nucleus. This is a look-up that gives the heavy atom index for each
     * hydrogen.
     */
    private int reductionIndex[];
    private int bondMask[][];
    private int angleMask[][];
    private int torsionMask[][];
    /**
     * Each hydrogen vdW site is located a fraction of the way from the heavy
     * atom nucleus to the hydrogen nucleus (~0.9).
     */
    private double reductionValue[];
    private double longRangeCorrection;
    private final boolean doLongRangeCorrection;
    /**
     * *************************************************************************
     * Parallel variables.
     */
    private final ParallelTeam parallelTeam;
    private final int threadCount;
    private final IntegerSchedule pairwiseSchedule;
    private final SharedInteger sharedInteractions;
    private final SharedDouble sharedEnergy;
    private final SharedDouble shareddEdL;
    private final SharedDouble sharedd2EdL2;
    private SharedDouble[] shareddEdLdh;
    private AtomicDoubleArray esvGrad;

    private AtomicDoubleArrayImpl atomicDoubleArrayImpl = MULTI;
    /**
     * X-component of the Cartesian coordinate gradient.
     */
    private AtomicDoubleArray gradX;
    /**
     * Y-component of the Cartesian coordinate gradient.
     */
    private AtomicDoubleArray gradY;
    /**
     * Z-component of the Cartesian coordinate gradient.
     */
    private AtomicDoubleArray gradZ;
    /**
     * X-component of the lambda derivative of the Cartesian coordinate
     * gradient.
     */
    private AtomicDoubleArray lambdaGradX;
    /**
     * Y-component of the lambda derivative of the Cartesian coordinate
     * gradient.
     */
    private AtomicDoubleArray lambdaGradY;
    /**
     * Z-component of the lambda derivative of the Cartesian coordinate
     * gradient.
     */
    private AtomicDoubleArray lambdaGradZ;

    /**
     * The neighbor-list includes 1-2 and 1-3 interactions, which are masked out
     * in the van der Waals energy code. The AMOEBA force field includes 1-4
     * interactions fully.
     */
    private final NeighborList neighborList;
    private final VanDerWaalsRegion vanDerWaalsRegion;
    private boolean neighborListOnly = true;
    /**
     * Timing variables.
     */
    private boolean print = false;
    private final long initializationTime[];
    private final long vdwTime[];
    private final long reductionTime[];
    private long initializationTotal, vdwTotal, reductionTotal;
    private final VanDerWaalsForm vdwForm;
    private final NonbondedCutoff nonbondedCutoff;
    private final MultiplicativeSwitch multiplicativeSwitch;

    /**
     * The VanDerWaals class constructor.
     *
     * @param atoms the Atom array to do van Der Waals calculations on.
     * @param molecule the molecule number for each atom.
     * @param crystal The boundary conditions.
     * @param forceField the ForceField parameters to apply.
     * @param parallelTeam The parallel environment.
     *
     * @since 1.0
     */
    public VanDerWaals(Atom atoms[], int molecule[], Crystal crystal, ForceField forceField,
            ParallelTeam parallelTeam) {
        this.atoms = atoms;
        this.molecule = molecule;
        this.crystal = crystal;
        this.parallelTeam = parallelTeam;
        this.forceField = forceField;
        nAtoms = atoms.length;
        nSymm = crystal.spaceGroup.getNumberOfSymOps();

        vdwForm = new VanDerWaalsForm(forceField);

        /**
         * Lambda parameters.
         */
        lambdaTerm = forceField.getBoolean(ForceField.ForceFieldBoolean.LAMBDATERM, false);
        if (lambdaTerm) {
            shareddEdL = new SharedDouble();
            sharedd2EdL2 = new SharedDouble();
            vdwLambdaAlpha = forceField.getDouble(ForceFieldDouble.VDW_LAMBDA_ALPHA, 0.05);
            vdwLambdaExponent = forceField.getDouble(ForceFieldDouble.VDW_LAMBDA_EXPONENT, 1.0);
            if (vdwLambdaAlpha < 0.0) {
                vdwLambdaAlpha = 0.05;
            }
            if (vdwLambdaExponent < 1.0) {
                vdwLambdaExponent = 1.0;
            }
            intermolecularSoftcore = forceField.getBoolean(
                    ForceField.ForceFieldBoolean.INTERMOLECULAR_SOFTCORE, false);
            intramolecularSoftcore = forceField.getBoolean(
                    ForceField.ForceFieldBoolean.INTRAMOLECULAR_SOFTCORE, false);
        } else {
            shareddEdL = null;
            sharedd2EdL2 = null;
        }

        /**
         * Parallel constructs.
         */
        threadCount = parallelTeam.getThreadCount();
        sharedInteractions = new SharedInteger();
        sharedEnergy = new SharedDouble();
        doLongRangeCorrection = forceField.getBoolean(ForceField.ForceFieldBoolean.VDWLRTERM, false);
        vanDerWaalsRegion = new VanDerWaalsRegion();
        initializationTime = new long[threadCount];
        vdwTime = new long[threadCount];
        reductionTime = new long[threadCount];

        /**
         * Define how force arrays will be accumulated.
         */
        atomicDoubleArrayImpl = AtomicDoubleArrayImpl.MULTI;
        String value = forceField.getString(ARRAY_REDUCTION, "MULTI");
        try {
            atomicDoubleArrayImpl = AtomicDoubleArrayImpl.valueOf(toEnumForm(value));
        } catch (Exception e) {
            logger.info(format(" Unrecognized ARRAY-REDUCTION %s; defaulting to %s", value, atomicDoubleArrayImpl));
        }
        logger.info(format("  Using %s arrays.", atomicDoubleArrayImpl.toString()));

        /**
         * Allocate coordinate arrays and set up reduction indices and values.
         */
        initAtomArrays();

        /**
         * Set up the cutoff and polynomial switch.
         */
        double buff = 2.0;
        double vdwcut;
        if (!crystal.aperiodic()) {
            vdwcut = forceField.getDouble(ForceFieldDouble.VDW_CUTOFF, 9.0);
        } else {
            vdwcut = forceField.getDouble(ForceFieldDouble.VDW_CUTOFF, crystal.a / 2.0 - (buff + 1.0));
            // If aperiodic, set the vdW cutoff to cover everything.
        }

        // Ensure van der Waals cutoff is at least as large as Ewald cutoff.
        double ewaldOff = forceField.getDouble(ForceFieldDouble.EWALD_CUTOFF, 7.0);
        if (ewaldOff > vdwcut) {
            vdwcut = ewaldOff;
            logger.info(" The van der Waals cutoff must be at least as large as the Ewald cutoff.");
            logger.info(String.format(" The van der Waals cutoff has been set to %f", ewaldOff));
        }

        /**
         * Define the multiplicative switch, which sets vdW energy to zero at
         * the cutoff distance using a window that begin at 90% of the cutoff
         * distance.
         */
        double vdwtaper = 0.9 * vdwcut;
        double cut = vdwtaper;
        double off = vdwcut;
        nonbondedCutoff = new NonbondedCutoff(off, cut, buff);
        multiplicativeSwitch = new MultiplicativeSwitch(off, cut);

        /**
         * Parallel neighbor list builder.
         */
        neighborList = new NeighborList(null, this.crystal, atoms, off, buff, parallelTeam);
        pairwiseSchedule = neighborList.getPairwiseSchedule();
        neighborLists = new int[nSymm][][];

        /**
         * Reduce and expand the coordinates of the asymmetric unit. Then build
         * the first neighborlist.
         */
        try {
            parallelTeam.execute(vanDerWaalsRegion);
        } catch (Exception e) {
            String message = " Fatal exception executing van Der Waals Region.\n";
            logger.log(Level.SEVERE, message, e);
        }

        logger.info("  Van der Waals");
        logger.info(format("   Switch Start:                         %6.3f (A)", cut));
        logger.info(format("   Cut-Off:                              %6.3f (A)", off));
        //logger.info(format(" Long-Range Correction:                   %B", doLongRangeCorrection));

        if (lambdaTerm) {
            logger.info("  Lambda,ESV Parameters");
            logger.info(format("   Softcore Alpha:                        %5.3f", vdwLambdaAlpha));
            logger.info(format("   Lambda Exponent:                       %5.3f", vdwLambdaExponent));
        }
    }

    /**
     * Allocate coordinate arrays and set up reduction indices and values.
     */
    private void initAtomArrays() {
        if (atomClass == null || nAtoms > atomClass.length || esvTerm) {
            atomClass = new int[nAtoms];
            coordinates = new double[nAtoms * 3];
            reduced = new double[nSymm][nAtoms * 3];
            reducedXYZ = reduced[0];
            reductionIndex = new int[nAtoms];
            reductionValue = new double[nAtoms];
            bondMask = new int[nAtoms][];
            angleMask = new int[nAtoms][];
            if (vdwForm.vdwType == VanDerWaalsForm.VDW_TYPE.LENNARD_JONES) {
                torsionMask = new int[nAtoms][];
            } else {
                torsionMask = null;
            }
            use = new boolean[nAtoms];
            isSoft = new boolean[nAtoms];
            softCore = new boolean[2][nAtoms];
            lambdaGradX = null;
            lambdaGradY = null;
            lambdaGradZ = null;
            if (esvTerm) {
                esvByAtom = new ExtendedVariable[nAtoms];
                esvLambda = new double[nAtoms];
            }

            switch (atomicDoubleArrayImpl) {
                case MULTI:
                    gradX = new MultiDoubleArray(threadCount, nAtoms);
                    gradY = new MultiDoubleArray(threadCount, nAtoms);
                    gradZ = new MultiDoubleArray(threadCount, nAtoms);
                    if (lambdaTerm) {
                        lambdaGradX = new MultiDoubleArray(threadCount, nAtoms);
                        lambdaGradY = new MultiDoubleArray(threadCount, nAtoms);
                        lambdaGradZ = new MultiDoubleArray(threadCount, nAtoms);
                    }
                    if (esvTerm) {
                        esvGrad = new MultiDoubleArray(threadCount, numESVs);
                    }
                    break;
                case PJ:
                    gradX = new PJDoubleArray(threadCount, nAtoms);
                    gradY = new PJDoubleArray(threadCount, nAtoms);
                    gradZ = new PJDoubleArray(threadCount, nAtoms);
                    if (lambdaTerm) {
                        lambdaGradX = new PJDoubleArray(threadCount, nAtoms);
                        lambdaGradY = new PJDoubleArray(threadCount, nAtoms);
                        lambdaGradZ = new PJDoubleArray(threadCount, nAtoms);
                    }
                    if (esvTerm) {
                        esvGrad = new PJDoubleArray(threadCount, numESVs);
                    }
                    break;
                case ADDER:
                default:
                    gradX = new AdderDoubleArray(threadCount, nAtoms);
                    gradY = new AdderDoubleArray(threadCount, nAtoms);
                    gradZ = new AdderDoubleArray(threadCount, nAtoms);
                    if (lambdaTerm) {
                        lambdaGradX = new AdderDoubleArray(threadCount, nAtoms);
                        lambdaGradY = new AdderDoubleArray(threadCount, nAtoms);
                        lambdaGradZ = new AdderDoubleArray(threadCount, nAtoms);
                    }
                    if (esvTerm) {
                        esvGrad = new AdderDoubleArray(threadCount, numESVs);
                    }
                    break;
            }
        }

        /**
         * Initialize all atoms to be used in the energy.
         */
        fill(use, true);
        fill(isSoft, false);
        fill(softCore[HARD], false);
        fill(softCore[SOFT], false);
        softCoreInit = false;

        for (int i = 0; i < nAtoms; i++) {
            Atom ai = atoms[i];
            assert (i == ai.xyzIndex - 1);
            double xyz[] = ai.getXYZ(null);
            int i3 = i * 3;
            coordinates[i3 + XX] = xyz[XX];
            coordinates[i3 + YY] = xyz[YY];
            coordinates[i3 + ZZ] = xyz[ZZ];
            AtomType atomType = ai.getAtomType();
            if (atomType == null) {
                logger.severe(ai.toString());
                continue;
            }
            String vdwIndex = forceField.getString(ForceField.ForceFieldString.VDWINDEX, "Class");
            if (vdwIndex.equalsIgnoreCase("Type")) {
                atomClass[i] = atomType.type;
            } else {
                atomClass[i] = atomType.atomClass;
            }
            VDWType type = forceField.getVDWType(Integer.toString(atomClass[i]));
            if (type == null) {
                logger.info(" No vdW type for atom class " + atomClass[i]);
                logger.severe(" No vdW type for atom " + ai.toString());
            }
            ai.setVDWType(type);
            ArrayList<Bond> bonds = ai.getBonds();
            int numBonds = bonds.size();
            if (type.reductionFactor > 0.0 && numBonds == 1) {
                Bond bond = bonds.get(0);
                Atom heavyAtom = bond.get1_2(ai);
                // Atom indexes start at 1
                reductionIndex[i] = heavyAtom.xyzIndex - 1;
                reductionValue[i] = type.reductionFactor;
            } else {
                reductionIndex[i] = i;
                reductionValue[i] = 0.0;
            }
            bondMask[i] = new int[numBonds];
            for (int j = 0; j < numBonds; j++) {
                Bond bond = bonds.get(j);
                bondMask[i][j] = bond.get1_2(ai).xyzIndex - 1;
            }
            ArrayList<Angle> angles = ai.getAngles();
            int numAngles = 0;
            for (Angle angle : angles) {
                Atom ak = angle.get1_3(ai);
                if (ak != null) {
                    numAngles++;
                }
            }
            angleMask[i] = new int[numAngles];
            int j = 0;
            for (Angle angle : angles) {
                Atom ak = angle.get1_3(ai);
                if (ak != null) {
                    angleMask[i][j++] = ak.xyzIndex - 1;
                }
            }
            if (vdwForm.scale14 != 1.0) {
                ArrayList<Torsion> torsions = ai.getTorsions();
                int numTorsions = 0;
                for (Torsion torsion : torsions) {
                    Atom ak = torsion.get1_4(ai);
                    if (ak != null) {
                        numTorsions++;
                    }
                }
                torsionMask[i] = new int[numTorsions];
                j = 0;
                for (Torsion torsion : torsions) {
                    Atom ak = torsion.get1_4(ai);
                    if (ak != null) {
                        torsionMask[i][j++] = ak.xyzIndex - 1;
                    }
                }
            }
        }
    }

    public void setResolution(Resolution resolution) {
        this.resolution = resolution;
    }

    public void setAtoms(Atom atoms[], int molecule[]) {
        this.atoms = atoms;
        this.nAtoms = atoms.length;
        this.molecule = molecule;

        if (nAtoms != molecule.length) {
            logger.severe("atom and molecule arrays are of different lengths");
        }

        initAtomArrays();

        /**
         * Rebuild the NeighborList.
         */
        neighborList.setAtoms(atoms);
        neighborListOnly = true;
        try {
            parallelTeam.execute(vanDerWaalsRegion);
        } catch (Exception e) {
            String message = " Fatal exception expanding coordinates.\n";
            logger.log(Level.SEVERE, message, e);
        }
    }

    /**
     * Allow sharing the of the VanDerWaals NeighborList with ParticleMeshEwald.
     *
     * @return The NeighborList.
     */
    public NeighborList getNeighborList() {
        return neighborList;
    }

    /**
     * <p>
     * Getter for the field <code>pairwiseSchedule</code>.</p>
     *
     * @return a {@link edu.rit.pj.IntegerSchedule} object.
     */
    public IntegerSchedule getPairwiseSchedule() {
        return pairwiseSchedule;
    }

    private double getLongRangeCorrection() {

        int maxClass = vdwForm.maxClass;

        /**
         * Long range correction.
         */
        int radCount[] = new int[maxClass + 1];
        int softRadCount[] = new int[maxClass + 1];
        for (int i = 0; i < maxClass; i++) {
            radCount[i] = 0;
            softRadCount[i] = 0;
        }

        for (int i = 0; i < nAtoms; i++) {
            radCount[atomClass[i]]++;
            if (isSoft[i]) {
                softRadCount[atomClass[i]]++;
            }
        }

        /**
         * Integrate to maxR = 60 Angstroms or ~20 sigma. Integration step size
         * of delR to be 0.01 Angstroms.
         */
        double maxR = 60.0;
        int n = (int) (100.0 * (maxR - nonbondedCutoff.cut));
        double delR = (maxR - nonbondedCutoff.cut) / n;
        double total = 0.0;
        /*
         * logger.info(String.format(" Long range correction integral: Steps %d,
         * Step Size %8.3f, Window %8.3f-%8.3f", n, delR, cut, cut + delR * n));
         */
        /**
         * Loop over vdW types.
         */
        for (int i = 0; i < maxClass; i++) {
            for (int j = 0; j < maxClass; j++) {
                int j2 = j * 2;
                double irv = vdwForm.radEps[i][j2 + vdwForm.RADMIN];
                double ev = vdwForm.radEps[i][j2 + vdwForm.EPS];
                double sume = 0.0;
                for (int k = 0; k <= n; k++) {
                    double r = nonbondedCutoff.cut + k * delR;
                    double r2 = r * r;
                    final double rho = r * irv;
                    final double rho3 = rho * rho * rho;
                    final double rho7 = rho3 * rho3 * rho;
                    final double rhod = rho + vdwForm.delta;
                    final double rhod3 = rhod * rhod * rhod;
                    final double rhod7 = rhod3 * rhod3 * rhod;
                    final double t1 = vdwForm.t1n / rhod7;
                    final double t2 = vdwForm.gamma1 / rho7 + vdwForm.gamma;
                    final double eij = ev * t1 * (t2 - 2.0);
                    /**
                     * Apply one minus the multiplicative switch if the
                     * interaction distance is less than the end of the
                     * switching window.
                     */
                    double taper = 1.0;
                    if (r2 < nonbondedCutoff.off2) {
                        double r3 = r * r2;
                        double r4 = r2 * r2;
                        double r5 = r2 * r3;
                        taper = multiplicativeSwitch.taper(r, r2, r3, r4, r5);
                        taper = 1.0 - taper;
                    }
                    double jacobian = 4.0 * PI * r2;
                    double e = jacobian * eij * taper;
                    if (k != 0 && k != n) {
                        sume += e;
                    } else {
                        sume += 0.5 * e;
                    }
                }
                double trapezoid = delR * sume;
                // Normal correction
                total += radCount[i] * radCount[j] * trapezoid;
                // Correct for softCore vdW that are being turned off.
                if (lambda < 1.0) {
                    total -= (softRadCount[i] * radCount[j]
                            + (radCount[i] - softRadCount[i]) * softRadCount[j])
                            * (1.0 - lambda) * trapezoid;
                }
            }
        }
        /**
         * Note the factor of 2 to avoid double counting.
         */
        return total / 2;
    }

    /**
     * Get the total van der Waals potential energy.
     *
     * @return The energy.
     * @since 1.0
     */
    public double getEnergy() {
        return sharedEnergy.get();
    }

    /**
     * Get the number of interacting pairs.
     *
     * @return The interaction count.
     * @since 1.0
     */
    public int getInteractions() {
        return sharedInteractions.get();
    }

    /**
     * Get the buffer size.
     *
     * @return The buffer.
     * @since 1.0
     */
    public double getBuffer() {
        return nonbondedCutoff.buff;
    }

    /**
     * The energy routine may be called repeatedly.
     *
     * @param gradient If true, gradients with respect to atomic coordinates are
     * computed.
     * @param print If true, there is verbose printing.
     * @return The energy.
     * @since 1.0
     */
    public double energy(boolean gradient, boolean print) {
        this.gradient = gradient;
        this.print = print;

        try {
            parallelTeam.execute(vanDerWaalsRegion);
        } catch (Exception e) {
            String message = " Fatal exception expanding coordinates.\n";
            logger.log(Level.SEVERE, message, e);
        }

        return sharedEnergy.get();
    }

    /**
     * {@inheritDoc}
     *
     * Apply masking rules for 1-2 and 1-3 interactions.
     */
    @Override
    public void applyMask(final double mask[], final int i) {
        if (vdwForm.scale14 != 1.0) {
            final int[] torsionMaski = torsionMask[i];
            final int n14 = torsionMaski.length;
            for (int m = 0; m < n14; m++) {
                mask[torsionMaski[m]] = vdwForm.scale14;
            }
        }
        final int[] angleMaski = angleMask[i];
        final int n13 = angleMaski.length;
        for (int m = 0; m < n13; m++) {
            mask[angleMaski[m]] = vdwForm.scale13;
        }
        final int[] bondMaski = bondMask[i];
        final int n12 = bondMaski.length;
        for (int m = 0; m < n12; m++) {
            mask[bondMaski[m]] = vdwForm.scale12;
        }
    }

    /**
     * {@inheritDoc}
     *
     * Remove the masking rules for 1-2 and 1-3 interactions.
     */
    @Override
    public void removeMask(final double mask[], final int i) {
        if (vdwForm.scale14 != 1.0) {
            final int[] torsionMaski = torsionMask[i];
            final int n14 = torsionMaski.length;
            for (int m = 0; m < n14; m++) {
                mask[torsionMaski[m]] = 1.0;
            }
        }
        final int[] angleMaski = angleMask[i];
        final int n13 = angleMaski.length;
        for (int m = 0; m < n13; m++) {
            mask[angleMaski[m]] = 1.0;
        }
        final int[] bondMaski = bondMask[i];
        final int n12 = bondMaski.length;
        for (int m = 0; m < n12; m++) {
            mask[bondMaski[m]] = 1.0;
        }
    }

    /**
     * <p>
     * Getter for the field <code>neighborLists</code>.</p>
     *
     * @return an array of int.
     */
    public int[][][] getNeighborLists() {
        return neighborLists;
    }

    /**
     * Log the van der Waals interaction.
     *
     * @param i Atom i.
     * @param k Atom j.
     * @param r The distance rij.
     * @param eij The interaction energy.
     * @since 1.0
     */
    private void log(int i, int k, double r, double eij) {
        int classi = atoms[i].getAtomType().atomClass;
        int classk = atoms[k].getAtomType().atomClass;
        logger.info(String.format("%s %6d-%s %6d-%s %10.4f  %10.4f  %10.4f",
                "VDW", atoms[i].xyzIndex, atoms[i].getAtomType().name,
                atoms[k].xyzIndex, atoms[k].getAtomType().name,
                1.0 / vdwForm.radEps[classi][classk * 2 + vdwForm.RADMIN], r, eij));
    }

    /**
     * {@inheritDoc}
     */
    @Override
    public void setLambda(double lambda) {
        assert (lambda >= 0.0 && lambda <= 1.0);
        this.lambda = lambda;
        sc1 = vdwLambdaAlpha * (1.0 - lambda) * (1.0 - lambda);
        dsc1dL = -2.0 * vdwLambdaAlpha * (1.0 - lambda);
        d2sc1dL2 = 2.0 * vdwLambdaAlpha;
        sc2 = pow(lambda, vdwLambdaExponent);
        dsc2dL = vdwLambdaExponent * pow(lambda, vdwLambdaExponent - 1.0);
        if (vdwLambdaExponent >= 2.0) {
            d2sc2dL2 = vdwLambdaExponent * (vdwLambdaExponent - 1.0) * pow(lambda, vdwLambdaExponent - 2.0);
        } else {
            d2sc2dL2 = 0.0;
        }

        if (esvTerm) {
            // Fill the atom2esv indexer; allow only one ESV per atom.
            for (int i = 0; i < nAtoms; i++) {
                esvByAtom[i] = null;
                for (ExtendedVariable esv : esvSystem.getESVList()) {
                    if (esv.containsAtom(atoms[i])) {
                        esvByAtom[i] = esv;
                        break;
                    }
                }
            }
        }

        /**
         * Initialize the softcore atom masks.
         */
        if (!softCoreInit || esvTerm) {
            for (int i = 0; i < nAtoms; i++) {
                isSoft[i] = atoms[i].applyLambda();
                // Also apply soft if any ESV applies to this atom.
                if (esvTerm && esvByAtom[i] != null) {
                    isSoft[i] = true;
                }
                if (isSoft[i]) {
                    // Outer loop atom hard, inner loop atom soft.
                    softCore[HARD][i] = true;
                    // Both soft: full intramolecular ligand interactions.
                    softCore[SOFT][i] = false;
                } else {
                    // Both hard: full interaction between atoms.
                    softCore[HARD][i] = false;
                    // Outer loop atom soft, inner loop atom hard.
                    softCore[SOFT][i] = true;
                }
            }
            softCoreInit = true;
        }

        if (esvTerm) {
            // Compute all the lambda_total = lambda_metadyn * lambda_esv values.
            for (int i = 0; i < nAtoms; i++) {
                if (isSoft[i]) {
                    if (esvByAtom[i] != null) {
                        esvLambda[i] = lambda * esvByAtom[i].getLambda();
                    } else {
                        esvLambda[i] = lambda;
                    }
                } else {
                    esvLambda[i] = 1.0;
                }
            }
        }

        // Redo the long range correction.
        if (doLongRangeCorrection) {
            longRangeCorrection = getLongRangeCorrection();
            logger.info(String.format(" Long-range vdW correction %12.8f (kcal/mole).",
                    longRangeCorrection));
        } else {
            longRangeCorrection = 0.0;
        }
    }

    public void attachExtendedSystem(ExtendedSystem system) {
        esvTerm = true;
        if (system == null) {
            logger.severe("Tried to attach null extended system.");
        }
        esvSystem = system;
        numESVs = esvSystem.getESVList().size();

        // Launch shared lambda/esvLambda initializers if missed in constructor.
        vdwLambdaAlpha = forceField.getDouble(ForceFieldDouble.VDW_LAMBDA_ALPHA, 0.05);
        vdwLambdaExponent = forceField.getDouble(ForceFieldDouble.VDW_LAMBDA_EXPONENT, 1.0);
        if (vdwLambdaAlpha < 0.0) {
            vdwLambdaAlpha = 0.05;
        }
        if (vdwLambdaExponent < 1.0) {
            vdwLambdaExponent = 1.0;
        }
        intermolecularSoftcore = forceField.getBoolean(
                ForceField.ForceFieldBoolean.INTERMOLECULAR_SOFTCORE, false);
        intramolecularSoftcore = forceField.getBoolean(
                ForceField.ForceFieldBoolean.INTRAMOLECULAR_SOFTCORE, false);

        initAtomArrays();
        setLambda(1.0);
    }

    public void detachExtendedSystem() {
        esvTerm = false;
        esvSystem = null;
        numESVs = 0;
        shareddEdLdh = null;
    }

    public void setIntermolecularSoftcore(boolean intermolecularSoftcore) {
        this.intermolecularSoftcore = intermolecularSoftcore;
    }

    public void setIntramolecularSoftcore(boolean intramolecularSoftcore) {
        this.intramolecularSoftcore = intramolecularSoftcore;
    }

    /**
     * {@inheritDoc}
     */
    @Override
    public double getLambda() {
        return lambda;
    }

    /**
     * {@inheritDoc}
     */
    @Override
    public double getdEdL() {
        if (shareddEdL == null || !lambdaTerm) {
            return 0.0;
        }
        return shareddEdL.get();
    }

    public double[] getdEdLdh() {
        if (esvGrad == null) {
            logger.warning("Called for ESV derivative while esvGrad was null.");
        }
        if (!esvTerm) {
            logger.warning("Called for ESV derivative while !esvTerm.");
        }
        if (esvSystem == null) {
            logger.severe("No ESV System attached!");
        }
        double[] ret = new double[esvSystem.num()];
        int index = 0;
        for (int iESV = 0; iESV < numESVs; iESV++) {
            ret[iESV] = shareddEdLdh[iESV].get();
        }
        return ret;
    }

    /**
     * {@inheritDoc}
     *
     * @param lambdaGradient the lambda Gradient array (dU/dL/dX).
     */
    @Override
    public void getdEdXdL(double[] lambdaGradient) {
        if (lambdaGradX == null || !lambdaTerm) {
            return;
        }
        int index = 0;
        // double lgx[] = lambdaGradX[0];
        // double lgy[] = lambdaGradY[0];
        // double lgz[] = lambdaGradZ[0];
        for (int i = 0; i < nAtoms; i++) {
            if (atoms[i].isActive()) {
                lambdaGradient[index++] += lambdaGradX.get(i);
                lambdaGradient[index++] += lambdaGradY.get(i);
                lambdaGradient[index++] += lambdaGradZ.get(i);
                // lambdaGradient[index++] += lgx[i];
                // lambdaGradient[index++] += lgy[i];
                // lambdaGradient[index++] += lgz[i];
            }
        }
    }

    /**
     * {@inheritDoc}
     */
    @Override
    public double getd2EdL2() {
        if (sharedd2EdL2 == null || !lambdaTerm) {
            return 0.0;
        }
        return sharedd2EdL2.get();
    }

    /**
     * If the crystal being passed in is not equal to the current crystal, then
     * some van der Waals data structures may need to updated. If
     * <code>nSymm</code> has changed, update arrays dimensioned by nSymm.
     * Finally, rebuild the neighbor-lists.
     *
     * @param crystal The new crystal instance defining the symmetry and
     * boundary conditions.
     */
    public void setCrystal(Crystal crystal) {
        this.crystal = crystal;
        int newNSymm = crystal.spaceGroup.getNumberOfSymOps();
        if (nSymm != newNSymm) {
            nSymm = newNSymm;
            /**
             * Allocate memory if necessary.
             */
            if (reduced == null || reduced.length < nSymm) {
                reduced = new double[nSymm][nAtoms * 3];
                reducedXYZ = reduced[0];
                neighborLists = new int[nSymm][][];
            }
        }
        neighborList.setCrystal(crystal);
        neighborListOnly = true;
        try {
            print = false;
            parallelTeam.execute(vanDerWaalsRegion);
        } catch (Exception e) {
            String message = " Fatal exception expanding coordinates.\n";
            logger.log(Level.SEVERE, message, e);
        }
    }

    public void destroy() throws Exception {
        if (neighborList != null) {
            neighborList.destroy();
        }
    }

    private boolean include(Atom atom1, Atom atom2) {
        if (resolution == null) {
            return true;
        }
        switch (resolution) {
            case AMOEBA:
                return (atom1.getResolution() == Resolution.AMOEBA
                        && atom2.getResolution() == Resolution.AMOEBA);
            case FIXEDCHARGE:
                return (atom1.getResolution() == Resolution.FIXEDCHARGE
                        || atom2.getResolution() == Resolution.FIXEDCHARGE);
            default:
                return true;
        }
    }

    private class VanDerWaalsRegion extends ParallelRegion {

        private final InitializationLoop initializationLoop[];
        private final ExpandLoop expandLoop[];
        private final VanDerWaalsLoop vanDerWaalsLoop[];
        private final ReductionLoop reductionLoop[];

        public VanDerWaalsRegion() {
            initializationLoop = new InitializationLoop[threadCount];
            expandLoop = new ExpandLoop[threadCount];
            vanDerWaalsLoop = new VanDerWaalsLoop[threadCount];
            reductionLoop = new ReductionLoop[threadCount];
        }

        /**
         * {@inheritDoc}
         *
         * This is method should not be called; it is invoked by Parallel Java.
         *
         * @since 1.0
         */
        @Override
        public void start() {
            /**
             * Initialize the shared variables.
             */
            if (doLongRangeCorrection) {
                sharedEnergy.set(longRangeCorrection);
            } else {
                sharedEnergy.set(0.0);
            }
            sharedInteractions.set(0);
            if (lambdaTerm) {
                shareddEdL.set(0.0);
                sharedd2EdL2.set(0.0);
            }
            if (esvTerm) {
                if (shareddEdLdh == null || esvSystem == null) {
                    shareddEdLdh = new SharedDouble[1];
                    shareddEdLdh[0] = new SharedDouble(0.0);
                }
                for (int i = 0; i < numESVs; i++) {
                    shareddEdLdh[i] = new SharedDouble(0.0);
                }
            }

            gradX.alloc(nAtoms);
            gradY.alloc(nAtoms);
            gradZ.alloc(nAtoms);
            if (lambdaTerm) {
                lambdaGradX.alloc(nAtoms);
                lambdaGradY.alloc(nAtoms);
                lambdaGradZ.alloc(nAtoms);
            }
        }

        @Override
        public void finish() {
            neighborListOnly = false;
        }

        @Override
        public void run() throws Exception {
            int threadIndex = getThreadIndex();

            /**
             * Locally initialize the Loops to help with NUMA?
             */
            if (initializationLoop[threadIndex] == null) {
                initializationLoop[threadIndex] = new InitializationLoop();
                expandLoop[threadIndex] = new ExpandLoop();
                vanDerWaalsLoop[threadIndex] = new VanDerWaalsLoop();
                reductionLoop[threadIndex] = new ReductionLoop();
            }

            /**
             * Initialize and expand coordinates.
             */
            try {
                if (threadIndex == 0) {
                    initializationTotal = -System.nanoTime();
                }
                execute(0, nAtoms - 1, initializationLoop[threadIndex]);
                execute(0, nAtoms - 1, expandLoop[threadIndex]);
                if (threadIndex == 0) {
                    initializationTotal += System.nanoTime();
                }
            } catch (Exception e) {
                String message = "Fatal exception expanding coordinates in thread: " + threadIndex + "\n";
                logger.log(Level.SEVERE, message, e);
            }

            /**
             * Build the neighbor-list (if necessary) using reduced coordinates.
             */
            if (threadIndex == 0) {
                boolean forceRebuild = false;
                if (neighborListOnly) {
                    forceRebuild = true;
                }
                print = false;
                neighborList.buildList(reduced, neighborLists, null, forceRebuild, print);
            }
            barrier();

            if (neighborListOnly) {
                return;
            }

            /**
             * Compute van der Waals energy and gradient.
             */
            try {
                if (threadIndex == 0) {
                    vdwTotal = -System.nanoTime();
                }
                execute(0, nAtoms - 1, vanDerWaalsLoop[threadIndex]);
                if (threadIndex == 0) {
                    vdwTotal += System.nanoTime();
                }
            } catch (Exception e) {
                String message = "Fatal exception evaluating van der Waals energy in thread: " + threadIndex + "\n";
                logger.log(Level.SEVERE, message, e);
            }

            /**
             * Reduce derivatives.
             */
            if (gradient || lambdaTerm || esvTerm) {
                try {
                    if (threadIndex == 0) {
                        reductionTotal = -System.nanoTime();
                    }
                    execute(0, nAtoms - 1, reductionLoop[threadIndex]);
                    if (threadIndex == 0) {
                        reductionTotal += System.nanoTime();
                    }
                } catch (Exception e) {
                    String message = "Fatal exception reducing van der Waals gradient in thread: " + threadIndex + "\n";
                    logger.log(Level.SEVERE, message, e);
                }
            }

            /**
             * Log timings.
             */
            if (threadIndex == 0 && logger.isLoggable(Level.FINE)) {
                double total = (initializationTotal + vdwTotal + reductionTotal) * 1e-9;
                logger.fine(format("\n van der Waals: %7.4f (sec)", total));
                logger.fine(" Thread    Init    Energy  Reduce  Total     Counts");
                long initMax = 0;
                long vdwMax = 0;
                long reductionMax = 0;
                long initMin = Long.MAX_VALUE;
                long vdwMin = Long.MAX_VALUE;
                long reductionMin = Long.MAX_VALUE;
                int countMin = Integer.MAX_VALUE;
                int countMax = 0;
                for (int i = 0; i < threadCount; i++) {
                    int count = vanDerWaalsLoop[i].getCount();
                    long totalTime = initializationTime[i] + vdwTime[i] + reductionTime[i];
                    logger.fine(format("    %3d   %7.4f %7.4f %7.4f %7.4f %10d",
                            i, initializationTime[i] * 1e-9, vdwTime[i] * 1e-9,
                            reductionTime[i] * 1e-9, totalTime * 1e-9, count));
                    initMax = max(initializationTime[i], initMax);
                    vdwMax = max(vdwTime[i], vdwMax);
                    reductionMax = max(reductionTime[i], reductionMax);
                    countMax = max(countMax, count);
                    initMin = min(initializationTime[i], initMin);
                    vdwMin = min(vdwTime[i], vdwMin);
                    reductionMin = min(reductionTime[i], reductionMin);
                    countMin = min(countMin, count);
                }
                long totalMin = initMin + vdwMin + reductionMin;
                long totalMax = initMax + vdwMax + reductionMax;
                long totalActual = initializationTotal + vdwTotal + reductionTotal;
                logger.fine(format(" Min      %7.4f %7.4f %7.4f %7.4f %10d",
                        initMin * 1e-9, vdwMin * 1e-9,
                        reductionMin * 1e-9, totalMin * 1e-9, countMin));
                logger.fine(format(" Max      %7.4f %7.4f %7.4f %7.4f %10d",
                        initMax * 1e-9, vdwMax * 1e-9,
                        reductionMax * 1e-9, totalMax * 1e-9, countMax));
                logger.fine(format(" Delta    %7.4f %7.4f %7.4f %7.4f %10d",
                        (initMax - initMin) * 1e-9, (vdwMax - vdwMin) * 1e-9,
                        (reductionMax - reductionMin) * 1e-9, (totalMax - totalMin) * 1e-9,
                        (countMax - countMin)));
                logger.fine(format(" Actual   %7.4f %7.4f %7.4f %7.4f %10d\n",
                        initializationTotal * 1e-9, vdwTotal * 1e-9,
                        reductionTotal * 1e-9, totalActual * 1e-9, sharedInteractions.get()));
            }
        }

        /**
         * Update the local coordinate array and initialize reduction variables.
         */
        private class InitializationLoop extends IntegerForLoop {

            private int threadID;

            @Override
            public IntegerSchedule schedule() {
                return IntegerSchedule.fixed();
            }

            @Override
            public void start() {
                threadID = getThreadIndex();
                initializationTime[threadID] = -System.nanoTime();
            }

            @Override
            public void run(int lb, int ub) {
                for (int i = lb, i3 = 3 * lb; i <= ub; i++, i3 += 3) {
                    Atom atom = atoms[i];
                    coordinates[i3 + XX] = atom.getX();
                    coordinates[i3 + YY] = atom.getY();
                    coordinates[i3 + ZZ] = atom.getZ();
                    use[i] = atom.getUse();
                }
                if (gradient) {
                    gradX.reset(threadID, lb, ub);
                    gradY.reset(threadID, lb, ub);
                    gradZ.reset(threadID, lb, ub);
                }
                if (lambdaTerm) {
                    lambdaGradX.reset(threadID, lb, ub);
                    lambdaGradY.reset(threadID, lb, ub);
                    lambdaGradZ.reset(threadID, lb, ub);
                }
            }
        }

        private class ExpandLoop extends IntegerForLoop {

            private int threadID;
            private final double in[] = new double[3];
            private final double out[] = new double[3];
            // Extra padding to avert cache interference.
            private long pad0, pad1, pad2, pad3, pad4, pad5, pad6, pad7;
            private long pad8, pad9, pada, padb, padc, padd, pade, padf;

            @Override
            public IntegerSchedule schedule() {
                return IntegerSchedule.fixed();
            }

            @Override
            public void start() {
                threadID = getThreadIndex();
            }

            @Override
            public void finish() {
                initializationTime[threadID] += System.nanoTime();
            }

            @Override
            public void run(int lb, int ub) {
                /**
                 * Set up the local coordinate array for the asymmetric unit,
                 * applying reduction factors to the hydrogen atoms.
                 */
                for (int i = lb; i <= ub; i++) {
                    int i3 = i * 3;
                    int iX = i3 + XX;
                    int iY = i3 + YY;
                    int iZ = i3 + ZZ;
                    double x = coordinates[iX];
                    double y = coordinates[iY];
                    double z = coordinates[iZ];
                    int redIndex = reductionIndex[i];
                    if (redIndex >= 0) {
                        int r3 = redIndex * 3;
                        double rx = coordinates[r3++];
                        double ry = coordinates[r3++];
                        double rz = coordinates[r3];
                        double a = reductionValue[i];
                        reducedXYZ[iX] = a * (x - rx) + rx;
                        reducedXYZ[iY] = a * (y - ry) + ry;
                        reducedXYZ[iZ] = a * (z - rz) + rz;
                        double[] rxyz = {reducedXYZ[iX], reducedXYZ[iY], reducedXYZ[iZ]};
                        atoms[i].setRedXYZ(rxyz);
                    } else {
                        reducedXYZ[iX] = x;
                        reducedXYZ[iY] = y;
                        reducedXYZ[iZ] = z;
                    }
                }

                List<SymOp> symOps = crystal.spaceGroup.symOps;

                if (symOps.size() != nSymm) {
                    logger.info(String.format(" Programming Error: nSymm %d != symOps.size %d", nSymm, symOps.size()));
                    logger.log(Level.INFO, " Replicates\n{0}", crystal.toString());
                    logger.log(Level.INFO, " Unit Cell\n{0}", crystal.getUnitCell().toString());
                }

                double sp2 = crystal.getSpecialPositionCutoff();
                sp2 *= sp2;
                for (int iSymOp = 1; iSymOp < nSymm; iSymOp++) {
                    SymOp symOp = symOps.get(iSymOp);
                    double xyz[] = reduced[iSymOp];
                    for (int i = lb; i <= ub; i++) {
                        int i3 = i * 3;
                        int iX = i3 + XX;
                        int iY = i3 + YY;
                        int iZ = i3 + ZZ;
                        in[0] = reducedXYZ[iX];
                        in[1] = reducedXYZ[iY];
                        in[2] = reducedXYZ[iZ];
                        crystal.applySymOp(in, out, symOp);
                        xyz[iX] = out[0];
                        xyz[iY] = out[1];
                        xyz[iZ] = out[2];

                        /**
                         * Check if the atom is at a special position.
                         */
                        double dx = in[0] - out[0];
                        double dy = in[1] - out[1];
                        double dz = in[2] - out[2];
                        double r2 = dx * dx + dy * dy + dz * dz;
                        if (r2 < sp2) {
                            logger.log(Level.WARNING, " Atom may be at a special position: {0}", atoms[i].toString());
                        }
                    }
                }
            }
        }

        /**
         * The van der Waals loop class contains methods and thread local
         * variables used to evaluate the van der Waals energy and gradients
         * with respect to atomic coordinates.
         *
         * @author Michael J. Schnieders
         * @since 1.0
         */
        private class VanDerWaalsLoop extends IntegerForLoop {

            private int count;
            private double energy;
            private int threadID;
            private double dEdL;
            private double d2EdL2;
            private double dEdLdh[];
            private double mask[];
            private final double dx_local[];
            private final double transOp[][];
            // Extra padding to avert cache interference.
            private long pad0, pad1, pad2, pad3, pad4, pad5, pad6, pad7;
            private long pad8, pad9, pada, padb, padc, padd, pade, padf;

            public VanDerWaalsLoop() {
                super();
                dx_local = new double[3];
                transOp = new double[3][3];
            }

            public int getCount() {
                return count;
            }

            @Override
            public IntegerSchedule schedule() {
                return pairwiseSchedule;
            }

            @Override
            public void start() {
                threadID = getThreadIndex();
                vdwTime[threadID] = -System.nanoTime();
                energy = 0.0;
                count = 0;
                if (lambdaTerm) {
                    dEdL = 0.0;
                    d2EdL2 = 0.0;
                }
                if (esvTerm) {
                    if (dEdLdh == null || dEdLdh.length < numESVs) {
                        dEdLdh = new double[numESVs];
                    }
                    fill(dEdLdh, 0.0);
                }

                if (mask == null || mask.length < nAtoms) {
                    mask = new double[nAtoms];
                    fill(mask, 1.0);
                }
            }

            @Override
            public void finish() {
                /**
                 * Reduce the energy, interaction count and gradients from this
                 * thread into the shared variables.
                 */
                sharedEnergy.addAndGet(energy);
                sharedInteractions.addAndGet(count);
                if (lambdaTerm) {
                    shareddEdL.addAndGet(dEdL);
                    sharedd2EdL2.addAndGet(d2EdL2);
                }
                if (esvTerm && numESVs > 0) {
                    for (int i = 0; i < numESVs; i++) {
                        shareddEdLdh[i].addAndGet(dEdLdh[i]);
                    }
                }
                vdwTime[threadID] += System.nanoTime();
            }

            @Override
            public void run(int lb, int ub) {
                double e = 0.0;
                double xyzS[] = reduced[0];
                int list[][] = neighborLists[0];
                for (int i = lb; i <= ub; i++) {
                    if (!use[i]) {
                        continue;
                    }
                    Atom atomi = atoms[i];
                    int i3 = i * 3;
                    final double xi = reducedXYZ[i3++];
                    final double yi = reducedXYZ[i3++];
                    final double zi = reducedXYZ[i3];
                    final int redi = reductionIndex[i];
                    final double redv = reductionValue[i];
                    final double rediv = 1.0 - redv;
                    final int classi = atomClass[i];
                    final double radEpsi[] = vdwForm.radEps[classi];
                    final int moleculei = molecule[i];
                    double gxi = 0.0;
                    double gyi = 0.0;
                    double gzi = 0.0;
                    double gxredi = 0.0;
                    double gyredi = 0.0;
                    double gzredi = 0.0;
                    double lxi = 0.0;
                    double lyi = 0.0;
                    double lzi = 0.0;
                    double lxredi = 0.0;
                    double lyredi = 0.0;
                    double lzredi = 0.0;
                    applyMask(mask, i);
                    // Default is that the outer loop atom is hard.
                    boolean softCorei[] = softCore[HARD];
                    if (isSoft[i]) {
                        softCorei = softCore[SOFT];
                    }
                    /**
                     * Loop over the neighbor list.
                     */
                    final int neighbors[] = list[i];
                    final int npair = neighbors.length;
                    for (int j = 0; j < npair; j++) {
                        final int k = neighbors[j];
                        Atom atomk = atoms[k];
                        if (!use[k] || !include(atomi, atomk)) {
                            continue;
                        }
                        int k3 = k * 3;
                        final double xk = xyzS[k3++];
                        final double yk = xyzS[k3++];
                        final double zk = xyzS[k3];
                        dx_local[0] = xi - xk;
                        dx_local[1] = yi - yk;
                        dx_local[2] = zi - zk;
                        final double r2 = crystal.image(dx_local);
                        int a2 = atomClass[k] * 2;
                        final double irv = radEpsi[a2 + RADMIN];
                        if (r2 <= nonbondedCutoff.off2 && mask[k] > 0 && irv > 0) {
                            final double r = sqrt(r2);
                            double alpha = 0.0;
                            double lambda5 = 1.0;
                            boolean sameMolecule = (moleculei == molecule[k]);
                            boolean soft = softCorei[k]
                                    || (intermolecularSoftcore && !sameMolecule)
                                    || (intramolecularSoftcore && sameMolecule)
                                    || (esvTerm && esvByAtom != null && (esvByAtom[i] != null || esvByAtom[k] != null));
                            if (soft) {
                                if (esvTerm) {
                                    // Each member of the following is preloaded with lambda_metadyn * lambda_esv.
                                    final double esvLambdaProduct = esvLambda[i] * esvLambda[k];
                                    // Assume vdwLambdaExponent == unity.
                                    /*  Since lambda statistics are collected only at fixed lamedh,
                                    the following derivative definitions are dual-purpose:
                                        (1) At intermediate lamedh, they are derivatives w.r.t. lamedh.
                                        (2) At zero or unity lamedh, they reduce to the derivates w.r.t. lambda.
                                     */
                                    sc1 = vdwLambdaAlpha * (1.0 - esvLambdaProduct) * (1.0 - esvLambdaProduct);
                                    dsc1dL = -2.0 * vdwLambdaAlpha * (1.0 - esvLambdaProduct);
                                    d2sc1dL2 = 2.0 * vdwLambdaAlpha;
                                    sc2 = esvLambdaProduct;
                                    dsc2dL = 1.0;
                                    d2sc2dL2 = 0.0;
                                    alpha = sc1;
                                    lambda5 = sc2;
                                } else {
                                    alpha = sc1;
                                    lambda5 = sc2;
                                }
                            }
                            final double ev = mask[k] * radEpsi[a2 + EPS];
                            final double eps_lambda = ev * lambda5;
                            final double rho = r * irv;
                            //final double rhoDisp1 = pow(rho, vdwForm.dispersivePower1);
                            final double rhoDisp1 = vdwForm.rhoDisp1(rho);
                            final double rhoDisp = rhoDisp1 * rho;
                            //final double rhoDelta1 = pow(rho + vdwForm.delta, vdwForm.repDispPower1);
                            final double rhoDelta1 = vdwForm.rhoDelta1(rho + vdwForm.delta);
                            final double rhoDelta = rhoDelta1 * (rho + vdwForm.delta);
                            final double alphaRhoDelta = alpha + rhoDelta;
                            final double alphaRhoDispGamma = alpha + rhoDisp + vdwForm.gamma;
                            final double t1d = 1.0 / alphaRhoDelta;
                            final double t2d = 1.0 / alphaRhoDispGamma;
                            final double t1 = vdwForm.t1n * t1d;
                            final double t2a = vdwForm.gamma1 * t2d;
                            final double t2 = t2a - 2.0;
                            final double eij = eps_lambda * t1 * t2;
                            /**
                             * Apply a multiplicative switch if the interaction
                             * distance is greater than the beginning of the
                             * taper.
                             */
                            double taper = 1.0;
                            double dtaper = 0.0;
                            if (r2 > nonbondedCutoff.cut2) {
                                final double r3 = r2 * r;
                                final double r4 = r2 * r2;
                                final double r5 = r2 * r3;
                                taper = multiplicativeSwitch.taper(r, r2, r3, r4, r5);
                                dtaper = multiplicativeSwitch.dtaper(r, r2, r3, r4);
                            }
                            e += eij * taper;
//                            log(i,k,r,e);
                            count++;
                            if (!(gradient || lambdaTerm || esvTerm)) {
                                continue;
                            }
                            final int redk = reductionIndex[k];
                            final double red = reductionValue[k];
                            final double redkv = 1.0 - red;
                            final double dt1d_dr = vdwForm.repDispPower * rhoDelta1 * irv;
                            final double dt2d_dr = vdwForm.dispersivePower * rhoDisp1 * irv;
                            final double dt1_dr = t1 * dt1d_dr * t1d;
                            final double dt2_dr = t2a * dt2d_dr * t2d;
                            final double dedr = -eps_lambda * (dt1_dr * t2 + t1 * dt2_dr);
                            final double ir = 1.0 / r;
                            final double drdx = dx_local[0] * ir;
                            final double drdy = dx_local[1] * ir;
                            final double drdz = dx_local[2] * ir;
                            if (gradient) {
                                final double dswitch = (eij * dtaper + dedr * taper);
                                final double dedx = dswitch * drdx;
                                final double dedy = dswitch * drdy;
                                final double dedz = dswitch * drdz;
                                gxi += dedx * redv;
                                gyi += dedy * redv;
                                gzi += dedz * redv;
                                gxredi += dedx * rediv;
                                gyredi += dedy * rediv;
                                gzredi += dedz * rediv;
                                gradX.sub(threadID, k, red * dedx);
                                gradY.sub(threadID, k, red * dedy);
                                gradZ.sub(threadID, k, red * dedz);
                                gradX.sub(threadID, redk, redkv * dedx);
                                gradY.sub(threadID, redk, redkv * dedy);
                                gradZ.sub(threadID, redk, redkv * dedz);
                            }
                            if (soft && (lambdaTerm || esvTerm)) {
                                final double dt1 = -t1 * t1d * dsc1dL;
                                final double dt2 = -t2a * t2d * dsc1dL;
                                final double f1 = dsc2dL * t1 * t2;
                                final double f2 = sc2 * dt1 * t2;
                                final double f3 = sc2 * t1 * dt2;
                                final double dedl = ev * (f1 + f2 + f3);
                                dEdL += dedl * taper;
<<<<<<< HEAD
                                if (esvTerm) {
=======
                                if (esvTerm) {  // Copy this gradient to attached ESVs.
>>>>>>> 9656fe13
                                    if (esvByAtom[i] != null) {
                                        dEdLdh[esvByAtom[i].index] += dedl * taper * esvLambda[k];
//                                        logger.info(format("   vdW inner dEdLdh[%d] += %g, components: %g %g %g", 
//                                                esvByAtom[i].index, dedl * taper * esvLambda[k],
//                                                dedl, taper, esvLambda[k]));
                                    }
                                }
                                final double t1d2 = -dsc1dL * t1d * t1d;
                                final double t2d2 = -dsc1dL * t2d * t2d;
                                final double d2t1 = -dt1 * t1d * dsc1dL - t1 * t1d * d2sc1dL2 - t1 * t1d2 * dsc1dL;
                                final double d2t2 = -dt2 * t2d * dsc1dL - t2a * t2d * d2sc1dL2 - t2a * t2d2 * dsc1dL;
                                final double df1 = d2sc2dL2 * t1 * t2 + dsc2dL * dt1 * t2 + dsc2dL * t1 * dt2;
                                final double df2 = dsc2dL * dt1 * t2 + sc2 * d2t1 * t2 + sc2 * dt1 * dt2;
                                final double df3 = dsc2dL * t1 * dt2 + sc2 * dt1 * dt2 + sc2 * t1 * d2t2;
                                final double de2dl2 = ev * (df1 + df2 + df3);
                                d2EdL2 += de2dl2 * taper;
                                final double t11 = -dsc2dL * t2 * dt1_dr;
                                final double t21 = -dsc2dL * t1 * dt2_dr;
                                final double t13 = 2.0 * sc2 * t2 * dt1_dr * dsc1dL * t1d;
                                final double t23 = 2.0 * sc2 * t1 * dt2_dr * dsc1dL * t2d;
                                final double t12 = -sc2 * dt2 * dt1_dr;
                                final double t22 = -sc2 * dt1 * dt2_dr;
                                final double dedldr = ev * (t11 + t12 + t13 + t21 + t22 + t23);
                                final double dswitch = dedl * dtaper + dedldr * taper;
                                final double dedldx = dswitch * drdx;
                                final double dedldy = dswitch * drdy;
                                final double dedldz = dswitch * drdz;
                                lxi += dedldx * redv;
                                lyi += dedldy * redv;
                                lzi += dedldz * redv;
                                lxredi += dedldx * rediv;
                                lyredi += dedldy * rediv;
                                lzredi += dedldz * rediv;
                                if (lambdaTerm) {
                                    lambdaGradX.sub(threadID, k, red * dedldx);
                                    lambdaGradY.sub(threadID, k, red * dedldy);
                                    lambdaGradZ.sub(threadID, k, red * dedldz);
                                    lambdaGradX.sub(threadID, redk, redkv * dedldx);
                                    lambdaGradY.sub(threadID, redk, redkv * dedldy);
                                    lambdaGradZ.sub(threadID, redk, redkv * dedldz);
                                }
                            }
                        }
                    }
                    if (gradient) {
                        gradX.add(threadID, i, gxi);
                        gradY.add(threadID, i, gyi);
                        gradZ.add(threadID, i, gzi);
                        gradX.add(threadID, redi, gxredi);
                        gradY.add(threadID, redi, gyredi);
                        gradZ.add(threadID, redi, gzredi);
                    }
                    if (lambdaTerm) {
                        lambdaGradX.add(threadID, i, lxi);
                        lambdaGradY.add(threadID, i, lyi);
                        lambdaGradZ.add(threadID, i, lzi);
                        lambdaGradX.add(threadID, redi, lxredi);
                        lambdaGradY.add(threadID, redi, lyredi);
                        lambdaGradZ.add(threadID, redi, lzredi);
                    }
                    removeMask(mask, i);
                }
                energy += e;
                List<SymOp> symOps = crystal.spaceGroup.symOps;
                for (int iSymOp = 1; iSymOp < nSymm; iSymOp++) {
                    e = 0.0;
                    SymOp symOp = symOps.get(iSymOp);
                    /**
                     * Compute the total transformation operator: R = ToCart *
                     * Rot * ToFrac.
                     */
                    crystal.getTransformationOperator(symOp, transOp);
                    xyzS = reduced[iSymOp];
                    list = neighborLists[iSymOp];
                    for (int i = lb; i <= ub; i++) {
                        int i3 = i * 3;
                        if (!use[i]) {
                            continue;
                        }
                        Atom atomi = atoms[i];
                        final double xi = reducedXYZ[i3++];
                        final double yi = reducedXYZ[i3++];
                        final double zi = reducedXYZ[i3];
                        final int redi = reductionIndex[i];
                        final double redv = reductionValue[i];
                        final double rediv = 1.0 - redv;
                        final int classi = atomClass[i];
                        final double radEpsi[] = vdwForm.radEps[classi];
                        double gxi = 0.0;
                        double gyi = 0.0;
                        double gzi = 0.0;
                        double gxredi = 0.0;
                        double gyredi = 0.0;
                        double gzredi = 0.0;
                        double lxi = 0.0;
                        double lyi = 0.0;
                        double lzi = 0.0;
                        double lxredi = 0.0;
                        double lyredi = 0.0;
                        double lzredi = 0.0;
                        // Default is that the outer loop atom is hard.
                        boolean softCorei[] = softCore[HARD];
                        if (isSoft[i]) {
                            softCorei = softCore[SOFT];
                        }
                        /**
                         * Loop over the neighbor list.
                         */
                        final int neighbors[] = list[i];
                        final int npair = neighbors.length;
                        for (int j = 0; j < npair; j++) {
                            final int k = neighbors[j];
                            Atom atomk = atoms[k];
                            if (!use[k] || !include(atomi, atomk)) {
                                continue;
                            }
                            int k3 = k * 3;
                            final double xk = xyzS[k3++];
                            final double yk = xyzS[k3++];
                            final double zk = xyzS[k3];
                            dx_local[0] = xi - xk;
                            dx_local[1] = yi - yk;
                            dx_local[2] = zi - zk;
                            final double r2 = crystal.image(dx_local);
                            int a2 = atomClass[k] * 2;
                            final double irv = radEpsi[a2 + RADMIN];
                            if (r2 <= nonbondedCutoff.off2 && irv > 0) {
                                final double selfScale = (i == k) ? 0.5 : 1.0;
                                final double r = sqrt(r2);
                                double alpha = 0.0;
                                double lambda5 = 1.0;
                                boolean soft = isSoft[i] || softCorei[k]
                                        || (esvTerm && esvByAtom != null && (esvByAtom[i] != null || esvByAtom[k] != null));
                                if (soft) {
                                    if (esvTerm) {
                                        // Each member of the following is preloaded with lambda_metadyn * lambda_esv.
                                        final double esvLambdaProduct = esvLambda[i] * esvLambda[k];
                                        // Assume vdwLambdaExponent == unity.
                                        /*  Since lambda statistics are collected only at fixed lamedh,
                                    the following derivative definitions are dual-purpose:
                                        (1) At intermediate lamedh, they are derivatives w.r.t. lamedh.
                                        (2) At zero or unity lamedh, they reduce to the derivates w.r.t. lambda.
                                         */
                                        sc1 = vdwLambdaAlpha * (1.0 - esvLambdaProduct) * (1.0 - esvLambdaProduct);
                                        dsc1dL = -2.0 * vdwLambdaAlpha * (1.0 - esvLambdaProduct);
                                        d2sc1dL2 = 2.0 * vdwLambdaAlpha;
                                        sc2 = esvLambdaProduct;
                                        dsc2dL = 1.0;
                                        d2sc2dL2 = 0.0;
                                        alpha = sc1;
                                        lambda5 = sc2;
                                    } else {
                                        alpha = sc1;
                                        lambda5 = sc2;
                                    }
                                }
                                final double ev = radEpsi[a2 + EPS];
                                final double eps_lambda = ev * lambda5;
                                final double rho = r * irv;
                                // final double rhoDisp1 = pow(rho, vdwForm.dispersivePower1);
                                final double rhoDisp1 = vdwForm.rhoDisp1(rho);
                                final double rhoDisp = rhoDisp1 * rho;
                                // final double rhoDelta1 = pow(rho + vdwForm.delta, vdwForm.repDispPower1);
                                final double rhoDelta1 = vdwForm.rhoDelta1(rho + vdwForm.delta);
                                final double rhoDelta = rhoDelta1 * (rho + vdwForm.delta);
                                final double alphaRhoDelta = alpha + rhoDelta;
                                final double alphaRhoDispGamma = alpha + rhoDisp + vdwForm.gamma;
                                final double t1d = 1.0 / alphaRhoDelta;
                                final double t2d = 1.0 / alphaRhoDispGamma;
                                final double t1 = vdwForm.t1n * t1d;
                                final double t2a = vdwForm.gamma1 * t2d;
                                final double t2 = t2a - 2.0;
                                double eij = eps_lambda * t1 * t2;
                                /**
                                 * Apply a multiplicative switch if the
                                 * interaction distance is greater than the
                                 * beginning of the taper.
                                 */
                                double taper = 1.0;
                                double dtaper = 0.0;
                                if (r2 > nonbondedCutoff.cut2) {
                                    final double r3 = r2 * r;
                                    final double r4 = r2 * r2;
                                    final double r5 = r2 * r3;
                                    taper = multiplicativeSwitch.taper(r, r2, r3, r4, r5);
                                    dtaper = multiplicativeSwitch.dtaper(r, r2, r3, r4);
                                }
                                e += selfScale * eij * taper;
                                count++;
                                if (!gradient && !(soft && (lambdaTerm || esvTerm))) {
                                    continue;
                                }
                                final int redk = reductionIndex[k];
                                final double red = reductionValue[k];
                                final double redkv = 1.0 - red;
                                final double dt1d_dr = vdwForm.repDispPower * rhoDelta1 * irv;
                                final double dt2d_dr = vdwForm.dispersivePower * rhoDisp1 * irv;
                                final double dt1_dr = t1 * dt1d_dr * t1d;
                                final double dt2_dr = t2a * dt2d_dr * t2d;
                                double dedr = -eps_lambda * (dt1_dr * t2 + t1 * dt2_dr);
                                final double ir = 1.0 / r;
                                double drdx = dx_local[0] * ir;
                                double drdy = dx_local[1] * ir;
                                double drdz = dx_local[2] * ir;
                                dedr = (eij * dtaper + dedr * taper);
                                if (gradient) {
                                    double dedx = selfScale * dedr * drdx;
                                    double dedy = selfScale * dedr * drdy;
                                    double dedz = selfScale * dedr * drdz;
                                    gxi += dedx * redv;
                                    gyi += dedy * redv;
                                    gzi += dedz * redv;
                                    gxredi += dedx * rediv;
                                    gyredi += dedy * rediv;
                                    gzredi += dedz * rediv;
                                    /**
                                     * Apply the transpose of the transformation
                                     * operator.
                                     */
                                    final double dedxk = dedx * transOp[0][0] + dedy * transOp[1][0] + dedz * transOp[2][0];
                                    final double dedyk = dedx * transOp[0][1] + dedy * transOp[1][1] + dedz * transOp[2][1];
                                    final double dedzk = dedx * transOp[0][2] + dedy * transOp[1][2] + dedz * transOp[2][2];
                                    gradX.sub(threadID, k, red * dedxk);
                                    gradY.sub(threadID, k, red * dedyk);
                                    gradZ.sub(threadID, k, red * dedzk);
                                    gradX.sub(threadID, redk, redkv * dedxk);
                                    gradY.sub(threadID, redk, redkv * dedyk);
                                    gradZ.sub(threadID, redk, redkv * dedzk);
                                }
                                if (soft && (lambdaTerm || esvTerm)) {
                                    double dt1 = -t1 * t1d * dsc1dL;
                                    double dt2 = -t2a * t2d * dsc1dL;
                                    double f1 = dsc2dL * t1 * t2;
                                    double f2 = sc2 * dt1 * t2;
                                    double f3 = sc2 * t1 * dt2;
                                    final double dedl = ev * (f1 + f2 + f3);
                                    dEdL += selfScale * dedl * taper;
                                    if (esvTerm) {
                                        dEdLdh[esvByAtom[i].index] += selfScale * dedl * taper * esvLambda[k];
//                                        logger.info(format(" %d vdW inner dEdLdh[%d] += %g, components: %g %g %g %g", 
//                                                esvByAtom[i].index, esvByAtom[i].index, dedl * taper * esvLambda[k],
//                                                selfScale, dedl, taper, esvLambda[k]));
                                    }
                                    double t1d2 = -dsc1dL * t1d * t1d;
                                    double t2d2 = -dsc1dL * t2d * t2d;
                                    double d2t1 = -dt1 * t1d * dsc1dL - t1 * t1d * d2sc1dL2 - t1 * t1d2 * dsc1dL;
                                    double d2t2 = -dt2 * t2d * dsc1dL - t2a * t2d * d2sc1dL2 - t2a * t2d2 * dsc1dL;
                                    double df1 = d2sc2dL2 * t1 * t2 + dsc2dL * dt1 * t2 + dsc2dL * t1 * dt2;
                                    double df2 = dsc2dL * dt1 * t2 + sc2 * d2t1 * t2 + sc2 * dt1 * dt2;
                                    double df3 = dsc2dL * t1 * dt2 + sc2 * dt1 * dt2 + sc2 * t1 * d2t2;
                                    double de2dl2 = ev * (df1 + df2 + df3);
                                    d2EdL2 += selfScale * de2dl2 * taper;
                                    double t11 = -dsc2dL * t2 * dt1_dr;
                                    double t12 = -sc2 * dt2 * dt1_dr;
                                    double t13 = 2.0 * sc2 * t2 * dt1_dr * dsc1dL * t1d;
                                    double t21 = -dsc2dL * t1 * dt2_dr;
                                    double t22 = -sc2 * dt1 * dt2_dr;
                                    double t23 = 2.0 * sc2 * t1 * dt2_dr * dsc1dL * t2d;
                                    double dedldr = ev * (t11 + t12 + t13 + t21 + t22 + t23);
                                    dedldr = dedl * dtaper + dedldr * taper;
                                    double dedldx = selfScale * dedldr * drdx;
                                    double dedldy = selfScale * dedldr * drdy;
                                    double dedldz = selfScale * dedldr * drdz;
                                    lxi += dedldx * redv;
                                    lyi += dedldy * redv;
                                    lzi += dedldz * redv;
                                    lxredi += dedldx * rediv;
                                    lyredi += dedldy * rediv;
                                    lzredi += dedldz * rediv;
                                    /**
                                     * Apply the transpose of the transformation
                                     * operator.
                                     */
                                    final double dedldxk = dedldx * transOp[0][0] + dedldy * transOp[1][0] + dedldz * transOp[2][0];
                                    final double dedldyk = dedldx * transOp[0][1] + dedldy * transOp[1][1] + dedldz * transOp[2][1];
                                    final double dedldzk = dedldx * transOp[0][2] + dedldy * transOp[1][2] + dedldz * transOp[2][2];
                                    lambdaGradX.sub(threadID, k, red * dedldxk);
                                    lambdaGradY.sub(threadID, k, red * dedldyk);
                                    lambdaGradZ.sub(threadID, k, red * dedldzk);
                                    lambdaGradX.sub(threadID, redk, redkv * dedldxk);
                                    lambdaGradY.sub(threadID, redk, redkv * dedldyk);
                                    lambdaGradZ.sub(threadID, redk, redkv * dedldzk);
                                }
                            }
                        }
                        if (gradient) {
                            gradX.add(threadID, i, gxi);
                            gradY.add(threadID, i, gyi);
                            gradZ.add(threadID, i, gzi);
                            gradX.add(threadID, redi, gxredi);
                            gradY.add(threadID, redi, gyredi);
                            gradZ.add(threadID, redi, gzredi);
                        }
                        if (lambdaTerm) {
                            lambdaGradX.add(threadID, i, lxi);
                            lambdaGradY.add(threadID, i, lyi);
                            lambdaGradZ.add(threadID, i, lzi);
                            lambdaGradX.add(threadID, redi, lxredi);
                            lambdaGradY.add(threadID, redi, lyredi);
                            lambdaGradZ.add(threadID, redi, lzredi);
                        }
                    }
                    energy += e;
                }
            }
        }

        /**
         * Reduce van der Waals gradient.
         */
        private class ReductionLoop extends IntegerForLoop {

            int threadID;

            @Override
            public void start() {
                threadID = getThreadIndex();
                reductionTime[threadID] = -System.nanoTime();
            }

            @Override
            public void finish() {
                reductionTime[threadID] += System.nanoTime();
            }

            @Override
            public void run(int lb, int ub) {
                if (gradient) {
                    gradX.reduce(lb, ub);
                    gradY.reduce(lb, ub);
                    gradZ.reduce(lb, ub);
                    for (int i = lb; i <= ub; i++) {
                        Atom ai = atoms[i];
                        ai.addToXYZGradient(gradX.get(i), gradY.get(i), gradZ.get(i));
                    }
                }
                if (lambdaTerm) {
                    lambdaGradX.reduce(lb, ub);
                    lambdaGradY.reduce(lb, ub);
                    lambdaGradZ.reduce(lb, ub);
                }
            }
        }
    }

}<|MERGE_RESOLUTION|>--- conflicted
+++ resolved
@@ -1698,14 +1698,10 @@
                                 final double f3 = sc2 * t1 * dt2;
                                 final double dedl = ev * (f1 + f2 + f3);
                                 dEdL += dedl * taper;
-<<<<<<< HEAD
-                                if (esvTerm) {
-=======
                                 if (esvTerm) {  // Copy this gradient to attached ESVs.
->>>>>>> 9656fe13
                                     if (esvByAtom[i] != null) {
                                         dEdLdh[esvByAtom[i].index] += dedl * taper * esvLambda[k];
-//                                        logger.info(format("   vdW inner dEdLdh[%d] += %g, components: %g %g %g", 
+//                                        logger.info(format("   vdW inner dEdLdh[%d] += %g, components: %g %g %g",
 //                                                esvByAtom[i].index, dedl * taper * esvLambda[k],
 //                                                dedl, taper, esvLambda[k]));
                                     }
@@ -1942,7 +1938,7 @@
                                     dEdL += selfScale * dedl * taper;
                                     if (esvTerm) {
                                         dEdLdh[esvByAtom[i].index] += selfScale * dedl * taper * esvLambda[k];
-//                                        logger.info(format(" %d vdW inner dEdLdh[%d] += %g, components: %g %g %g %g", 
+//                                        logger.info(format(" %d vdW inner dEdLdh[%d] += %g, components: %g %g %g %g",
 //                                                esvByAtom[i].index, esvByAtom[i].index, dedl * taper * esvLambda[k],
 //                                                selfScale, dedl, taper, esvLambda[k]));
                                     }
