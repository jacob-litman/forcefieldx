--- conflicted
+++ resolved
@@ -827,11 +827,7 @@
              * set the exponent to 0.0 in this case.
              */
             polLambdaExponent = forceField.getDouble(ForceFieldDouble.POLARIZATION_LAMBDA_EXPONENT, 3.0);
-<<<<<<< HEAD
             if (polLambdaExponent < 0.0) {
-=======
-            if (polLambdaExponent < 1.0) {
->>>>>>> f39b1ced
                 polLambdaExponent = 3.0;
             }
             /**
