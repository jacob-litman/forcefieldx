--- conflicted
+++ resolved
@@ -40,10 +40,7 @@
 import java.util.List;
 import java.util.logging.Level;
 import java.util.logging.Logger;
-<<<<<<< HEAD
-
-=======
->>>>>>> aeb8cd81
+
 import static java.lang.String.format;
 import static java.util.Arrays.fill;
 
@@ -92,10 +89,6 @@
 import ffx.potential.parameters.MultipoleType.MultipoleFrameDefinition;
 import ffx.potential.parameters.PolarizeType;
 import ffx.potential.utils.EnergyException;
-<<<<<<< HEAD
-
-=======
->>>>>>> aeb8cd81
 import static ffx.numerics.special.Erf.erfc;
 import static ffx.potential.parameters.ForceField.toEnumForm;
 import static ffx.potential.parameters.MultipoleType.t000;
@@ -376,13 +369,8 @@
         nSymm = crystal.spaceGroup.getNumberOfSymOps();
         maxThreads = parallelTeam.getThreadCount();
 
-<<<<<<< HEAD
-        electric = forceField.getDouble(ForceFieldDouble.ELECTRIC, Constants.DEFAULT_ELECTRIC);
-        poleps = forceField.getDouble(ForceFieldDouble.POLAR_EPS, 1e-5);
-=======
-        electric = forceField.getDouble("ELECTRIC", DEFAULT_ELECTRIC);
+        electric = forceField.getDouble("ELECTRIC", Constants.DEFAULT_ELECTRIC);
         poleps = forceField.getDouble("POLAR_EPS", 1e-5);
->>>>>>> aeb8cd81
 
         // If PME-specific lambda term not set, default to force field-wide lambda term.
         lambdaTerm = forceField.getBoolean("ELEC_LAMBDATERM",
