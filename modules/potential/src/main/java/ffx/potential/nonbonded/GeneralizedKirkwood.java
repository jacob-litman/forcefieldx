//******************************************************************************
//
// Title:       Force Field X.
// Description: Force Field X - Software for Molecular Biophysics.
// Copyright:   Copyright (c) Michael J. Schnieders 2001-2019.
//
// This file is part of Force Field X.
//
// Force Field X is free software; you can redistribute it and/or modify it
// under the terms of the GNU General Public License version 3 as published by
// the Free Software Foundation.
//
// Force Field X is distributed in the hope that it will be useful, but WITHOUT
// ANY WARRANTY; without even the implied warranty of MERCHANTABILITY or FITNESS
// FOR A PARTICULAR PURPOSE. See the GNU General Public License for more
// details.
//
// You should have received a copy of the GNU General Public License along with
// Force Field X; if not, write to the Free Software Foundation, Inc., 59 Temple
// Place, Suite 330, Boston, MA 02111-1307 USA
//
// Linking this library statically or dynamically with other modules is making a
// combined work based on this library. Thus, the terms and conditions of the
// GNU General Public License cover the whole combination.
//
// As a special exception, the copyright holders of this library give you
// permission to link this library with independent modules to produce an
// executable, regardless of the license terms of these independent modules, and
// to copy and distribute the resulting executable under terms of your choice,
// provided that you also meet, for each linked independent module, the terms
// and conditions of the license of that module. An independent module is a
// module which is not derived from or based on this library. If you modify this
// library, you may extend this exception to your version of the library, but
// you are not obligated to do so. If you do not wish to do so, delete this
// exception statement from your version.
//
//******************************************************************************
package ffx.potential.nonbonded;

import java.util.HashMap;
import java.util.logging.Level;
import java.util.logging.Logger;
import static java.lang.String.format;
import static java.util.Arrays.fill;

import static org.apache.commons.math3.util.FastMath.PI;
import static org.apache.commons.math3.util.FastMath.max;
import static org.apache.commons.math3.util.FastMath.pow;

import edu.rit.pj.ParallelTeam;

import ffx.crystal.Crystal;
import ffx.numerics.atomic.AtomicDoubleArray;
import ffx.numerics.atomic.AtomicDoubleArray.AtomicDoubleArrayImpl;
import ffx.numerics.atomic.AtomicDoubleArray3D;
import ffx.potential.bonded.Atom;
import ffx.potential.bonded.LambdaInterface;
import ffx.potential.nonbonded.ParticleMeshEwald.Polarization;
import ffx.potential.nonbonded.implicit.BornGradRegion;
import ffx.potential.nonbonded.implicit.BornRadiiRegion;
import ffx.potential.nonbonded.implicit.CavitationRegion;
import ffx.potential.nonbonded.implicit.DispersionRegion;
import ffx.potential.nonbonded.implicit.GKEnergyRegion;
import ffx.potential.nonbonded.implicit.InducedGKFieldRegion;
import ffx.potential.nonbonded.implicit.InitializationRegion;
import ffx.potential.nonbonded.implicit.PermanentGKFieldRegion;
import ffx.potential.nonbonded.implicit.VolumeRegion;
import ffx.potential.parameters.AtomType;
import ffx.potential.parameters.ForceField;
import ffx.potential.parameters.SoluteRadii;
import static ffx.numerics.atomic.AtomicDoubleArray.atomicDoubleArrayFactory;
import static ffx.utilities.Constants.DEFAULT_ELECTRIC;
import static ffx.potential.parameters.ForceField.toEnumForm;
import static ffx.utilities.Constants.dWater;

/**
 * This Generalized Kirkwood class implements GK for the AMOEBA polarizable
 * atomic multipole force field in parallel using a {@link ffx.potential.nonbonded.NeighborList}.
 *
 * @author Michael J. Schnieders<br> derived from:<br> TINKER code by Michael J.
 * Schnieders and Jay W. Ponder<br>
 * @see <a href="http://dx.doi.org/10.1021/ct7001336" target="_blank">M. J.
 * Schnieders and J. W. Ponder, Polarizable atomic multipole solutes in a
 * generalized Kirkwood continuum, Journal of Chemical Theory and Computation
 * 2007, 3, (6), 2083-2097.</a><br>
 * @since 1.0
 */
public class GeneralizedKirkwood implements LambdaInterface {

    private static final Logger logger = Logger.getLogger(GeneralizedKirkwood.class.getName());

    public enum NonPolar {
        CAV, CAV_DISP, GAUSS_DISP, HYDROPHOBIC_PMF, BORN_CAV_DISP, BORN_SOLV, NONE
    }

    /**
     * Default Bondi scale factor.
     */
    private static final double DEFAULT_BONDI_SCALE = 1.03;
    /**
     * Default overlap scale factor for the Hawkins, Cramer & Truhlar pairwise descreening algorithm.
     */
    private static final double DEFAULT_OVERLAP_SCALE = 0.69;
    /**
     * Default surface tension for apolar models without an explicit dispersion
     * term. This is lower than CAVDISP, since the favorable dispersion term is
     * implicitly included.
     */
    private static final double DEFAULT_CAV_SURFACE_TENSION = 0.0049;
    /**
     * Default surface tension for apolar models with an explicit dispersion term.
     * <p>
     * Experimental value: 0.103 kcal/mol/Ang^2
     * <p>
     * Originally set to 0.08 kcal/mol/Ang^2 since there will always be a slight curve in water
     * with a solute (ie: water will never be perfectly flat like it would be
     * during surface tension experiments with pure water)
     */
    public static final double DEFAULT_CAVDISP_SURFACE_TENSION = 0.080;
    public static final double DEFAULT_VDW_TO_SASA_OFFSET = 0.0;
    /**
     * Default solvent pressure for apolar models with an explicit volume term.
     * <p>
     * Original value of 0.0327 kcal/mol/A^3 is based on using rigorous solvent
     * accessible volumes.
     * <p>
     * For use with GaussVol volumes (i.e. a vdW volume), a larger solvent pressure of 0.125 is needed.
     */
<<<<<<< HEAD
    private static final double DEFAULT_SOLVENT_PRESSURE = 0.06641;

=======
    public static final double DEFAULT_SOLVENT_PRESSURE = 0.06641;
    public static final double DEFAULT_VDW_TO_SEV_OFFSET = 32.344;
>>>>>>> 6ce365ff
    /**
     * Original crossover in Schnieders thesis: 3.0*(surface tension/solvent pressure)
     * <p>
     * Currently set to 9.0 to match Chandler et al. simulation data.
     */
    public static final double DEFAULT_CROSSOVER = 9.0;

    /**
     * Default probe radius for use with Gaussian Volumes.
     */
<<<<<<< HEAD
    private static final double DEFAULT_GAUSSVOL_PROBE = 0.6;
=======
    public static final double DEFAULT_GAUSSVOL_PROBE = 0.6;
>>>>>>> 6ce365ff
    /**
     * Default dielectric offset
     **/
    public static final double DEFAULT_DIELECTRIC_OFFSET = 0.09;
    /**
     * Default constant for the Generalized Kirkwood cross-term.
     */
    public static final double DEFAULT_GKC = 2.455;
    /**
     * Empirical scaling of the Bondi radii.
     */
    private double bondiScale;
    /**
     * Cavitation surface tension coefficient (kcal/mol/A^2).
     */
    private final double surfaceTension;
    /**
     * Cavitation solvent pressure coefficient (kcal/mol/A^3).
     */
    private final double solventPressue;
    /**
     * Volume to surface area cross-over point (A).
     */
    private final double crossOver;
    /**
     * The requested permittivity.
     */
    private double epsilon;
    /**
     * Conversion from electron**2/Ang to kcal/mole.
     */
    public double electric;
    /**
     * Water probe radius.
     */
    public final double probe;
    /**
     * Dielectric offset from:
     * <p>
     * W. C. Still, A. Tempczyk, R. C. Hawley and T. Hendrickson, "A Semianalytical Treatment of Solvation for Molecular
     * Mechanics and Dynamics", J. Amer. Chem. Soc., 112, 6127-6129 (1990)
     */
    private final double dOffset = DEFAULT_DIELECTRIC_OFFSET;
    /**
     * Force field in use.
     */
    private final ForceField forceField;
    /**
     * Treatment of polarization.
     */
    private final Polarization polarization;
    /**
     * Treatment of non-polar interactions.
     */
    private final NonPolar nonPolar;
    /**
     * Array of Atoms being considered.
     */
    private Atom[] atoms;
    /**
     * Number of atoms.
     */
    private int nAtoms;
    /**
     * Cartesian coordinates of each atom.
     */
    private double[] x, y, z;
    /**
     * Base radius of each atom.
     */
    private double[] baseRadius;
    /**
     * Overlap scale factor for each atom, when using the Hawkins, Cramer & Truhlar pairwise descreening algorithm.
     * <p>
     * G. D. Hawkins, C. J. Cramer and D. G. Truhlar, "Parametrized Models of Aqueous Free Energies of Solvation Based on Pairwise
     * Descreening of Solute Atomic Charges from a Dielectric Medium", J. Phys. Chem., 100, 19824-19839 (1996).
     */
    private double[] overlapScale;
    /**
     * Over-ride the overlap scale factor for hydrogen atoms.
     */
    private final double heavyAtomOverlapScale;
    /**
     * Over-ride the overlap scale factor for hydrogen atoms.
     */
    private final double hydrogenOverlapScale;
    /**
     * Born radius of each atom.
     */
    private double[] born;
    /**
     * Flag to indicate if an atom should be included.
     */
    private boolean[] use = null;
    /**
     * Periodic boundary conditions and symmetry.
     */
    private Crystal crystal;
    /**
     * Particle mesh Ewald instance, which contains variables such as expanded coordinates and multipoles
     * in the global frame that GK uses.
     */
    private final ParticleMeshEwald particleMeshEwald;
    /**
     * Atomic coordinates for each symmetry operator.
     */
    private double[][][] sXYZ;
    /**
     * Multipole moments for each symmetry operator.
     */
    private double[][][] globalMultipole;
    /**
     * Induced dipoles for each symmetry operator.
     */
    private double[][][] inducedDipole;
    /**
     * Induced dipole chain rule terms for each symmetry operator.
     */
    private double[][][] inducedDipoleCR;

    /**
     * AtomicDoubleArray implementation to use.
     */
    private AtomicDoubleArrayImpl atomicDoubleArrayImpl;
    /**
     * Atomic Gradient array.
     */
    private AtomicDoubleArray3D grad;
    /**
     * Atomic Torque array.
     */
    private AtomicDoubleArray3D torque;
    /**
     * Atomic Born radii chain-rule array.
     */
    private AtomicDoubleArray bornRadiiChainRule;
    /**
     * Atomic GK field array.
     */
    private AtomicDoubleArray3D fieldGK;
    /**
     * Atomic GK field chain-rule array.
     */
    private AtomicDoubleArray3D fieldGKCR;

    /**
     * Neighbor lists for each atom and symmetry operator.
     */
    private int[][][] neighborLists;
    /**
     * This field is because re-initializing the force field resizes some arrays
     * but not others; that second category must, when called on, be resized not
     * to the current number of atoms but to the maximum number of atoms (and
     * thus to the size of the first category of arrays).
     */
    private int maxNumAtoms;
    /**
     * Parallel team object for shared memory parallelization.
     */
    private final ParallelTeam parallelTeam;
    /**
     * Initialize GK output variables.
     */
    private final InitializationRegion initializationRegion;
    /**
     * Parallel computation of Born Radii.
     */
    private final BornRadiiRegion bornRadiiRegion;
    /**
     * Parallel computation of the Permanent GK Field.
     */
    private final PermanentGKFieldRegion permanentGKFieldRegion;
    /**
     * Parallel computation of the Induced GK Field.
     */
    private final InducedGKFieldRegion inducedGKFieldRegion;
    /**
     * Parallel computation of the GK continuum electrostatics energy.
     */
    private final GKEnergyRegion gkEnergyRegion;
    /**
     * Parallel computation of Born radii chain rule term.
     */
    private final BornGradRegion bornGradRegion;
    /**
     * Parallel computation of Dispersion energy.
     */
    private final DispersionRegion dispersionRegion;
    /**
     * Parallel computation of Cavitation.
     */
    private final CavitationRegion cavitationRegion;
    /**
     * Parallel computation of Volume.
     */
    private final VolumeRegion volumeRegion;
    /**
     * Gaussian Based Volume and Surface Area
     */
    private final GaussVol gaussVol;

    /**
     * GK cut-off distance.
     */
    private double cutoff;
    /**
     * GK cut-off distance squared.
     */
    private double cut2;
    /**
     * Boolean flag to indicate GK will be scaled by the lambda state variable.
     */
    private boolean lambdaTerm;
    /**
     * The current value of the lambda state variable.
     */
    private double lambda = 1.0;
    /**
     * lPow equals lambda^polarizationLambdaExponent, where polarizationLambdaExponent also used by PME.
     */
    private double lPow = 1.0;
    /**
     * First derivative of lPow with respect to l.
     */
    private double dlPow = 0.0;
    /**
     * Second derivative of lPow with respect to l.
     */
    private double dl2Pow = 0.0;
    /**
     * Electrostatic Solvation Energy.
     */
    private double solvationEnergy = 0.0;
    /**
     * Dispersion Solvation Energy.
     */
    private double dispersionEnergy = 0.0;
    /**
     * Cavitation Solvation Energy.
     */
    private double cavitationEnergy = 0.0;
    /**
     * Time to compute GK electrostatics.
     */
    private long gkTime = 0;
    /**
     * Time to compute Dispersion energy.
     */
    private long dispersionTime = 0;
    /**
     * Time to compute Cavitation energy.
     */
    private long cavitationTime = 0;
    /**
     * If true, prevents Born radii from updating.
     */
    private boolean fixedRadii = false;
    /**
     * Forces all atoms to be considered during Born radius updates.
     */
    private boolean nativeEnvironmentApproximation;
    /**
     * Maps radii overrides (by AtomType) specified from the command line. e.g.
     * -DradiiOverride=134r1.20,135r1.20 sets atom types 134,135 to Bondi=1.20
     */
    private final HashMap<Integer, Double> radiiOverride = new HashMap<>();
    /**
     * Flag to indicate calculation of molecular volume.
     */
    private boolean doVolume;

    /**
     * <p>
     * Constructor for GeneralizedKirkwood.</p>
     *
     * @param forceField        a {@link ffx.potential.parameters.ForceField} object.
     * @param atoms             an array of {@link ffx.potential.bonded.Atom} objects.
     * @param particleMeshEwald a {@link ffx.potential.nonbonded.ParticleMeshEwald} object.
     * @param crystal           a {@link ffx.crystal.Crystal} object.
     * @param parallelTeam      a {@link edu.rit.pj.ParallelTeam} object.
     */
    public GeneralizedKirkwood(ForceField forceField, Atom[] atoms,
                               ParticleMeshEwald particleMeshEwald, Crystal crystal,
                               ParallelTeam parallelTeam) {

        this.forceField = forceField;
        this.atoms = atoms;
        this.particleMeshEwald = particleMeshEwald;
        this.crystal = crystal;
        this.parallelTeam = parallelTeam;
        nAtoms = atoms.length;
        maxNumAtoms = nAtoms;
        polarization = particleMeshEwald.polarization;

        // Set the conversion from electron**2/Ang to kcal/mole
        electric = forceField.getDouble("ELECTRIC", DEFAULT_ELECTRIC);

        // Set the Kirkwood multipolar reaction field constants.
        epsilon = forceField.getDouble("GK_EPSILON", dWater);

        // Define how force arrays will be accumulated.
        String value = forceField.getString("ARRAY_REDUCTION", "MULTI");
        try {
            atomicDoubleArrayImpl = AtomicDoubleArrayImpl.valueOf(toEnumForm(value));
        } catch (Exception e) {
            atomicDoubleArrayImpl = AtomicDoubleArrayImpl.MULTI;
            logger.info(format(" Unrecognized ARRAY-REDUCTION %s; defaulting to %s", value, atomicDoubleArrayImpl));
        }

        // Define default Bondi scale factor, and HCT overlap scale factors.
        bondiScale = forceField.getDouble("GK_BONDIOVERRIDE", DEFAULT_BONDI_SCALE);
        heavyAtomOverlapScale = forceField.getDouble("GK_OVERLAPSCALE", DEFAULT_OVERLAP_SCALE);
        hydrogenOverlapScale = forceField.getDouble("GK_HYDROGEN_OVERLAPSCALE", heavyAtomOverlapScale);

        // Process any radii override values.
        String radiiProp = forceField.getString("GK_RADIIOVERRIDE", null);
        if (radiiProp != null) {
            String[] tokens = radiiProp.split("A");
            for (String token : tokens) {
                if (!token.contains("r")) {
                    logger.severe("Invalid radius override.");
                }
                int separator = token.indexOf("r");
                int type = Integer.parseInt(token.substring(0, separator));
                double factor = Double.parseDouble(token.substring(separator + 1));
                logger.info(format(" (GK) Scaling AtomType %d with bondi factor %.2f", type, factor));
                radiiOverride.put(type, factor);
            }
        }

        NonPolar nonpolarModel;
        try {
            String cavModel = forceField.getString("CAVMODEL", "CAV_DISP").toUpperCase();
            nonpolarModel = getNonPolarModel(cavModel);
        } catch (Exception ex) {
            nonpolarModel = NonPolar.NONE;
            logger.warning(format(" Error parsing non-polar model (set to NONE) %s", ex.toString()));
        }
        nonPolar = nonpolarModel;

        int threadCount = parallelTeam.getThreadCount();
        fieldGK = new AtomicDoubleArray3D(atomicDoubleArrayImpl, nAtoms, threadCount);
        fieldGKCR = new AtomicDoubleArray3D(atomicDoubleArrayImpl, nAtoms, threadCount);

        nativeEnvironmentApproximation = forceField.getBoolean("NATIVE_ENVIRONMENT_APPROXIMATION", false);
        double tempProbe = forceField.getDouble("PROBE_RADIUS", 1.4);
        cutoff = forceField.getDouble("GK_CUTOFF", particleMeshEwald.getEwaldCutoff());
        cut2 = cutoff * cutoff;
        lambdaTerm = forceField.getBoolean("GK_LAMBDATERM",
                forceField.getBoolean("LAMBDATERM", false));


        /*
          If polarization lambda exponent is set to 0.0, then we're running
          Dual-Topology and the GK energy will be scaled with the overall system lambda value.
         */
        double polLambdaExp = forceField.getDouble("POLARIZATION_LAMBDA_EXPONENT", 3.0);
        if (polLambdaExp == 0.0) {
            lambdaTerm = false;
            logger.info(" GK lambda term set to false.");
        }

        // If PME includes polarization and is a function of lambda, GK must also.
        if (!lambdaTerm && particleMeshEwald.getPolarizationType() != Polarization.NONE) {
            if (forceField.getBoolean("ELEC_LAMBDATERM",
                    forceField.getBoolean("LAMBDATERM", false))) {
                logger.info(" If PME includes polarization and is a function of lambda, GK must also.");
                lambdaTerm = true;
            }
        }

        initAtomArrays();

        doVolume = forceField.getBoolean("VOLUME", false);

        double tensionDefault;
        switch (nonPolar) {
            case CAV:
                probe = tempProbe;
                tensionDefault = DEFAULT_CAV_SURFACE_TENSION;
                cavitationRegion = new CavitationRegion(atoms, x, y, z, use, neighborLists,
                        grad, threadCount, probe, tensionDefault);
                volumeRegion = new VolumeRegion(atoms, x, y, z, tensionDefault, threadCount);
                dispersionRegion = null;
                gaussVol = null;
                break;
            case CAV_DISP:
                probe = tempProbe;
                tensionDefault = DEFAULT_CAVDISP_SURFACE_TENSION;
                cavitationRegion = new CavitationRegion(atoms, x, y, z, use, neighborLists,
                        grad, threadCount, probe, tensionDefault);
                volumeRegion = new VolumeRegion(atoms, x, y, z, tensionDefault, threadCount);
                dispersionRegion = new DispersionRegion(threadCount, atoms);
                gaussVol = null;
                break;
            case GAUSS_DISP:
                dispersionRegion = new DispersionRegion(threadCount, atoms);
                cavitationRegion = null;
                volumeRegion = null;
                gaussVol = new GaussVol(nAtoms, null);
                tensionDefault = DEFAULT_CAVDISP_SURFACE_TENSION;

                boolean[] isHydrogen = new boolean[nAtoms];
                double[] radii = new double[nAtoms];
                double[] volume = new double[nAtoms];
                double[] gamma = new double[nAtoms];

                double fourThirdsPI = 4.0 / 3.0 * PI;
                double rminToSigma = 1.0 / pow(2.0, 1.0 / 6.0);

                probe = forceField.getDouble("PROBE_RADIUS", DEFAULT_GAUSSVOL_PROBE);
                int index = 0;
                double hydrogenFactor = 0.035;
                int nCarbons = 0;

                // Count number of carbons
                for (Atom atom : atoms) {
                    if (atom.getAtomicNumber() == 12) {
                        nCarbons += 1;
                    }
                }

                for (Atom atom : atoms) {
                    isHydrogen[index] = atom.isHydrogen();
                    radii[index] = atom.getVDWType().radius / 2.0; //* rminToSigma;
                    if (atom.getNumberOfBondedHydrogen() == 3) {
                        hydrogenFactor = 0.036 - (0.001 * nCarbons);
                    } else if (atom.getNumberOfBondedHydrogen() <= 2) {
                        hydrogenFactor = 0.00;
                    }
                    //System.out.println("Hydrogen Factor: "+hydrogenFactor);
                    //radii[index] += probe + hydrogenFactor * atom.getNumberOfBondedHydrogen();
                    radii[index] += probe;
                    volume[index] = fourThirdsPI * pow(radii[index], 3);
                    gamma[index] = 1.0;
                    index++;
                }

                try {
                    gaussVol.setGammas(gamma);
                    gaussVol.setRadii(radii);
                    gaussVol.setVolumes(volume);
                    gaussVol.setIsHydrogen(isHydrogen);
                } catch (Exception e) {
                    logger.severe(" Exception creating GaussVol: " + e.toString());
                }

                break;
            case BORN_CAV_DISP:
                probe = tempProbe;
                tensionDefault = DEFAULT_CAVDISP_SURFACE_TENSION;
                cavitationRegion = null;
                volumeRegion = null;
                gaussVol = null;
                dispersionRegion = new DispersionRegion(threadCount, atoms);
                break;
            case HYDROPHOBIC_PMF:
            case BORN_SOLV:
            case NONE:
            default:
                probe = tempProbe;
                tensionDefault = DEFAULT_CAV_SURFACE_TENSION;
                cavitationRegion = null;
                volumeRegion = null;
                dispersionRegion = null;
                gaussVol = null;
                break;
        }

        surfaceTension = forceField.getDouble("SURFACE_TENSION", tensionDefault);
        solventPressue = forceField.getDouble("SOLVENT_PRESSURE", DEFAULT_SOLVENT_PRESSURE);
        crossOver = forceField.getDouble("CROSS_OVER", DEFAULT_CROSSOVER);

        if (gaussVol != null) {
            gaussVol.setSurfaceTension(surfaceTension);
            gaussVol.setSolventPressure(solventPressue);
            gaussVol.setCrossOver(crossOver);
        }

        initializationRegion = new InitializationRegion(threadCount);
        bornRadiiRegion = new BornRadiiRegion(threadCount);
        permanentGKFieldRegion = new PermanentGKFieldRegion(threadCount, forceField);
        inducedGKFieldRegion = new InducedGKFieldRegion(threadCount, forceField);
        bornGradRegion = new BornGradRegion(threadCount);
        gkEnergyRegion = new GKEnergyRegion(threadCount, forceField, polarization, nonPolar, surfaceTension, probe);

        logger.info("  Continuum Solvation ");
        logger.info(format("   Generalized Kirkwood Cut-Off:       %8.3f (A)", cutoff));
        logger.info(format("   Solvent Dielectric:                 %8.3f", epsilon));
        SoluteRadii.logRadiiSource(forceField);
        logger.info(format("   Non-Polar Model:                  %10s",
                nonPolar.toString().replace('_', '-')));

        if (cavitationRegion != null) {
            logger.info(format("   Cavitation Probe Radius:            %8.3f (A)", probe));
            logger.info(format("   Cavitation Surface Tension:         %8.3f (Kcal/mol/A^2)", surfaceTension));
        } else if (gaussVol != null) {
            logger.info(format("   Cavitation Probe Radius:            %8.3f (A)", probe));
            logger.info(format("   Cavitation Solvent Pressure:        %8.3f (Kcal/mol/A^3)", solventPressue));
            logger.info(format("   Cavitation Surface Tension:         %8.3f (Kcal/mol/A^2)", surfaceTension));
        }

        // Print out all Base Radii
        if (logger.isLoggable(Level.FINE)) {
            logger.fine("   GK Base Radii");
            for (int i = 0; i < nAtoms; i++) {
                logger.info(format("   %s %8.6f %5.3f", atoms[i].toString(), baseRadius[i], overlapScale[i]));
            }
        }

    }

    public void init() {
        initializationRegion.init(atoms, lambdaTerm, grad, torque, bornRadiiChainRule);
        initializationRegion.executeWith(parallelTeam);
    }

    public AtomicDoubleArray3D getGrad() {
        return grad;
    }

    public AtomicDoubleArray3D getTorque() {
        return torque;
    }

    public AtomicDoubleArray3D getFieldGK() {
        return fieldGK;
    }

    public AtomicDoubleArray3D getFieldGKCR() {
        return fieldGKCR;
    }

    public void reduce(AtomicDoubleArray3D g, AtomicDoubleArray3D t,
                       AtomicDoubleArray3D lg, AtomicDoubleArray3D lt) {
        grad.reduce(parallelTeam, 0, nAtoms - 1);
        torque.reduce(parallelTeam, 0, nAtoms - 1);
        for (int i = 0; i < nAtoms; i++) {
            g.add(0, i, lPow * grad.getX(i), lPow * grad.getY(i), lPow * grad.getZ(i));
            t.add(0, i, lPow * torque.getX(i), lPow * torque.getY(i), lPow * torque.getZ(i));
            if (lambdaTerm) {
                lg.add(0, i, dlPow * grad.getX(i), dlPow * grad.getY(i), dlPow * grad.getZ(i));
                lt.add(0, i, dlPow * torque.getX(i), dlPow * torque.getY(i), dlPow * torque.getZ(i));
            }
        }
    }

    /**
     * <p>Getter for the field <code>overlapScale</code>.</p>
     *
     * @return an array of {@link double} objects.
     */
    public double[] getOverlapScale() {
        return overlapScale;
    }

    /**
     * <p>getBaseRadii.</p>
     *
     * @return an array of {@link double} objects.
     */
    public double[] getBaseRadii() {
        return baseRadius;
    }

    /**
     * <p>Getter for the field <code>surfaceTension</code>.</p>
     *
     * @return a double.
     */
    public double getSurfaceTension() {
        return surfaceTension;
    }

    /**
     * <p>getNonPolarModel.</p>
     *
     * @return a {@link ffx.potential.nonbonded.GeneralizedKirkwood.NonPolar} object.
     */
    public NonPolar getNonPolarModel() {
        return nonPolar;
    }

    /**
     * Returns the dielectric offset (in Angstroms).
     *
     * @return Currently: 0.09 Angstroms.
     */
    public double getDielecOffset() {
        return dOffset;
    }

    /**
     * Returns the solvent relative permittivity (typically 78.3).
     *
     * @return Relative permittivity of solvent.
     */
    public double getSolventPermittivity() {
        return epsilon;
    }

    /**
     * Returns the probe radius (typically 1.4 Angstroms).
     *
     * @return Radius of the solvent probe.
     */
    public double getProbeRadius() {
        return probe;
    }

    /**
     * <p>Setter for the field <code>cutoff</code>.</p>
     *
     * @param cutoff a double.
     */
    public void setCutoff(double cutoff) {
        this.cutoff = cutoff;
        this.cut2 = cutoff * cutoff;
    }

    /**
     * <p>Getter for the field <code>cutoff</code>.</p>
     *
     * @return a double.
     */
    public double getCutoff() {
        return cutoff;
    }

    /**
     * <p>Setter for the field <code>crystal</code>.</p>
     *
     * @param crystal a {@link ffx.crystal.Crystal} object.
     */
    public void setCrystal(Crystal crystal) {
        this.crystal = crystal;
    }

    /**
     * <p>setNeighborList.</p>
     *
     * @param neighbors an array of {@link int} objects.
     */
    public void setNeighborList(int[][][] neighbors) {
        this.neighborLists = neighbors;
    }

    /**
     * <p>Setter for the field <code>atoms</code>.</p>
     *
     * @param atoms an array of {@link ffx.potential.bonded.Atom} objects.
     */
    public void setAtoms(Atom[] atoms) {
        this.atoms = atoms;
        nAtoms = atoms.length;
        maxNumAtoms = max(nAtoms, maxNumAtoms);
        initAtomArrays();
    }

    /**
     * <p>
     * Checks whether GK uses the Native Environment Approximation.
     * </p>
     * <p>
     * This (previously known as born-use-all) is useful for rotamer
     * optimization under continuum solvent. If a large number of sidechain
     * atoms are completely removed from the GK/GB calculation, the remaining
     * sidechains are overly solvated. The NEA says "we will keep all sidechains
     * not under optimization in some default state and let them contribute to
     * Born radii calculations, but still exclude their solvation energy
     * components."
     * </p>
     *
     * @return Whether the NEA is in use.
     */
    public boolean getNativeEnvironmentApproximation() {
        return nativeEnvironmentApproximation;
    }

    private void initAtomArrays() {
        if (fixedRadii) {
            fixedRadii = false;
        }

        sXYZ = particleMeshEwald.coordinates;

        x = sXYZ[0][0];
        y = sXYZ[0][1];
        z = sXYZ[0][2];

        globalMultipole = particleMeshEwald.globalMultipole;
        inducedDipole = particleMeshEwald.inducedDipole;
        inducedDipoleCR = particleMeshEwald.inducedDipoleCR;
        neighborLists = particleMeshEwald.neighborLists;

        if (grad == null) {
            int threadCount = parallelTeam.getThreadCount();
            grad = new AtomicDoubleArray3D(atomicDoubleArrayImpl, nAtoms, threadCount);
            torque = new AtomicDoubleArray3D(atomicDoubleArrayImpl, nAtoms, threadCount);
            bornRadiiChainRule = atomicDoubleArrayFactory(atomicDoubleArrayImpl, threadCount, nAtoms);
        } else {
            grad.alloc(nAtoms);
            torque.alloc(nAtoms);
            bornRadiiChainRule.alloc(nAtoms);
        }

        fieldGK.alloc(nAtoms);
        fieldGKCR.alloc(nAtoms);

        if (baseRadius == null || baseRadius.length < nAtoms) {
            baseRadius = new double[nAtoms];
            overlapScale = new double[nAtoms];
            born = new double[nAtoms];
            use = new boolean[nAtoms];
        }

        fill(use, true);

        bondiScale = SoluteRadii.applyGKRadii(forceField, bondiScale, atoms, baseRadius);

        // Set up HCT overlap scale factors and any requested radii overrides.
        for (int i = 0; i < nAtoms; i++) {
            overlapScale[i] = heavyAtomOverlapScale;
            int atomicNumber = atoms[i].getAtomicNumber();
            if (atomicNumber == 1) {
                overlapScale[i] = hydrogenOverlapScale;
            }

            AtomType atomType = atoms[i].getAtomType();
            if (radiiOverride.containsKey(atomType.type)) {
                double override = radiiOverride.get(atomType.type);
                // Remove default bondiFactor, and apply override.
                baseRadius[i] = baseRadius[i] * override / bondiScale;
                logger.info(format(" Scaling %s (atom type %d) to %7.4f (Bondi factor %7.4f)",
                        atoms[i], atomType.type, baseRadius[i], override));
            }
        }

        if (dispersionRegion != null) {
            dispersionRegion.allocate(atoms);
        }

        if (cavitationRegion != null) {
            cavitationRegion.init();
        }

        if (gaussVol != null) {
            boolean[] isHydrogen = new boolean[nAtoms];
            double[] radii = new double[nAtoms];
            double[] volume = new double[nAtoms];
            double[] gamma = new double[nAtoms];

            double fourThirdsPI = 4.0 / 3.0 * PI;
            double rminToSigma = 1.0 / pow(2.0, 1.0 / 6.0);

            int index = 0;
            for (Atom atom : atoms) {
                isHydrogen[index] = atom.isHydrogen();
                radii[index] = atom.getVDWType().radius / 2.0; //* rminToSigma;
                radii[index] += probe;
                volume[index] = fourThirdsPI * pow(radii[index], 3);
                gamma[index] = 1.0;
                index++;
            }

            try {
                gaussVol.setGammas(gamma);
                gaussVol.setRadii(radii);
                gaussVol.setVolumes(volume);
                gaussVol.setIsHydrogen(isHydrogen);
            } catch (Exception e) {
                logger.severe(" Exception creating GaussVol: " + e.toString());
            }

        }

    }

    /**
     * <p>Setter for the field <code>use</code>.</p>
     *
     * @param use an array of {@link boolean} objects.
     */
    public void setUse(boolean[] use) {
        this.use = use;
    }

    /**
     * <p>
     * computeBornRadii</p>
     */
    public void computeBornRadii() {
        // Born radii are fixed.
        if (fixedRadii) {
            return;
        }
        try {
            bornRadiiRegion.init(atoms, crystal, sXYZ, neighborLists, baseRadius, overlapScale, use,
                    cut2, nativeEnvironmentApproximation, born);
            parallelTeam.execute(bornRadiiRegion);
        } catch (Exception e) {
            String message = "Fatal exception computing Born radii.";
            logger.log(Level.SEVERE, message, e);
        }
    }

    /**
     * <p>
     * computePermanentGKField</p>
     */
    public void computePermanentGKField() {
        try {
            fieldGK.reset(parallelTeam, 0, nAtoms - 1);
            permanentGKFieldRegion.init(atoms, globalMultipole, crystal, sXYZ, neighborLists,
                    use, cut2, born, fieldGK);
            parallelTeam.execute(permanentGKFieldRegion);
            fieldGK.reduce(parallelTeam, 0, nAtoms - 1);
        } catch (Exception e) {
            String message = "Fatal exception computing permanent GK field.";
            logger.log(Level.SEVERE, message, e);
        }
    }

    /**
     * <p>
     * computeInducedGKField</p>
     */
    public void computeInducedGKField() {
        try {
            fieldGK.reset(parallelTeam, 0, nAtoms - 1);
            fieldGKCR.reset(parallelTeam, 0, nAtoms - 1);
            inducedGKFieldRegion.init(atoms, inducedDipole, inducedDipoleCR, crystal, sXYZ, neighborLists,
                    use, cut2, born, fieldGK, fieldGKCR);
            parallelTeam.execute(inducedGKFieldRegion);
            fieldGK.reduce(parallelTeam, 0, nAtoms - 1);
            fieldGKCR.reduce(parallelTeam, 0, nAtoms - 1);
        } catch (Exception e) {
            String message = "Fatal exception computing induced GK field.";
            logger.log(Level.SEVERE, message, e);
        }
    }

    /**
     * <p>
     * solvationEnergy</p>
     *
     * @param gradient a boolean.
     * @param print    a boolean.
     * @return a double.
     */
    public double solvationEnergy(boolean gradient, boolean print) {
        return solvationEnergy(0.0, gradient, print);
    }

    /**
     * <p>
     * solvationEnergy</p>
     *
     * @param gkPolarizationEnergy GK vacuum to SCRF polarization energy cost.
     * @param gradient             a boolean.
     * @param print                a boolean.
     * @return a double.
     */
    public double solvationEnergy(double gkPolarizationEnergy, boolean gradient, boolean print) {

        try {
            // Find the GK energy.
            gkTime = -System.nanoTime();
            gkEnergyRegion.init(atoms, globalMultipole, inducedDipole, inducedDipoleCR,
                    crystal, sXYZ, neighborLists, use, cut2, baseRadius, born,
                    gradient, grad, torque, bornRadiiChainRule);
            parallelTeam.execute(gkEnergyRegion);
            gkTime += System.nanoTime();

            // Find the nonpolar energy.
            switch (nonPolar) {
                case CAV:
                    cavitationTime = -System.nanoTime();
                    parallelTeam.execute(cavitationRegion);
                    if (doVolume) {
                        ParallelTeam serialTeam = new ParallelTeam(1);
                        serialTeam.execute(volumeRegion);
                    }
                    cavitationTime += System.nanoTime();
                    break;
                case CAV_DISP:
                    dispersionTime = -System.nanoTime();
                    dispersionRegion.init(atoms, crystal, use, neighborLists, x, y, z, cut2, gradient, grad);
                    parallelTeam.execute(dispersionRegion);
                    dispersionTime += System.nanoTime();
                    cavitationTime = -System.nanoTime();
                    parallelTeam.execute(cavitationRegion);
                    if (doVolume) {
                        ParallelTeam serialTeam = new ParallelTeam(1);
                        serialTeam.execute(volumeRegion);
                    }
                    cavitationTime += System.nanoTime();
                    break;
                case GAUSS_DISP:
                    dispersionTime = -System.nanoTime();
                    dispersionRegion.init(atoms, crystal, use, neighborLists, x, y, z, cut2, gradient, grad);
                    parallelTeam.execute(dispersionRegion);
                    dispersionTime += System.nanoTime();

                    cavitationTime = -System.nanoTime();
                    double[][] positions = new double[nAtoms][3];
                    for (int i = 0; i < nAtoms; i++) {
                        positions[i][0] = atoms[i].getX();
                        positions[i][1] = atoms[i].getY();
                        positions[i][2] = atoms[i].getZ();
                    }
                    gaussVol.energyAndGradient(positions, grad);
                    cavitationTime += System.nanoTime();
                    break;
                case BORN_CAV_DISP:
                    dispersionTime = -System.nanoTime();
                    dispersionRegion.init(atoms, crystal, use, neighborLists, x, y, z, cut2, gradient, grad);
                    parallelTeam.execute(dispersionRegion);
                    dispersionTime += System.nanoTime();
                    break;
                case HYDROPHOBIC_PMF:
                case BORN_SOLV:
                case NONE:
                default:
                    break;
            }
        } catch (Exception e) {
            String message = "Fatal exception computing the continuum solvation energy.";
            logger.log(Level.SEVERE, message, e);
        }

        // Compute the Born radii chain rule term.
        if (gradient) {
            try {
                gkTime -= System.nanoTime();
                bornGradRegion.init(atoms, crystal, sXYZ, neighborLists, baseRadius,
                        overlapScale, use, cut2, nativeEnvironmentApproximation,
                        born, grad, bornRadiiChainRule);
                bornGradRegion.executeWith(parallelTeam);
                gkTime += System.nanoTime();
            } catch (Exception e) {
                String message = "Fatal exception computing Born radii chain rule term.";
                logger.log(Level.SEVERE, message, e);
            }
        }

        solvationEnergy = gkEnergyRegion.getEnergy() + gkPolarizationEnergy;

        if (print) {
            logger.info(format(" Generalized Kirkwood%16.8f %10.3f", solvationEnergy, gkTime * 1e-9));
            switch (nonPolar) {
                case CAV:
                    if (doVolume) {
                        cavitationEnergy = volumeRegion.getEnergy();
                    } else {
                        cavitationEnergy = cavitationRegion.getEnergy();
                    }
                    logger.info(format(" Cavitation          %16.8f %10.3f",
                            cavitationEnergy, cavitationTime * 1e-9));
                    break;
                case CAV_DISP:
                    if (doVolume) {
                        cavitationEnergy = volumeRegion.getEnergy();
                    } else {
                        cavitationEnergy = cavitationRegion.getEnergy();
                    }
                    dispersionEnergy = dispersionRegion.getEnergy();
                    logger.info(format(" Cavitation          %16.8f %10.3f",
                            cavitationEnergy, cavitationTime * 1e-9));
                    logger.info(format(" Dispersion          %16.8f %10.3f",
                            dispersionEnergy, dispersionTime * 1e-9));
                    break;
                case GAUSS_DISP:
                    cavitationEnergy = gaussVol.getEnergy();
                    dispersionEnergy = dispersionRegion.getEnergy();
                    logger.info(format(" Cavitation          %16.8f %10.3f",
                            cavitationEnergy, cavitationTime * 1e-9));
                    logger.info(format(" Dispersion          %16.8f %10.3f",
                            dispersionEnergy, dispersionTime * 1e-9));
                    break;
                case BORN_CAV_DISP:
                    dispersionEnergy = dispersionRegion.getEnergy();
                    logger.info(format(" Dispersion          %16.8f %10.3f",
                            dispersionEnergy, dispersionTime * 1e-9));
                    break;
                case HYDROPHOBIC_PMF:
                case BORN_SOLV:
                case NONE:
                default:
                    break;
            }
        }

        switch (nonPolar) {
            case CAV:
                if (doVolume) {
                    solvationEnergy += volumeRegion.getEnergy();
                } else {
                    solvationEnergy += cavitationRegion.getEnergy();
                }
                break;
            case CAV_DISP:
                if (doVolume) {
                    solvationEnergy += dispersionRegion.getEnergy() + volumeRegion.getEnergy();
                } else {
                    solvationEnergy += dispersionRegion.getEnergy() + cavitationRegion.getEnergy();
                }
                break;
            case GAUSS_DISP:
                solvationEnergy += dispersionRegion.getEnergy() + gaussVol.getEnergy();
                break;
            case BORN_CAV_DISP:
                solvationEnergy += dispersionRegion.getEnergy();
                break;
            case HYDROPHOBIC_PMF:
            case BORN_SOLV:
            case NONE:
            default:
                break;
        }

        if (lambdaTerm) {
            return lPow * solvationEnergy;
        } else {
            return solvationEnergy;
        }
    }

    /**
     * Returns the cavitation component (if applicable) of GK energy. If this GK
     * is operating without a cavitation term, it either returns 0, or throws an
     * error if throwError is true.
     *
     * @param throwError a boolean.
     * @return Cavitation energy
     */
    public double getCavitationEnergy(boolean throwError) {
        switch (nonPolar) {
            case CAV:
            case CAV_DISP:
                return cavitationEnergy;
            default:
                if (throwError) {
                    throw new IllegalArgumentException(" GK is operating without a cavitation term");
                } else {
                    return 0.0;
                }
        }
    }

    /**
     * Returns the dispersion component (if applicable) of GK energy. If this GK
     * is operating without a dispersion term, it either returns 0, or throws an
     * error if throwError is true.
     *
     * @param throwError a boolean.
     * @return Cavitation energy
     */
    public double getDispersionEnergy(boolean throwError) {
        switch (nonPolar) {
            case CAV_DISP:
            case BORN_CAV_DISP:
                return dispersionEnergy;
            default:
                if (throwError) {
                    throw new IllegalArgumentException(" GK is operating without a dispersion term");
                } else {
                    return 0.0;
                }
        }
    }

    /**
     * <p>
     * getInteractions</p>
     *
     * @return a int.
     */
    public int getInteractions() {
        return gkEnergyRegion.getInteractions();
    }

    void setLambdaFunction(double lPow, double dlPow, double dl2Pow) {
        if (lambdaTerm) {
            this.lPow = lPow;
            this.dlPow = dlPow;
            this.dl2Pow = dl2Pow;
        } else {
            // If the lambdaTerm flag is false, lambda must be set to one.
            this.lambda = 1.0;
            this.lPow = 1.0;
            this.dlPow = 0.0;
            this.dl2Pow = 0.0;
        }
    }

    /**
     * <p>getNonPolarModel.</p>
     *
     * @param nonpolarModel a {@link java.lang.String} object.
     * @return a {@link ffx.potential.nonbonded.GeneralizedKirkwood.NonPolar} object.
     */
    public static NonPolar getNonPolarModel(String nonpolarModel) {
        try {
            return NonPolar.valueOf(toEnumForm(nonpolarModel));
        } catch (IllegalArgumentException ex) {
            logger.warning(" Unrecognized nonpolar model requested; defaulting to NONE.");
            return NonPolar.NONE;
        }
    }

    /**
     * {@inheritDoc}
     * <p>
     * Updates the value of lPow.
     */
    @Override
    public void setLambda(double lambda) {
        if (lambdaTerm) {
            this.lambda = lambda;
        } else {
            // If the lambdaTerm flag is false, lambda is set to one.
            this.lambda = 1.0;
            lPow = 1.0;
            dlPow = 0.0;
            dl2Pow = 0.0;
        }
    }

    /**
     * {@inheritDoc}
     */
    @Override
    public double getLambda() {
        return lambda;
    }

    /**
     * {@inheritDoc}
     */
    @Override
    public double getdEdL() {
        if (lambdaTerm) {
            return dlPow * solvationEnergy;
        }
        return 0.0;
    }

    /**
     * {@inheritDoc}
     * <p>
     * The 2nd derivative is 0.0. (U=Lambda*Egk, dU/dL=Egk, d2U/dL2=0.0)
     */
    @Override
    public double getd2EdL2() {
        if (lambdaTerm) {
            return dl2Pow * solvationEnergy;
        } else {
            return 0.0;
        }
    }

    /**
     * {@inheritDoc}
     * <p>
     * These contributions are already aggregated into the arrays used by PME.
     */
    @Override
    public void getdEdXdL(double[] gradient) {
        // This contribution is collected by GeneralizedKirkwood.reduce
    }

}<|MERGE_RESOLUTION|>--- conflicted
+++ resolved
@@ -126,13 +126,8 @@
      * <p>
      * For use with GaussVol volumes (i.e. a vdW volume), a larger solvent pressure of 0.125 is needed.
      */
-<<<<<<< HEAD
-    private static final double DEFAULT_SOLVENT_PRESSURE = 0.06641;
-
-=======
     public static final double DEFAULT_SOLVENT_PRESSURE = 0.06641;
     public static final double DEFAULT_VDW_TO_SEV_OFFSET = 32.344;
->>>>>>> 6ce365ff
     /**
      * Original crossover in Schnieders thesis: 3.0*(surface tension/solvent pressure)
      * <p>
@@ -143,11 +138,7 @@
     /**
      * Default probe radius for use with Gaussian Volumes.
      */
-<<<<<<< HEAD
-    private static final double DEFAULT_GAUSSVOL_PROBE = 0.6;
-=======
     public static final double DEFAULT_GAUSSVOL_PROBE = 0.6;
->>>>>>> 6ce365ff
     /**
      * Default dielectric offset
      **/
@@ -906,7 +897,7 @@
             int index = 0;
             for (Atom atom : atoms) {
                 isHydrogen[index] = atom.isHydrogen();
-                radii[index] = atom.getVDWType().radius / 2.0; //* rminToSigma;
+                radii[index] = atom.getVDWType().radius / 2.0 * rminToSigma;
                 radii[index] += probe;
                 volume[index] = fourThirdsPI * pow(radii[index], 3);
                 gamma[index] = 1.0;
