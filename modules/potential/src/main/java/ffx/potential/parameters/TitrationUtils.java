// ******************************************************************************
//
// Title:       Force Field X.
// Description: Force Field X - Software for Molecular Biophysics.
// Copyright:   Copyright (c) Michael J. Schnieders 2001-2021.
//
// This file is part of Force Field X.
//
// Force Field X is free software; you can redistribute it and/or modify it
// under the terms of the GNU General Public License version 3 as published by
// the Free Software Foundation.
//
// Force Field X is distributed in the hope that it will be useful, but WITHOUT
// ANY WARRANTY; without even the implied warranty of MERCHANTABILITY or FITNESS
// FOR A PARTICULAR PURPOSE. See the GNU General Public License for more
// details.
//
// You should have received a copy of the GNU General Public License along with
// Force Field X; if not, write to the Free Software Foundation, Inc., 59 Temple
// Place, Suite 330, Boston, MA 02111-1307 USA
//
// Linking this library statically or dynamically with other modules is making a
// combined work based on this library. Thus, the terms and conditions of the
// GNU General Public License cover the whole combination.
//
// As a special exception, the copyright holders of this library give you
// permission to link this library with independent modules to produce an
// executable, regardless of the license terms of these independent modules, and
// to copy and distribute the resulting executable under terms of your choice,
// provided that you also meet, for each linked independent module, the terms
// and conditions of the license of that module. An independent module is a
// module which is not derived from or based on this library. If you modify this
// library, you may extend this exception to your version of the library, but
// you are not obligated to do so. If you do not wish to do so, delete this
// exception statement from your version.
//
// ******************************************************************************
package ffx.potential.parameters;

import static ffx.potential.bonded.AminoAcidUtils.AA_CB;
import static ffx.potential.bonded.AminoAcidUtils.AminoAcid3.ASH;
import static ffx.potential.bonded.AminoAcidUtils.AminoAcid3.ASP;
import static ffx.potential.bonded.AminoAcidUtils.AminoAcid3.CYD;
import static ffx.potential.bonded.AminoAcidUtils.AminoAcid3.CYS;
import static ffx.potential.bonded.AminoAcidUtils.AminoAcid3.GLH;
import static ffx.potential.bonded.AminoAcidUtils.AminoAcid3.GLU;
import static ffx.potential.bonded.AminoAcidUtils.AminoAcid3.HID;
import static ffx.potential.bonded.AminoAcidUtils.AminoAcid3.HIE;
import static ffx.potential.bonded.AminoAcidUtils.AminoAcid3.HIS;
import static ffx.potential.bonded.AminoAcidUtils.AminoAcid3.LYD;
import static ffx.potential.bonded.AminoAcidUtils.AminoAcid3.LYS;
import static ffx.potential.bonded.BondedUtils.findAtomType;
import static ffx.potential.parameters.MultipoleType.assignAxisAtoms;
import static java.lang.String.format;
import static org.apache.commons.math3.util.FastMath.log;

import ffx.potential.bonded.AminoAcidUtils.AminoAcid3;
import ffx.potential.bonded.Angle;
import ffx.potential.bonded.AngleTorsion;
import ffx.potential.bonded.Atom;
import ffx.potential.bonded.Bond;
import ffx.potential.bonded.ImproperTorsion;
import ffx.potential.bonded.OutOfPlaneBend;
import ffx.potential.bonded.PiOrbitalTorsion;
import ffx.potential.bonded.Residue;
import ffx.potential.bonded.Rotamer;
import ffx.potential.bonded.StretchBend;
import ffx.potential.bonded.StretchTorsion;
import ffx.potential.bonded.Torsion;
import ffx.potential.bonded.TorsionTorsion;
import ffx.potential.bonded.UreyBradley;
import ffx.potential.parameters.MultipoleType.MultipoleFrameDefinition;
import ffx.potential.parameters.SoluteType.SOLUTE_RADII_TYPE;
import ffx.utilities.Constants;
import java.util.Arrays;
import java.util.HashMap;
import java.util.List;
import java.util.logging.Level;
import java.util.logging.Logger;

/**
 * Utilities for interpolating between Amino Acid protonation and tautomer states.
 *
 * @author Michael Schnieders
 * @author Andrew Thiel
 * @since 1.0
 */
public class TitrationUtils {

  private static final Logger logger = Logger.getLogger(TitrationUtils.class.getName());

  private static final double LOG10 = log(10.0);

  private static final MultipoleType zeroMultipoleType =
      new MultipoleType(MultipoleType.zeroM, new int[] {0}, MultipoleFrameDefinition.NONE, false);

  private static final MultipoleType aspZeroMultipoleType =
      new MultipoleType(MultipoleType.zeroM, new int[] {0, 140, 139}, MultipoleFrameDefinition.ZTHENX, false);
  private static final MultipoleType ashZeroMultipoleType =
      new MultipoleType(MultipoleType.zeroM, new int[] {0, 144, 143}, MultipoleFrameDefinition.ZTHENX, false);

  private static final MultipoleType gluZeroMultipoleType =
      new MultipoleType(MultipoleType.zeroM, new int[] {0, 158, 157}, MultipoleFrameDefinition.ZTHENX, false);
  private static final MultipoleType glhZeroMultipoleType =
      new MultipoleType(MultipoleType.zeroM, new int[] {0, 164, 163}, MultipoleFrameDefinition.ZTHENX, false);

  private static final MultipoleType hieZeroMultipoleType =
      new MultipoleType(MultipoleType.zeroM, new int[] {0, 130, 129}, MultipoleFrameDefinition.ZTHENX, false);
  private static final MultipoleType hidZeroMultipoleType =
      new MultipoleType(MultipoleType.zeroM, new int[] {0, 126, 124}, MultipoleFrameDefinition.ZTHENX, false);

  private static final MultipoleType lydZeroMultipoleType =
      new MultipoleType(MultipoleType.zeroM, new int[] {0, 200, 198}, MultipoleFrameDefinition.ZTHENX, false);

  private static final PolarizeType zeroPolarizeType =
      new PolarizeType(0, 0.0, 0.39, new int[] {0});

  private static final SoluteType zeroSoluteType = new SoluteType(0, 1.0);

  private static final AtomType dummyHydrogenAtomType = new AtomType(0, 0,
      "H", "\"Dummy Hydrogen\"", 1, 1.0080, 1);

  private static final BondType zeroBondType =
      new BondType(new int[] {0, 0}, 0.0, 1.0);
  private static final AngleType zeroAngleType =
      new AngleType(new int[] {0, 0, 0}, 0.0, new double[] {0.0});
  private static final StretchBendType zeroStretchBendType =
      new StretchBendType(new int[] {0, 0, 0}, new double[] {0.0, 0.0});
  private static final OutOfPlaneBendType zeroOutOfPlaneBendType =
      new OutOfPlaneBendType(new int[] {0, 0, 0, 0}, 0.0);
  private static final TorsionType zeroTorsionType =
      new TorsionType(new int[] {0, 0, 0, 0}, new double[] {0.0}, new double[] {0.0}, new int[] {0});
  private static final PiOrbitalTorsionType zeroPiOrbitalTorsionType =
      new PiOrbitalTorsionType(new int[] {0, 0}, 0.0);

  enum AspStates {
    ASP, ASH1, ASH2
  }

  /** Constant <code>AspartateAtomNames</code> */
  private enum AspartateAtomNames {
    CB(0, 0, 0, 0),
    HB2(1, 1, 1, 0),
    HB3(1, 1, 1, 0),
    CG(2, 2, 2, 0),
    OD1(3, 4, 3, 0),
    OD2(3, 3, 4, 0),
    HD1(-1, 5, -1, 1),
    HD2(-1, -1, 5, -1);

    /**
     * Biotype offset relative to the CB biotype for charged aspartate (ASP).
     */
    private final int offsetASP;

    /**
     * Biotype offset relative to the CB biotype for neutral aspartic acid protonated on OD1 (ASH1).
     * <p>
     * This is set to negative -1 for the OD2 hydrogen.
     */
    private final int offsetASH1;

    /**
     * Biotype offset relative to the CB biotype for neutral aspartic acid protonated on OD2 (ASH2).
     * <p>
     * This is set to negative -1 for the OD1 hydrogen.
     */
    private final int offsetASH2;

    private final int tautomerDirection;

    public int getOffset(AspStates state) {
      if (state == AspStates.ASP) {
        return offsetASP;
      } else if (state == AspStates.ASH1) {
        return offsetASH1;
      } else {
        return offsetASH2;
      }
    }

    /**
     * Init the Histidine atom names.
     *
     * @param offsetASP Biotype relative to the CB biotype for ASP.
     * @param offsetASH1 Biotype relative to the CB biotype for ASH.
     * @param offsetASH2 Biotype relative to the CB biotype for ASH.
     */
    AspartateAtomNames(int offsetASP, int offsetASH1, int offsetASH2, int tautomerDirection) {
      this.offsetASP = offsetASP;
      this.offsetASH1 = offsetASH1;
      this.offsetASH2 = offsetASH2;
      this.tautomerDirection = tautomerDirection;
    }
  }

  enum GluStates {
    GLU, GLH1, GLH2
  }

  /** Constant <code>GlutamateAtomNames</code> */
  private enum GlutamateAtomNames {
    CB(0, 0, 0, 0),
    HB2(1, 1, 1, 0),
    HB3(1, 1, 1, 0),
    CG(2, 2, 2, 0),
    HG2(3, 3, 3, 0),
    HG3(3, 3, 3, 0),
    CD(4, 4, 4, 0),
    OE1(5, 6, 5, 0),
    OE2(5, 5, 6, 0),
    HE1(-1, 7, -1, 1),
    HE2(-1, -1, 7, -1);

    /**
     * Biotype offset relative to the CB biotype for charged Glutamate (GLU).
     */
    private final int offsetGLU;

    /**
     * Biotype offset relative to the CB biotype for neutral Glutamate acid protonated on OE1
     * (GLU1).
     * <p>
     * This is set to negative -1 for the OE2 hydrogen.
     */
    private final int offsetGLH1;

    /**
     * Biotype offset relative to the CB biotype for neutral Glutamate acid protonated on OE2
     * (GLU2).
     * <p>
     * This is set to negative -1 for the OE1 hydrogen.
     */
    private final int offsetGLH2;

    private final int tautomerDirection;

    public int getOffset(GluStates state) {
      if (state == GluStates.GLU) {
        return offsetGLU;
      } else if (state == GluStates.GLH1) {
        return offsetGLH1;
      } else {
        return offsetGLH2;
      }
    }

    /**
     * Init the Glutamate atom names.
     *
     * @param offsetGLU Biotype relative to the CB biotype for GLU.
     * @param offsetGLH1 Biotype relative to the CB biotype for GLH.
     * @param offsetGLH2 Biotype relative to the CB biotype for GLH.
     */
    GlutamateAtomNames(int offsetGLU, int offsetGLH1, int offsetGLH2, int tautomerDirection) {
      this.offsetGLU = offsetGLU;
      this.offsetGLH1 = offsetGLH1;
      this.offsetGLH2 = offsetGLH2;
      this.tautomerDirection = tautomerDirection;
    }
  }

  enum LysStates {
    LYD, LYS
  }

  /** Constant <code>lysineAtoms</code> */
  public enum LysineAtomNames {
    CB(0, 0), HB2(1, 1), HB3(1, 1),
    CG(2, 2), HG2(3, 3), HG3(3, 3),
    CD(4, 4), HD2(5, 5), HD3(5, 5),
    CE(6, 6), HE2(7, 7), HE3(7, 7),
    NZ(8, 8), HZ1(9, 9), HZ2(9, 9),
    HZ3(9, -1);

    /**
     * Biotype offset relative to the CB biotype for LYS.
     */
    private final int offsetLYS;

    /**
     * Biotype offset relative to the CB biotype for LYD.
     */
    private final int offsetLYD;

    public int getOffsetLYS(LysStates state) {
      if (state == LysStates.LYS) {
        return offsetLYS;
      } else {
        return offsetLYD;
      }
    }

    /**
     * Init the Lysine atom names.
     *
     * @param offsetLYS Biotype offset relative to the CB biotype for LYS.
     * @param offsetLYD Biotype offset relative to the CB biotype for LYD.
     */
    LysineAtomNames(int offsetLYS, int offsetLYD) {
      this.offsetLYS = offsetLYS;
      this.offsetLYD = offsetLYD;
    }
  }

  enum HisStates {
    HIS, HID, HIE
  }

  /** Constant <code>HistidineAtoms</code> */
  public enum HistidineAtomNames {
    // HIS, HID, HIE
    CB(0, 0, 0, 0),
    HB2(1, 1, 1, 0),
    HB3(1, 1, 1, 0),
    CG(2, 2, 2, 0),
    ND1(3, 3, 3, 0),
    // No HD1 proton for HIE; HIE HD1 offset is -1.
    HD1(4, 4, -1, -1),
    CD2(5, 5, 4, 0),
    HD2(6, 6, 5, 0),
    CE1(7, 7, 6, 0),
    HE1(8, 8, 7, 0),
    NE2(9, 9, 8, 0),
    // No HE2 proton for HID; HID HE2 offset is -1
    HE2(10, -1, 9, 1);

    /**
     * Biotype offset relative to the CB biotype for charged histidine (HIS).
     */
    private final int offsetHIS;

    /**
     * Biotype offset relative to the CB biotype for neutral histidine protonated on the delta
     * nitrogren (HID).
     * <p>
     * This is set to negative -1 for the epsilon hydrogen.
     */
    private final int offsetHID;

    /**
     * Biotype offset relative to the CB biotype for neutral histidine protonated the epsilon
     * nitrogen (HIE).
     * <p>
     * This is set to negative -1 for the delta hydrogen.
     */
    private final int offsetHIE;

    private int tautomerDirection;

    public int getOffsetHIS(HisStates state) {
      if (state == HisStates.HIS) {
        return offsetHIS;
      } else if (state == HisStates.HID) {
        return offsetHID;
      } else {
        return offsetHIE;
      }
    }

    /**
     * Init the Histidine atom names.
     *
     * @param offsetHIS Biotype relative to the CB biotype for HIS.
     * @param offsetHID Biotype relative to the CB biotype for HID.
     * @param offsetHIE Biotype relative to the CB biotype for HIE.
     */
    HistidineAtomNames(int offsetHIS, int offsetHID, int offsetHIE, int tautomerDirection) {
      this.offsetHIS = offsetHIS;
      this.offsetHID = offsetHID;
      this.offsetHIE = offsetHIE;
      this.tautomerDirection = tautomerDirection;
    }
  }

  enum CysStates {
    CYS, CYD
  }

  /** Constant <code>CystineAtoms</code> */
  public enum CystineAtomNames {
    CB(0, 0),
    HB2(1, 1),
    HB3(1, 1),
    SG(2, 2),
    HG(3, -1);

    /**
     * Biotype offset relative to the CB biotype for neutral cystine (CYS).
     */
    private final int offsetCYS;

    /**
     * Biotype offset relative to the CB biotype for negatively charged cysteine (CYD).
     * <p>
     * This is set to negative -1 for the gamma hydrogen.
     */
    private final int offsetCYD;

    public int getOffsetCYS(CysStates state) {
      if (state == CysStates.CYS) {
        return offsetCYS;
      } else {
        return offsetCYD;
      }
    }

    /**
     * Init the Cystin atom names.
     *
     * @param offsetCYS Biotype relative to the CB biotype for CYS.
     * @param offsetCYD Biotype relative to the CB biotype for CYD.
     */
    CystineAtomNames(int offsetCYS, int offsetCYD) {
      this.offsetCYS = offsetCYS;
      this.offsetCYD = offsetCYD;
    }
  }

  /**
   * Lysine atom types.
   */
  private final int nLysAtomNames = LysineAtomNames.values().length;
  private final int nLysStates = LysStates.values().length;
  private final AtomType[][] lysAtomTypes = new AtomType[nLysAtomNames][nLysStates];
  private final MultipoleType[][] lysMultipoleTypes = new MultipoleType[nLysAtomNames][nLysStates];
  private final PolarizeType[][] lysPolarizeTypes = new PolarizeType[nLysAtomNames][nLysStates];
  private final VDWType[][] lysVDWTypes = new VDWType[nLysAtomNames][nLysStates];
  private final SoluteType[][] lysSoluteTypes = new SoluteType[nLysAtomNames][nLysStates];

  /**
   * Histidine atom types.
   */
  private final int nHisAtomNames = HistidineAtomNames.values().length;
  private final int nHisStates = HisStates.values().length;
  private final AtomType[][] hisAtomTypes = new AtomType[nHisAtomNames][nHisStates];
  private final MultipoleType[][] hisMultipoleTypes = new MultipoleType[nHisAtomNames][nHisStates];
  private final PolarizeType[][] hisPolarizeTypes = new PolarizeType[nHisAtomNames][nHisStates];
  private final VDWType[][] hisVDWTypes = new VDWType[nHisAtomNames][nHisStates];
  private final SoluteType[][] hisSoluteTypes = new SoluteType[nHisAtomNames][nHisStates];

  /**
   * Aspartic acid atom types.
   */
  private final int nAspAtomNames = AspartateAtomNames.values().length;
  private final int nAspStates = AspStates.values().length;
  private final AtomType[][] aspAtomTypes = new AtomType[nAspAtomNames][nAspStates];
  private final MultipoleType[][] aspMultipoleTypes = new MultipoleType[nAspAtomNames][nAspStates];
  private final PolarizeType[][] aspPolarizeTypes = new PolarizeType[nAspAtomNames][nAspStates];
  private final VDWType[][] aspVDWTypes = new VDWType[nAspAtomNames][nAspStates];
  private final SoluteType[][] aspSoluteTypes = new SoluteType[nAspAtomNames][nAspStates];

  /**
   * Glutamic acid atom types.
   */
  private final int nGluAtomNames = GlutamateAtomNames.values().length;
  private final int nGluStates = GluStates.values().length;
  private final AtomType[][] gluAtomTypes = new AtomType[nGluAtomNames][nGluStates];
  private final MultipoleType[][] gluMultipoleTypes = new MultipoleType[nGluAtomNames][nGluStates];
  private final PolarizeType[][] gluPolarizeTypes = new PolarizeType[nGluAtomNames][nGluStates];
  private final VDWType[][] gluVDWTypes = new VDWType[nGluAtomNames][nGluStates];
  private final SoluteType[][] gluSoluteTypes = new SoluteType[nGluAtomNames][nGluStates];

  /**
   * Cystine atom types.
   */
  private final int nCysAtomNames = CystineAtomNames.values().length;
  private final int nCysStates = CysStates.values().length;
  private final AtomType[][] cysAtomTypes = new AtomType[nCysAtomNames][nCysStates];
  private final MultipoleType[][] cysMultipoleTypes = new MultipoleType[nCysAtomNames][nCysStates];
  private final PolarizeType[][] cysPolarizeTypes = new PolarizeType[nCysAtomNames][nCysStates];
  private final VDWType[][] cysVDWTypes = new VDWType[nCysAtomNames][nCysStates];
  private final SoluteType[][] cysSoluteTypes = new SoluteType[nCysAtomNames][nCysStates];

  private final ForceField forceField;
  private final SOLUTE_RADII_TYPE soluteRadiiType;
  private final boolean updateBondedTerms;

  private final HashMap<AminoAcid3, Double> rotamerPhBiasMap = new HashMap<>();

  public TitrationUtils(ForceField forceField) {
    this.forceField = forceField;

    String gkRadius = forceField.getString("GK_RADIUS", "SOLUTE");
    SOLUTE_RADII_TYPE tempType;
    try {
      tempType = SOLUTE_RADII_TYPE.valueOf(gkRadius.trim().toUpperCase());
    } catch (Exception e) {
      tempType = SOLUTE_RADII_TYPE.SOLUTE;
    }
    soluteRadiiType = tempType;

    updateBondedTerms = forceField.getBoolean("TITRATION_UPDATE_BONDED_TERMS", true);

    // Populate the Lysine types.
    constructLYSState(AA_CB[LYS.ordinal()], LysStates.LYS);
    constructLYSState(AA_CB[LYD.ordinal()], LysStates.LYD);
    checkParameterTypes("LYS", lysAtomTypes, lysPolarizeTypes, lysMultipoleTypes, lysVDWTypes);

    // Populate the Histidine types.
    constructHISState(AA_CB[HIS.ordinal()], HisStates.HIS);
    constructHISState(AA_CB[HID.ordinal()], HisStates.HID);
    constructHISState(AA_CB[HIE.ordinal()], HisStates.HIE);
    checkParameterTypes("HIS", hisAtomTypes, hisPolarizeTypes, hisMultipoleTypes, hisVDWTypes);

    // Populate the Aspartic acid types.
    constructASPState(AA_CB[ASP.ordinal()], AspStates.ASP);
    constructASPState(AA_CB[ASH.ordinal()], AspStates.ASH1); // First ASH Tautomer
    constructASPState(AA_CB[ASH.ordinal()], AspStates.ASH2); // Second ASH Tautomer
    checkParameterTypes("ASP", aspAtomTypes, aspPolarizeTypes, aspMultipoleTypes, aspVDWTypes);

    // Populate the Glutamic acid types.
    constructGLUState(AA_CB[GLU.ordinal()], GluStates.GLU);
    constructGLUState(AA_CB[GLH.ordinal()], GluStates.GLH1); // First GLH Tautomer
    constructGLUState(AA_CB[GLH.ordinal()], GluStates.GLH2); // Second GLH Tautomer
    checkParameterTypes("GLU", gluAtomTypes, gluPolarizeTypes, gluMultipoleTypes, gluVDWTypes);

    // Populate the Cystine types.
    constructCYSState(AA_CB[CYS.ordinal()], CysStates.CYS);
    constructCYSState(AA_CB[CYD.ordinal()], CysStates.CYD);
    checkParameterTypes("CYS", cysAtomTypes, cysPolarizeTypes, cysMultipoleTypes, cysVDWTypes);
  }

  public boolean testResidueTypes(Residue residue) {

    boolean testPassed = true;
    int nStates = 1;
    AminoAcid3 aminoAcid3 = residue.getAminoAcid3();
    switch (aminoAcid3) {
      case ASP:
      case ASH:
      case ASD:
      case GLU:
      case GLH:
      case GLD:
      case HIS:
      case HID:
      case HIE:
        nStates = 3;
        break;
      case CYS:
      case CYD:
      case LYS:
      case LYD:
        nStates = 2;
        break;
      default:
        logger.info(format(" Only one state for atom %s.", aminoAcid3));
    }

    List<Atom> atomList = residue.getSideChainAtoms();
    int nAtoms = atomList.size();
    int[][][] axisAtomIndices = new int[nAtoms][nStates][];
    AtomType[][] atomTypes = new AtomType[nAtoms][nStates];
    MultipoleType[][] multipoleTypes = new MultipoleType[nAtoms][nStates];

    AtomType[] initialAtomTypes = new AtomType[nAtoms];
    MultipoleType[] initialMultipoleTypes = new MultipoleType[nAtoms];
    // Store initial state
    for (int i=0; i<nAtoms; i++) {
      Atom atom = atomList.get(i);
      initialAtomTypes[i] = atom.getAtomType();
      initialMultipoleTypes[i] = atom.getMultipoleType();
    }

    // Load information for each state.
    for (int state=0; state < nStates; state++) {
      // Load AtomType and MultipoleType instances for each atom for this state.
      for (int i=0; i<nAtoms; i++) {
        Atom atom = atomList.get(i);
        String atomName = atom.getName();
        switch (aminoAcid3) {
          case ASP:
          case ASH:
          case ASD:
            int index = AspartateAtomNames.valueOf(atomName).ordinal();
            atom.setAtomType(aspAtomTypes[index][state]);
            atom.setMultipoleType(aspMultipoleTypes[index][state]);
            break;
          case CYS:
          case CYD:
            index = CystineAtomNames.valueOf(atomName).ordinal();
            atom.setAtomType(cysAtomTypes[index][state]);
            atom.setMultipoleType(cysMultipoleTypes[index][state]);
            break;
          case GLU:
          case GLH:
          case GLD:
            index = GlutamateAtomNames.valueOf(atomName).ordinal();
            atom.setAtomType(gluAtomTypes[index][state]);
            atom.setMultipoleType(gluMultipoleTypes[index][state]);
            break;
          case HIS:
          case HID:
          case HIE:
            index = HistidineAtomNames.valueOf(atomName).ordinal();
            atom.setAtomType(hisAtomTypes[index][state]);
            atom.setMultipoleType(hisMultipoleTypes[index][state]);
            break;
          case LYS:
          case LYD:
            index = LysineAtomNames.valueOf(atomName).ordinal();
            atom.setAtomType(lysAtomTypes[index][state]);
            atom.setMultipoleType(lysMultipoleTypes[index][state]);
            break;
          default:
            logger.info(format(" Only one state for atom %s.", atom));
        }
        atomTypes[i][state] = atom.getAtomType();
        multipoleTypes[i][state] = atom.getMultipoleType();
      }
      // Assign axis atoms for each atom for this state.
      for (int i=0; i<nAtoms; i++) {
        Atom atom = atomList.get(i);
        assignAxisAtoms(atom);
        axisAtomIndices[i][state] = atom.getAxisAtomIndices();
      }
    }

    // Check the local multipole frames.
    for (int i=0; i<nAtoms; i++) {
      Atom atom = atomList.get(i);
      int[] referenceIndices = axisAtomIndices[i][0];
      AtomType referenceAtomType = atomTypes[i][0];
      MultipoleType referenceMultipoleType = multipoleTypes[i][0];
      for (int state = 1; state < nStates; state++) {
        int[] stateIndices = axisAtomIndices[i][state];
        AtomType stateAtomType = atomTypes[i][state];
        MultipoleType stateMultipoleType = multipoleTypes[i][state];
        if (referenceMultipoleType.frameDefinition != stateMultipoleType.frameDefinition) {
          logger.info(format(" Local frame definition is inconsistent for atom %s", atom));
          logger.info(format("  %s\n  %s", referenceAtomType, referenceMultipoleType));
          logger.info(format("  %s\n  %s", stateAtomType, stateMultipoleType));
          testPassed = false;
          continue;
        }
        if (Arrays.compare(referenceIndices, stateIndices) != 0) {
          // Atom order does not matter for BISECTOR.
          if (referenceMultipoleType.frameDefinition == MultipoleFrameDefinition.BISECTOR) {
            if (referenceIndices[0] == stateIndices[1]
                && referenceIndices[1] == stateIndices[0]) {
              continue;
            }
          }
          logger.info(format(" Local frame atom indices are inconsistent for atom %s", atom));
          logger.info(format("  %s %s\n  %s", referenceAtomType, Arrays.toString(referenceIndices), referenceMultipoleType));
          logger.info(format("  %s %s\n  %s", stateAtomType, Arrays.toString(stateIndices), stateMultipoleType));
          testPassed = false;
        }
      }
    }

    // Revert initial state
    for (int i=0; i<nAtoms; i++) {
      Atom atom = atomList.get(i);
      atom.setAtomType(initialAtomTypes[i]);
      atom.setMultipoleType(initialMultipoleTypes[i]);
    }

    return testPassed;
  }

  /**
   * Update force field parameters for the side-chain atoms of the given residue based on the rotamer
   * amino acid type.
   *
   * @param residue Residue to update.
   * @param rotamer Rotamer that contains the amino acid residue identity.
   */
  public void updateResidueParameters(Residue residue, Rotamer rotamer) {
    if (!rotamer.isTitrating) {
      return;
    }

    AminoAcid3 aminoAcid3 = residue.getAminoAcid3();
    switch (aminoAcid3) {
      case ASH:
      case ASP:
        // Assume ASP types
        int aspIndex = AspStates.ASP.ordinal();
        if (rotamer.aminoAcid3 == ASH) {
          // Use ASH2 types
          aspIndex = AspStates.ASH2.ordinal();
        }
        for (AspartateAtomNames atomName : AspartateAtomNames.values()) {
          if (atomName.name().equals("HD1")) {
            // Skip the HD1 atom name (used only for ASD during constant pH).
            // This atom should not be present in the residue for ASH/ASP rot opt.
            continue;
          }
          int atomIndex = atomName.ordinal();
          Atom atom = (Atom) residue.getAtomNode(atomName.name());
          if (atom == null) {
            logger.severe(" Atom is null for " + atomName);
            return;
          }
          atom.setAtomType(aspAtomTypes[atomIndex][aspIndex]);
          atom.setMultipoleType(aspMultipoleTypes[atomIndex][aspIndex]);
          atom.setPolarizeType(aspPolarizeTypes[atomIndex][aspIndex]);
          atom.setVDWType(aspVDWTypes[atomIndex][aspIndex]);
          atom.setSoluteType(aspSoluteTypes[atomIndex][aspIndex]);
        }
        break;
      case GLU:
      case GLH:
        // Assume GLU types
        int gluIndex = GluStates.GLU.ordinal();
        if (rotamer.aminoAcid3 == GLH) {
          // Use GLH2 types
          gluIndex = GluStates.GLH2.ordinal();
        }
        for (GlutamateAtomNames atomName : GlutamateAtomNames.values()) {
          if (atomName.name().equals("HE1")) {
            // Skip the HE1 atom name (used only for GLD during constant pH).
            // This atom should not be present in the residue for GLH/GLU rot opt.
            continue;
          }
          int atomIndex = atomName.ordinal();
          Atom atom = (Atom) residue.getAtomNode(atomName.name());
          if (atom == null) {
            logger.severe(" Atom is null for " + atomName);
            return;
          }
          atom.setAtomType(gluAtomTypes[atomIndex][gluIndex]);
          atom.setMultipoleType(gluMultipoleTypes[atomIndex][gluIndex]);
          atom.setPolarizeType(gluPolarizeTypes[atomIndex][gluIndex]);
          atom.setVDWType(gluVDWTypes[atomIndex][gluIndex]);
          atom.setSoluteType(gluSoluteTypes[atomIndex][gluIndex]);
        }
        break;
      case LYS:
      case LYD:
        // Assume LYS types
        int lysIndex = LysStates.LYS.ordinal();
        if (rotamer.aminoAcid3 == LYD) {
          // Use LYD types
          lysIndex = LysStates.LYD.ordinal();
        }
        for (LysineAtomNames atomName : LysineAtomNames.values()) {
          int atomIndex = atomName.ordinal();
          Atom atom = (Atom) residue.getAtomNode(atomName.name());
          if (atom == null) {
            logger.severe(" Atom is null for " + atomName);
            return;
          }
          atom.setAtomType(lysAtomTypes[atomIndex][lysIndex]);
          atom.setMultipoleType(lysMultipoleTypes[atomIndex][lysIndex]);
          atom.setPolarizeType(lysPolarizeTypes[atomIndex][lysIndex]);
          atom.setVDWType(lysVDWTypes[atomIndex][lysIndex]);
          atom.setSoluteType(lysSoluteTypes[atomIndex][lysIndex]);
        }
        break;
      case CYS:
      case CYD:
        // Assume CYS types
        int cysIndex = CysStates.CYS.ordinal();
        if (rotamer.aminoAcid3 == LYD) {
          // Use CYD types
          cysIndex = CysStates.CYD.ordinal();
        }
        for (CystineAtomNames atomName : CystineAtomNames.values()) {
          int atomIndex = atomName.ordinal();
          Atom atom = (Atom) residue.getAtomNode(atomName.name());
          if (atom == null) {
            logger.severe(" Atom is null for " + atomName);
            return;
          }
          atom.setAtomType(cysAtomTypes[atomIndex][cysIndex]);
          atom.setMultipoleType(cysMultipoleTypes[atomIndex][cysIndex]);
          atom.setPolarizeType(cysPolarizeTypes[atomIndex][cysIndex]);
          atom.setVDWType(cysVDWTypes[atomIndex][cysIndex]);
          atom.setSoluteType(cysSoluteTypes[atomIndex][cysIndex]);
        }
        break;
      case HIS:
      case HIE:
      case HID:
        // Assume HIS types.
        int hisIndex = HisStates.HIS.ordinal();
        switch (rotamer.aminoAcid3) {
          case HIE:
            hisIndex = HisStates.HIE.ordinal();
            break;
          case HID:
            hisIndex = HisStates.HID.ordinal();
        }
        for (HistidineAtomNames atomName : HistidineAtomNames.values()) {
          int atomIndex = atomName.ordinal();
          Atom atom = (Atom) residue.getAtomNode(atomName.name());
          if (atom == null) {
            logger.severe(" Atom is null for " + atomName);
            return;
          }
          atom.setAtomType(hisAtomTypes[atomIndex][hisIndex]);
          atom.setMultipoleType(hisMultipoleTypes[atomIndex][hisIndex]);
          atom.setPolarizeType(hisPolarizeTypes[atomIndex][hisIndex]);
          atom.setVDWType(hisVDWTypes[atomIndex][hisIndex]);
          atom.setSoluteType(hisSoluteTypes[atomIndex][hisIndex]);
        }
        break;
      default:
        logger.severe(
            format(" No support for titrating residue %s with rotamer %s.", residue, rotamer));
    }

    // Update local frame defining atoms now that the AtomType and MultipoleType values are set.
    for (Atom atom : residue.getSideChainAtoms()) {
      assignAxisAtoms(atom);
    }

    // Should bonded terms be updated.
    if (!updateBondedTerms) {
      return;
    }

    // Update Bond force field terms.
    for (Bond bond : residue.getBondList()) {
      AtomType a1 = bond.getAtom(0).getAtomType();
      AtomType a2 = bond.getAtom(1).getAtomType();
      BondType bondType = forceField.getBondType(a1, a2);
      if (bondType == null) {
        bondType = zeroBondType;
      }
      bond.setBondType(bondType);
    }

    // Update Angle force field terms.
    for (Angle angle : residue.getAngleList()) {
      AtomType a1 = angle.getAtom(0).getAtomType();
      AtomType a2 = angle.getAtom(1).getAtomType();
      AtomType a3 = angle.getAtom(2).getAtomType();
      AngleType angleType = forceField.getAngleType(a1, a2, a3);
      if (angleType == null) {
        angleType = zeroAngleType;
      }
      angle.setAngleType(angleType);
    }

    // Update Stretch-Bend force field terms.
    for (StretchBend stretchBend : residue.getStretchBendList()) {
      AtomType a1 = stretchBend.getAtom(0).getAtomType();
      AtomType a2 = stretchBend.getAtom(1).getAtomType();
      AtomType a3 = stretchBend.getAtom(2).getAtomType();
      StretchBendType stretchBendType = forceField.getStretchBendType(a1, a2, a3);
      if (stretchBendType == null) {
        stretchBendType = zeroStretchBendType;
      }
      stretchBend.setStretchBendType(stretchBendType);
    }

    // Update Out-of-Plane Bend force field terms.
    for (OutOfPlaneBend outOfPlaneBend : residue.getOutOfPlaneBendList()) {
      AtomType a4 = outOfPlaneBend.getFourthAtom().getAtomType();
      AtomType a0 = outOfPlaneBend.getFirstAngleAtom().getAtomType();
      AtomType a1 = outOfPlaneBend.getTrigonalAtom().getAtomType();
      AtomType a2 = outOfPlaneBend.getLastAngleAtom().getAtomType();
      OutOfPlaneBendType outOfPlaneBendType = forceField.getOutOfPlaneBendType(a4, a0, a1, a2);
      if (outOfPlaneBendType == null) {
        outOfPlaneBendType = zeroOutOfPlaneBendType;
      }
      outOfPlaneBend.setOutOfPlaneBendType(outOfPlaneBendType);
    }

    // Update torsion force field terms.
    for (Torsion torsion : residue.getTorsionList()) {
      AtomType a1 = torsion.getAtom(0).getAtomType();
      AtomType a2 = torsion.getAtom(1).getAtomType();
      AtomType a3 = torsion.getAtom(2).getAtomType();
      AtomType a4 = torsion.getAtom(3).getAtomType();
      TorsionType torsionType = forceField.getTorsionType(a1, a2, a3, a4);
      if (torsionType == null) {
        torsionType = zeroTorsionType;
      }
      torsion.setTorsionType(torsionType);
    }

    // Update Pi-Orbital Torsion force field terms.
    for (PiOrbitalTorsion piOrbitalTorsion : residue.getPiOrbitalTorsionList()) {
      Bond middleBond = piOrbitalTorsion.getMiddleBond();
      AtomType a1 = middleBond.getAtom(0).getAtomType();
      AtomType a2 = middleBond.getAtom(1).getAtomType();
      PiOrbitalTorsionType piOrbitalTorsionType = forceField.getPiOrbitalTorsionType(a1, a2);
      if (piOrbitalTorsionType == null) {
        piOrbitalTorsionType = zeroPiOrbitalTorsionType;
      }
      piOrbitalTorsion.setPiOrbitalTorsionType(piOrbitalTorsionType);
    }

    // The following terms are not supported yet.
    List<ImproperTorsion> improperTorsions = residue.getImproperTorsionList();
    if (improperTorsions != null && improperTorsions.size() > 0) {
      logger.severe(
          " Improper torsions are not supported yet for pH-dependent rotamer optimization.");
    }

    List<StretchTorsion> stretchTorsions = residue.getStretchTorsionList();
    if (stretchTorsions != null && stretchTorsions.size() > 0) {
      logger.severe(
          " Stretch-torsions are not supported yet for pH-dependent rotamer optimization.");
    }

    List<AngleTorsion> angleTorsions = residue.getAngleTorsionList();
    if (angleTorsions != null && angleTorsions.size() > 0) {
      logger.severe(" Angle-torsions are not supported yet for pH-dependent rotamer optimization.");
    }

    List<TorsionTorsion> torsionTorsions = residue.getTorsionTorsionList();
    if (torsionTorsions != null && torsionTorsions.size() > 0) {
      logger.severe(
          " Torsion-torsions are not supported yet for pH-dependent rotamer optimization.");
    }

    List<UreyBradley> ureyBradleys = residue.getUreyBradleyList();
    if (ureyBradleys != null && ureyBradleys.size() > 0) {
      logger.severe(" Urey-Bradleys are not supported yet for pH-dependent rotamer optimization.");
    }

  }

  // TODO: Andrew - please update the titration API for CYS/CYD

  public double[] getMultipole(Atom atom,
      double titrationLambda, double tautomerLambda, double[] multipole) {
    /*
    Step 1: retrieve the atomName from atom instance.
    Step 2: retrieve the oridnal from the atom instance + residueType
     */

    AminoAcid3 aminoAcid3;
    try {
      aminoAcid3 = atom.getMSNode(Residue.class).getAminoAcid3();
    } catch (Exception exception) {
      return multipole;
    }
    String atomName = atom.getName();

    switch (aminoAcid3) {
      case LYS:
        int atomIndex = LysineAtomNames.valueOf(atomName).ordinal();
        MultipoleType lysM = lysMultipoleTypes[atomIndex][LysStates.LYS.ordinal()];
        MultipoleType lydM = lysMultipoleTypes[atomIndex][LysStates.LYD.ordinal()];
        double[] lys = lysM.getMultipole();
        double[] lyd = lydM.getMultipole();
        for (int i = 0; i < multipole.length; i++) {
          multipole[i] = titrationLambda * lys[i] + (1.0 - titrationLambda) * lyd[i];
        }
        break;
      case HIS:
        atomIndex = HistidineAtomNames.valueOf(atomName).ordinal();
        MultipoleType hisM = hisMultipoleTypes[atomIndex][HisStates.HIS.ordinal()];
        MultipoleType hidM = hisMultipoleTypes[atomIndex][HisStates.HID.ordinal()];
        MultipoleType hieM = hisMultipoleTypes[atomIndex][HisStates.HIE.ordinal()];
        double[] his = hisM.getMultipole();
        double[] hid = hidM.getMultipole();
        double[] hie = hieM.getMultipole();
        for (int i = 0; i < multipole.length; i++) {
          multipole[i] =
              titrationLambda * his[i] + (1.0 - titrationLambda) * (tautomerLambda * hie[i]
                  + (1 - tautomerLambda) * hid[i]);
        }
        break;
      case ASD:
        atomIndex = AspartateAtomNames.valueOf(atomName).ordinal();
        MultipoleType aspM = aspMultipoleTypes[atomIndex][AspStates.ASP.ordinal()];
        MultipoleType ash1M = aspMultipoleTypes[atomIndex][AspStates.ASH1.ordinal()];
        MultipoleType ash2M = aspMultipoleTypes[atomIndex][AspStates.ASH2.ordinal()];
        double[] asp = aspM.getMultipole();
        double[] ash1 = ash1M.getMultipole();
        double[] ash2 = ash2M.getMultipole();
        for (int i = 0; i < multipole.length; i++) {
          multipole[i] =
              titrationLambda * (tautomerLambda * ash1[i] + (1 - tautomerLambda) * ash2[i])
                  + (1.0 - titrationLambda) * asp[i];
        }
        break;
      case GLD:
        atomIndex = GlutamateAtomNames.valueOf(atomName).ordinal();
        MultipoleType gluM = gluMultipoleTypes[atomIndex][GluStates.GLU.ordinal()];
        MultipoleType glh1M = gluMultipoleTypes[atomIndex][GluStates.GLH1.ordinal()];
        MultipoleType glh2M = gluMultipoleTypes[atomIndex][GluStates.GLH2.ordinal()];
        double[] glu = gluM.getMultipole();
        double[] glh1 = glh1M.getMultipole();
        double[] glh2 = glh2M.getMultipole();
        for (int i = 0; i < multipole.length; i++) {
          multipole[i] =
              titrationLambda * (tautomerLambda * glh1[i] + (1 - tautomerLambda) * glh2[i])
                  + (1.0 - titrationLambda) * glu[i];
        }
        break;
      default:
        return multipole;
    }
    return multipole;
  }

  public double[] getMultipoleTitrationDeriv(Atom atom,
      double titrationLambda, double tautomerLambda, double[] multipole) {
    AminoAcid3 aminoAcid3;
    try {
      aminoAcid3 = atom.getMSNode(Residue.class).getAminoAcid3();
    } catch (Exception exception) {
      return multipole;
    }
    String atomName = atom.getName();
    switch (aminoAcid3) {
      case LYS:
        int atomIndex = LysineAtomNames.valueOf(atomName).ordinal();
        double[] lys = lysMultipoleTypes[atomIndex][LysStates.LYS.ordinal()].getMultipole();
        double[] lyd = lysMultipoleTypes[atomIndex][LysStates.LYD.ordinal()].getMultipole();
        for (int i = 0; i < multipole.length; i++) {
          multipole[i] = lys[i] - lyd[i];
        }
        break;
      case HIS:
        atomIndex = HistidineAtomNames.valueOf(atomName).ordinal();
        double[] his = hisMultipoleTypes[atomIndex][HisStates.HIS.ordinal()].getMultipole();
        double[] hid = hisMultipoleTypes[atomIndex][HisStates.HID.ordinal()].getMultipole();
        double[] hie = hisMultipoleTypes[atomIndex][HisStates.HIE.ordinal()].getMultipole();
        for (int i = 0; i < multipole.length; i++) {
          multipole[i] = his[i] - (tautomerLambda * hie[i] + (1 - tautomerLambda) * hid[i]);
        }
        break;
      case ASD:
        atomIndex = AspartateAtomNames.valueOf(atomName).ordinal();
        double[] asp = aspMultipoleTypes[atomIndex][AspStates.ASP.ordinal()].getMultipole();
        double[] ash1 = aspMultipoleTypes[atomIndex][AspStates.ASH1.ordinal()].getMultipole();
        double[] ash2 = aspMultipoleTypes[atomIndex][AspStates.ASH2.ordinal()].getMultipole();
        for (int i = 0; i < multipole.length; i++) {
          multipole[i] = (tautomerLambda * ash1[i] + (1 - tautomerLambda) * ash2[i]) - asp[i];
        }
        break;
      case GLD:
        atomIndex = GlutamateAtomNames.valueOf(atomName).ordinal();
        double[] glu = gluMultipoleTypes[atomIndex][GluStates.GLU.ordinal()].getMultipole();
        double[] glh1 = gluMultipoleTypes[atomIndex][GluStates.GLH1.ordinal()].getMultipole();
        double[] glh2 = gluMultipoleTypes[atomIndex][GluStates.GLH2.ordinal()].getMultipole();
        for (int i = 0; i < multipole.length; i++) {
          multipole[i] = (tautomerLambda * glh1[i] + (1 - tautomerLambda) * glh2[i]) - glu[i];
        }
        break;
      default:
        return multipole;
    }
    return multipole;
  }

  public double[] getMultipoleTautomerDeriv(Atom atom,
      double titrationLambda, double tautomerLambda, double[] multipole) {
    AminoAcid3 aminoAcid3;
    try {
      aminoAcid3 = atom.getMSNode(Residue.class).getAminoAcid3();
    } catch (Exception exception) {
      return multipole;
    }
    String atomName = atom.getName();
    switch (aminoAcid3) {
      case HIS:
        int atomIndex = HistidineAtomNames.valueOf(atomName).ordinal();
        double[] his = hisMultipoleTypes[atomIndex][HisStates.HIS.ordinal()].getMultipole();
        double[] hid = hisMultipoleTypes[atomIndex][HisStates.HID.ordinal()].getMultipole();
        double[] hie = hisMultipoleTypes[atomIndex][HisStates.HIE.ordinal()].getMultipole();
        for (int i = 0; i < multipole.length; i++) {
          multipole[i] = (1.0 - titrationLambda) * (hie[i] - hid[i]);
        }
        break;
      case ASD:
        atomIndex = AspartateAtomNames.valueOf(atomName).ordinal();
        double[] asp = aspMultipoleTypes[atomIndex][AspStates.ASP.ordinal()].getMultipole();
        double[] ash1 = aspMultipoleTypes[atomIndex][AspStates.ASH1.ordinal()].getMultipole();
        double[] ash2 = aspMultipoleTypes[atomIndex][AspStates.ASH2.ordinal()].getMultipole();
        for (int i = 0; i < multipole.length; i++) {
          multipole[i] = titrationLambda * (ash1[i] - ash2[i]);
        }
        break;
      case GLD:
        atomIndex = GlutamateAtomNames.valueOf(atomName).ordinal();
        double[] glu = gluMultipoleTypes[atomIndex][GluStates.GLU.ordinal()].getMultipole();
        double[] glh1 = gluMultipoleTypes[atomIndex][GluStates.GLH1.ordinal()].getMultipole();
        double[] glh2 = gluMultipoleTypes[atomIndex][GluStates.GLH2.ordinal()].getMultipole();
        for (int i = 0; i < multipole.length; i++) {
          multipole[i] = titrationLambda * (glh1[i] - glh2[i]);
        }
        break;
      case LYS: // No tautomers for LYS.
      default:
        return multipole;
    }
    return multipole;
  }

  public double getPolarizability(Atom atom,
      double titrationLambda, double tautomerLambda, double defaultPolarizability) {
    AminoAcid3 aminoAcid3;
    try {
      aminoAcid3 = atom.getMSNode(Residue.class).getAminoAcid3();
    } catch (Exception exception) {
      return defaultPolarizability;
    }
    String atomName = atom.getName();
    switch (aminoAcid3) {
      case LYS:
        int atomIndex = LysineAtomNames.valueOf(atomName).ordinal();
        double lys = lysPolarizeTypes[atomIndex][LysStates.LYS.ordinal()].polarizability;
        double lyd = lysPolarizeTypes[atomIndex][LysStates.LYD.ordinal()].polarizability;
        return titrationLambda * lys + (1.0 - titrationLambda) * lyd;
      case HIS:
        atomIndex = HistidineAtomNames.valueOf(atomName).ordinal();
        double his = hisPolarizeTypes[atomIndex][HisStates.HIS.ordinal()].polarizability;
        double hid = hisPolarizeTypes[atomIndex][HisStates.HID.ordinal()].polarizability;
        double hie = hisPolarizeTypes[atomIndex][HisStates.HIE.ordinal()].polarizability;
        return titrationLambda * his + (1.0 - titrationLambda) * (tautomerLambda * hie
            + (1 - tautomerLambda) * hid);
      case ASD:
        atomIndex = AspartateAtomNames.valueOf(atomName).ordinal();
        double asp = aspPolarizeTypes[atomIndex][AspStates.ASP.ordinal()].polarizability;
        double ash1 = aspPolarizeTypes[atomIndex][AspStates.ASH1.ordinal()].polarizability;
        double ash2 = aspPolarizeTypes[atomIndex][AspStates.ASH2.ordinal()].polarizability;
        return titrationLambda * (tautomerLambda * ash1 + (1 - tautomerLambda) * ash2)
            + (1.0 - titrationLambda) * asp;
      case GLD:
        atomIndex = GlutamateAtomNames.valueOf(atomName).ordinal();
        double glu = gluPolarizeTypes[atomIndex][GluStates.GLU.ordinal()].polarizability;
        double glh1 = gluPolarizeTypes[atomIndex][GluStates.GLH1.ordinal()].polarizability;
        double glh2 = gluPolarizeTypes[atomIndex][GluStates.GLH2.ordinal()].polarizability;
        return titrationLambda * (tautomerLambda * glh1 + (1 - tautomerLambda) * glh2)
            + (1.0 - titrationLambda) * glu;
      default:
        return defaultPolarizability;
    }
  }

  public double getPolarizabilityTitrationDeriv(Atom atom,
      double titrationLambda, double tautomerLambda) {
    AminoAcid3 aminoAcid3;
    try {
      aminoAcid3 = atom.getMSNode(Residue.class).getAminoAcid3();
    } catch (Exception exception) {
      return 0.0;
    }
    String atomName = atom.getName();
    switch (aminoAcid3) {
      case LYS:
        int atomIndex = LysineAtomNames.valueOf(atomName).ordinal();
        double lys = lysPolarizeTypes[atomIndex][LysStates.LYS.ordinal()].polarizability;
        double lyd = lysPolarizeTypes[atomIndex][LysStates.LYD.ordinal()].polarizability;
        return lys - lyd;
      case HIS:
        atomIndex = HistidineAtomNames.valueOf(atomName).ordinal();
        double his = hisPolarizeTypes[atomIndex][HisStates.HIS.ordinal()].polarizability;
        double hid = hisPolarizeTypes[atomIndex][HisStates.HID.ordinal()].polarizability;
        double hie = hisPolarizeTypes[atomIndex][HisStates.HIE.ordinal()].polarizability;
        return his - (tautomerLambda * hie + (1 - tautomerLambda) * hid);
      case ASD:
        atomIndex = AspartateAtomNames.valueOf(atomName).ordinal();
        double asp = aspPolarizeTypes[atomIndex][AspStates.ASP.ordinal()].polarizability;
        double ash1 = aspPolarizeTypes[atomIndex][AspStates.ASH1.ordinal()].polarizability;
        double ash2 = aspPolarizeTypes[atomIndex][AspStates.ASH2.ordinal()].polarizability;
        return (tautomerLambda * ash1 + (1 - tautomerLambda) * ash2) - asp;
      case GLD:
        atomIndex = GlutamateAtomNames.valueOf(atomName).ordinal();
        double glu = gluPolarizeTypes[atomIndex][GluStates.GLU.ordinal()].polarizability;
        double glh1 = gluPolarizeTypes[atomIndex][GluStates.GLH1.ordinal()].polarizability;
        double glh2 = gluPolarizeTypes[atomIndex][GluStates.GLH2.ordinal()].polarizability;
        return (tautomerLambda * glh1 + (1 - tautomerLambda) * glh2) - glu;
      default:
        return 0.0;
    }
  }

  public double getPolarizabilityTautomerDeriv(Atom atom,
      double titrationLambda, double tautomerLambda) {
    AminoAcid3 aminoAcid3;
    try {
      aminoAcid3 = atom.getMSNode(Residue.class).getAminoAcid3();
    } catch (Exception exception) {
      return 0.0;
    }
    String atomName = atom.getName();
    switch (aminoAcid3) {
      case HIS:
        int atomIndex = HistidineAtomNames.valueOf(atomName).ordinal();
        double his = hisPolarizeTypes[atomIndex][HisStates.HIS.ordinal()].polarizability;
        double hid = hisPolarizeTypes[atomIndex][HisStates.HID.ordinal()].polarizability;
        double hie = hisPolarizeTypes[atomIndex][HisStates.HIE.ordinal()].polarizability;
        return (1.0 - titrationLambda) * (hie - hid);
      case ASD:
        atomIndex = AspartateAtomNames.valueOf(atomName).ordinal();
        double asp = aspPolarizeTypes[atomIndex][AspStates.ASP.ordinal()].polarizability;
        double ash1 = aspPolarizeTypes[atomIndex][AspStates.ASH1.ordinal()].polarizability;
        double ash2 = aspPolarizeTypes[atomIndex][AspStates.ASH2.ordinal()].polarizability;
        return titrationLambda * (ash1 - ash2) + (1.0 - titrationLambda) * asp;
      case GLD:
        atomIndex = GlutamateAtomNames.valueOf(atomName).ordinal();
        double glu = gluPolarizeTypes[atomIndex][GluStates.GLU.ordinal()].polarizability;
        double glh1 = gluPolarizeTypes[atomIndex][GluStates.GLH1.ordinal()].polarizability;
        double glh2 = gluPolarizeTypes[atomIndex][GluStates.GLH2.ordinal()].polarizability;
        return titrationLambda * (glh1 - glh2) + (1.0 - titrationLambda) * glu;
      case LYS: // No tautomers for LYS.
      default:
        return 0.0;
    }
  }

  public static boolean isTitratingHydrogen(AminoAcid3 aminoAcid3, Atom atom) {
    boolean isTitratingHydrogen = false;
    String atomName = atom.getName();
    switch (aminoAcid3) {
      case ASD:
        if (atomName.equals(AspartateAtomNames.HD1.name()) || atomName.equals(
            AspartateAtomNames.HD2.name())) {
          isTitratingHydrogen = true;
        }
        break;
      case GLD:
        if (atomName.equals(GlutamateAtomNames.HE1.name()) || atomName.equals(
            GlutamateAtomNames.HE2.name())) {
          isTitratingHydrogen = true;
        }
        break;
      case HIS:
        if (atomName.equals(HistidineAtomNames.HD1.name()) || atomName.equals(
            HistidineAtomNames.HE2.name())) {
          isTitratingHydrogen = true;
        }
        break;
      case LYS:
        if (atomName.equals(LysineAtomNames.HZ3.name())) {
          isTitratingHydrogen = true;
        }
        break;
    }
    return isTitratingHydrogen;
  }

  public static int getTitratingHydrogenDirection(AminoAcid3 aminoAcid3, Atom atom) {
    int tautomerDirection = 0;
    String atomName = atom.getName();
    switch (aminoAcid3) {
      case ASD:
        if (atomName.equals(AspartateAtomNames.HD1.name())) {
          tautomerDirection = AspartateAtomNames.HD1.tautomerDirection;
        } else if (atomName.equals(AspartateAtomNames.HD2.name())) {
          tautomerDirection = AspartateAtomNames.HD2.tautomerDirection;
        }
        break;
      case GLD:
        if (atomName.equals(GlutamateAtomNames.HE1.name())) {
          tautomerDirection = GlutamateAtomNames.HE1.tautomerDirection;
        } else if (atomName.equals(GlutamateAtomNames.HE2.name())) {
          tautomerDirection = GlutamateAtomNames.HE2.tautomerDirection;
        }
        break;
      case HIS:
        if (atomName.equals(HistidineAtomNames.HD1.name())) {
          tautomerDirection = HistidineAtomNames.HD1.tautomerDirection;
        } else if (atomName.equals(HistidineAtomNames.HE2.name())) {
          tautomerDirection = HistidineAtomNames.HE2.tautomerDirection;
        }
        break;
    }
    return tautomerDirection;
  }

  private void constructHISState(int biotypeCB, HisStates hisState) {
    int state = hisState.ordinal();
    for (HistidineAtomNames atomName : HistidineAtomNames.values()) {
      int index = atomName.ordinal();
      int offset = atomName.getOffsetHIS(hisState);
      if (offset < 0) {
        hisAtomTypes[index][state] = dummyHydrogenAtomType;
        // Zero out the MultipoleType and Polarizetype.
        if (hisState == HisStates.HID) {
          hisMultipoleTypes[index][state] = hidZeroMultipoleType;
        } else if (hisState == HisStates.HIE) {
          hisMultipoleTypes[index][state] = hieZeroMultipoleType;
        } else {
          logger.severe(" Error constructing HIS states.");
        }
        hisPolarizeTypes[index][state] = zeroPolarizeType;
        hisVDWTypes[index][state] = forceField.getVDWType(Integer.toString(0));
        hisSoluteTypes[index][state] = zeroSoluteType;
      } else {
        int biotype = biotypeCB + offset;
        hisAtomTypes[index][state] = findAtomType(biotype, forceField);
        String key = hisAtomTypes[index][state].getKey();
        hisMultipoleTypes[index][state] = forceField.getMultipoleTypeBeginsWith(key);
        hisPolarizeTypes[index][state] = forceField.getPolarizeType(key);
        int atomClass = hisAtomTypes[index][state].atomClass;
        hisVDWTypes[index][state] = forceField.getVDWType("" + atomClass);
        hisSoluteTypes[index][state] = getSoluteType(forceField, hisAtomTypes[index][state],
            hisVDWTypes[index][state]);
        if (hisMultipoleTypes[index][state] == null
            || hisPolarizeTypes[index][state] == null
            || hisSoluteTypes[index][state] == null) {
          logger.severe(format(" Titration parameters could not be assigned for Lys atom %s.\n %s\n",
              atomName, hisAtomTypes[index][state]));
        }
      }
    }
  }

  private void constructLYSState(int biotypeCB, LysStates lysState) {
    int state = lysState.ordinal();
    for (LysineAtomNames atomName : LysineAtomNames.values()) {
      int index = atomName.ordinal();
      int offset = atomName.getOffsetLYS(lysState);
      if (offset < 0) {
        // Set the AtomType to null.
        lysAtomTypes[index][state] = dummyHydrogenAtomType;
        // Zero out the MultipoleType and Polarizetype.
        lysMultipoleTypes[index][state] = lydZeroMultipoleType;
        lysPolarizeTypes[index][state] = zeroPolarizeType;
        lysVDWTypes[index][state] = forceField.getVDWType(Integer.toString(0));
        lysSoluteTypes[index][state] = zeroSoluteType;
      } else {
        int biotype = biotypeCB + offset;
        lysAtomTypes[index][state] = findAtomType(biotype, forceField);
        String key = lysAtomTypes[index][state].getKey();
        lysMultipoleTypes[index][state] = forceField.getMultipoleTypeBeginsWith(key);
        lysPolarizeTypes[index][state] = forceField.getPolarizeType(key);
        int atomClass = lysAtomTypes[index][state].atomClass;
        lysVDWTypes[index][state] = forceField.getVDWType("" + atomClass);
        lysSoluteTypes[index][state] = getSoluteType(forceField, lysAtomTypes[index][state],
            lysVDWTypes[index][state]);
        if (lysMultipoleTypes[index][state] == null
            || lysPolarizeTypes[index][state] == null
            || lysSoluteTypes[index][state] == null) {
          logger.severe(format(" Titration parameters could not be assigned for Lys atom %s.\n %s\n",
              atomName, lysAtomTypes[index][state]));
        }
      }
    }
  }

  private void constructASPState(int biotypeCB, AspStates aspState) {
    int state = aspState.ordinal();
    for (AspartateAtomNames atomName : AspartateAtomNames.values()) {
      int index = atomName.ordinal();
      int offset = atomName.getOffset(aspState);
      if (offset < 0) {
        // Set the AtomType to null.
        aspAtomTypes[index][state] = dummyHydrogenAtomType;
        // Zero out the MultipoleType and Polarizetype.
        if (aspState == AspStates.ASP) {
          aspMultipoleTypes[index][state] = aspZeroMultipoleType;
        } else {
          aspMultipoleTypes[index][state] = ashZeroMultipoleType;
        }
        aspPolarizeTypes[index][state] = zeroPolarizeType;
        aspVDWTypes[index][state] = forceField.getVDWType(Integer.toString(0));
        aspSoluteTypes[index][state] = zeroSoluteType;
      } else {
        int biotype = biotypeCB + offset;
        aspAtomTypes[index][state] = findAtomType(biotype, forceField);
        String key = aspAtomTypes[index][state].getKey();
        aspMultipoleTypes[index][state] = forceField.getMultipoleTypeBeginsWith(key);
        aspPolarizeTypes[index][state] = forceField.getPolarizeType(key);
        int atomClass = aspAtomTypes[index][state].atomClass;
        aspVDWTypes[index][state] = forceField.getVDWType("" + atomClass);
        aspSoluteTypes[index][state] = getSoluteType(forceField, aspAtomTypes[index][state],
            aspVDWTypes[index][state]);
        if (aspMultipoleTypes[index][state] == null
            || aspPolarizeTypes[index][state] == null
            || aspSoluteTypes[index][state] == null) {
          logger.severe(format(" Titration parameters could not be assigned for Asp atom %s.\n %s\n",
              atomName, aspAtomTypes[index][state]));
        }
      }
    }
  }

  private void constructGLUState(int biotypeCB, GluStates gluState) {
    int state = gluState.ordinal();
    for (GlutamateAtomNames atomName : GlutamateAtomNames.values()) {
      int index = atomName.ordinal();
      int offset = atomName.getOffset(gluState);
      if (offset < 0) {
        // Set the AtomType to null.
        gluAtomTypes[index][state] = dummyHydrogenAtomType;
        // Zero out the MultipoleType and Polarizetype.
        if (gluState == GluStates.GLU) {
          gluMultipoleTypes[index][state] = gluZeroMultipoleType;
        } else {
          gluMultipoleTypes[index][state] = glhZeroMultipoleType;
        }
        gluPolarizeTypes[index][state] = zeroPolarizeType;
        gluVDWTypes[index][state] = forceField.getVDWType(Integer.toString(0));
        gluSoluteTypes[index][state] = zeroSoluteType;
      } else {
        int biotype = biotypeCB + offset;
        gluAtomTypes[index][state] = findAtomType(biotype, forceField);
        String key = gluAtomTypes[index][state].getKey();
        gluMultipoleTypes[index][state] = forceField.getMultipoleTypeBeginsWith(key);
        gluPolarizeTypes[index][state] = forceField.getPolarizeType(key);
        int atomClass = gluAtomTypes[index][state].atomClass;
        gluVDWTypes[index][state] = forceField.getVDWType("" + atomClass);
        gluSoluteTypes[index][state] = getSoluteType(forceField, gluAtomTypes[index][state],
            gluVDWTypes[index][state]);
        if (gluMultipoleTypes[index][state] == null
            || gluPolarizeTypes[index][state] == null
            || gluSoluteTypes[index][state] == null) {
          logger.severe(format(" Titration parameters could not be assigned for Glu atom %s.\n %s\n",
              atomName, gluAtomTypes[index][state]));
        }
      }
    }
  }

  private void constructCYSState(int biotypeCB, CysStates cysState) {
    int state = cysState.ordinal();
    for (CystineAtomNames atomName : CystineAtomNames.values()) {
      int index = atomName.ordinal();
      int offset = atomName.getOffsetCYS(cysState);
      if (offset < 0) {
        // Set the AtomType to null.
        cysAtomTypes[index][state] = dummyHydrogenAtomType;
        // Zero out the MultipoleType and PolarizeType.
        cysMultipoleTypes[index][state] = zeroMultipoleType;
        cysPolarizeTypes[index][state] = zeroPolarizeType;
        cysVDWTypes[index][state] = forceField.getVDWType(Integer.toString(0));
        cysSoluteTypes[index][state] = zeroSoluteType;
      } else {
        int biotype = biotypeCB + offset;
        cysAtomTypes[index][state] = findAtomType(biotype, forceField);
        String key = cysAtomTypes[index][state].getKey();
        cysMultipoleTypes[index][state] = forceField.getMultipoleTypeBeginsWith(key);
        // This is an edge case since the CB/HB atom types have more than 1 matching multipole
        if (cysMultipoleTypes[index][state] == null) {
          if (cysState == CysStates.CYS) {
            if (atomName == CystineAtomNames.CB) {
              cysMultipoleTypes[index][state] = forceField.getMultipoleType(key + " 8 45");
            } else {
              // HB2 & HB3
              cysMultipoleTypes[index][state] = forceField.getMultipoleType(key + " 43 8");
            }
          } else {
            if (atomName == CystineAtomNames.CB) {
              cysMultipoleTypes[index][state] = forceField.getMultipoleType(key + " 48 49");
            } else {
              // HB2 & HB3
              cysMultipoleTypes[index][state] = forceField.getMultipoleType(key + " 43 48");
            }
          }
        }
        cysPolarizeTypes[index][state] = forceField.getPolarizeType(key);
        int atomClass = cysAtomTypes[index][state].atomClass;
        cysVDWTypes[index][state] = forceField.getVDWType("" + atomClass);
        cysSoluteTypes[index][state] = getSoluteType(forceField, cysAtomTypes[index][state],
            cysVDWTypes[index][state]);
        if (cysMultipoleTypes[index][state] == null
            || cysPolarizeTypes[index][state] == null
            || cysSoluteTypes[index][state] == null) {
          logger.severe(format(" Titration parameters could not be assigned for Cys atom %s.\n %s\n",
              atomName, cysAtomTypes[index][state]));
        }
      }
    }
  }

  private void checkParameterTypes(String label,
      AtomType[][] atomTypes, PolarizeType[][] polarizeTypes, MultipoleType[][] multipoleTypes,
      VDWType[][] vdwTypes) {
    int states = multipoleTypes.length;
    int types = multipoleTypes[0].length;
    StringBuilder sb = new StringBuilder();
    for (int t = 0; t < types; t++) {
      MultipoleFrameDefinition frame0 = multipoleTypes[0][t].frameDefinition;
      double eps0 = vdwTypes[0][t].wellDepth;
      double rad0 = vdwTypes[0][t].radius;
      sb.append(format("\n %s Type %d\n", label, t));
      sb.append(format(" %s\n  %s\n  %s\n  %s\n",
          atomTypes[0][t], polarizeTypes[0][t], multipoleTypes[0][t], vdwTypes[0][t]));
      for (int s = 1; s < states; s++) {
        sb.append(format(" %s\n  %s\n  %s\n  %s\n",
            atomTypes[s][t], polarizeTypes[s][t], multipoleTypes[s][t], vdwTypes[s][t]));
        MultipoleFrameDefinition frame = multipoleTypes[s][t].frameDefinition;

        if (!frame0.equals(frame)) {
          sb.append("\n Incompatible multipole frames:\n");
          sb.append(format(" %s\n  %s\n  %s\n",
              atomTypes[0][t], polarizeTypes[0][t], multipoleTypes[0][t]));
          sb.append(format(" %s\n  %s\n  %s\n",
              atomTypes[s][t], polarizeTypes[s][t], multipoleTypes[s][t]));
        }

        if (atomTypes[0][t].atomicNumber != 1) {
          double epsS = vdwTypes[s][t].wellDepth;
          double radS = vdwTypes[s][t].radius;
          if (epsS != eps0 || radS != rad0) {
            sb.append("\n Incompatible vdW types:\n");
            sb.append(format(" %s\n  %s\n", atomTypes[0][t], vdwTypes[0][t]));
            sb.append(format(" %s\n  %s\n", atomTypes[s][t], vdwTypes[s][t]));
          }
        }
      }
    }

    if (logger.isLoggable(Level.FINE)) {
      logger.fine(sb.toString());
    }
  }

  private SoluteType getSoluteType(ForceField forceField, AtomType atomType, VDWType vdwType) {
    SoluteType soluteType = SoluteType.getCensusSoluteType(atomType.atomicNumber);
    switch (soluteRadiiType) {
      case SOLUTE:
        SoluteType type = SoluteType.getFitSoluteType(forceField, atomType.type);
        if (type != null) {
          soluteType = type;
        }
        break;
      case VDW:
        type = SoluteType.getVDWSoluteType(vdwType);
        if (type != null) {
          soluteType = type;
        }
        break;
    }
    if (soluteType == null) {
      logger.severe(
          format(" No solute type (%s) for %d:\n  \"%s\"\n  %s", soluteRadiiType, atomType.type,
              atomType, vdwType));
    }
    return soluteType;
  }

  public void setRotamerPhBias(double temperature, double pH) {
    /*
     * Set ASH pH bias as sum of Fmod and acidostat energy
     */
    rotamerPhBiasMap.put(ASH, 0.0);

    /*
     * Set ASP pH bias as sum of Fmod and acidostat energy
     */
    double acidostat = LOG10 * Constants.R * temperature * (Titration.ASHtoASP.pKa - pH);
    double fMod = Titration.ASHtoASP.freeEnergyDiff;
    rotamerPhBiasMap.put(ASP, acidostat - fMod);

    /*
     * Set ASH pH bias as sum of Fmod and acidostat energy
     */
    rotamerPhBiasMap.put(GLH, 0.0);

    /*
     * Set GLU pH bias as sum of Fmod and acidostat energy
     */
    acidostat = LOG10 * Constants.R * temperature * (Titration.GLHtoGLU.pKa - pH);
    fMod = Titration.GLHtoGLU.freeEnergyDiff;
    rotamerPhBiasMap.put(GLU, acidostat - fMod);


    /*
     * Set LYS pH bias as sum of Fmod and acidostat energy
     */
    rotamerPhBiasMap.put(LYS, 0.0);

    /*
     * Set LYD pH bias as sum of Fmod and acidostat energy
     */
    acidostat = LOG10 * Constants.R * temperature * (Titration.LYStoLYD.pKa - pH);
    fMod = Titration.LYStoLYD.freeEnergyDiff;
    rotamerPhBiasMap.put(LYD, acidostat - fMod);

    /*
     * Set HIS pH bias as sum of Fmod and acidostat energy
     */
    rotamerPhBiasMap.put(HIS, 0.0);

    /*
     * Set HID pH bias as sum of Fmod and acidostat energy
     */
    acidostat = LOG10 * Constants.R * temperature * (Titration.HIStoHID.pKa - pH);
    fMod = Titration.HIStoHID.freeEnergyDiff;
    rotamerPhBiasMap.put(HID, acidostat - fMod);

    /*
     * Set HIE pH bias as sum of Fmod and acidostat energy
     */
    acidostat = LOG10 * Constants.R * temperature * (Titration.HIStoHIE.pKa - pH);
    fMod = Titration.HIStoHIE.freeEnergyDiff;
    rotamerPhBiasMap.put(HIE, acidostat - fMod);
  }

  public double getRotamerPhBias(AminoAcid3 AA3) {
    return rotamerPhBiasMap.getOrDefault(AA3, 0.0);
  }

  public double getTotalRotamerPhBias(Rotamer[] rotamers) {
    double total = 0.0;
    for (Rotamer r : rotamers) {
      if (r.isTitrating) {
        total += getRotamerPhBias(r.aminoAcid3);
      }
    }
    return total;
  }

  /**
   * Amino acid protonation reactions. Constructors below specify intrinsic pKa and reference free
   * energy of protonation, obtained via (OST) metadynamics on capped monomers. pKa values from
   * Nozaki, Yasuhiko, and Charles Tanford. "[84] Examination of titration behavior." Methods in
   * enzymology. Vol. 11. Academic Press, 1967. 715-734.
   * <p>
   * HIS to HID/HIE pKa values from Bashford, Donald, et al. "Electrostatic calculations of
   * side-chain pKa values in myoglobin and comparison with NMR data for histidines." Biochemistry
   * 32.31 (1993): 8045-8056.
   */
  public enum Titration {

    // TODO: Rose - please update the values for CYS/CYD
    // ctoC(8.18, 60.168, 0.0, AminoAcidUtils.AminoAcid3.CYD, AminoAcidUtils.AminoAcid3.CYS),

<<<<<<< HEAD
    ASHtoASP(4.00, -71.10, -72.113, 144.16, AminoAcid3.ASH, AminoAcid3.ASP), //-71.96, 0.0
    GLHtoGLU(4.40, -83.40, -101.22, 180.73, AminoAcid3.GLH, AminoAcid3.GLU), //-87.63, 0.0
=======
    ASHtoASP(4.00, -71.10, -71.9600, 0.0, AminoAcid3.ASH, AminoAcid3.ASP),
    GLHtoGLU(4.40, -83.20, -87.6300, 0.0, AminoAcid3.GLH, AminoAcid3.GLU),
>>>>>>> 7efe8851
    //LYStoLYD(10.40, 45.270, 0.0, AminoAcid3.LYS, AminoAcid3.LYD),
    LYStoLYD(10.40, 41.77, -69.29, 23.887, AminoAcid3.LYS, AminoAcid3.LYD), //57.7100, 0.10746
    //TYRtoTYD(10.07, 34.961, 0.0, AminoAcidUtils.AminoAcid3.TYR, AminoAcidUtils.AminoAcid3.TYD),

    //HE2 is the proton that is lost
    HIStoHID(7.00, 40.20, 42.4030, 0.10048, AminoAcid3.HIS, AminoAcid3.HID),
    //HD1 is the proton that is lost
    HIStoHIE(6.60, 37.44, 40.2215, 0.11638, AminoAcid3.HIS, AminoAcid3.HIE),
    HIDtoHIE(Double.NaN, 0.00, -3.40, 0.0, AminoAcid3.HID, AminoAcid3.HIE);
    //TerminalNH3toNH2(8.23, 0.0, 00.00, AminoAcidUtils.AminoAcid3.UNK, AminoAcidUtils.AminoAcid3.UNK),
    //TerminalCOOHtoCOO(3.55, 0.0, 00.00, AminoAcidUtils.AminoAcid3.UNK, AminoAcidUtils.AminoAcid3.UNK);


    public final double pKa;
    // Free energy differences used in rotamer optimization
    public final double freeEnergyDiff;
    public final double refEnergy;
    public final double lambdaIntercept;
    public final AminoAcid3 protForm;
    public final AminoAcid3 deprotForm;

    /** Invoked by Enum; use the factory method to obtain instances. */

    Titration(double pKa, double freeEnergyDiff, double refEnergy, double lambdaIntercept,
        AminoAcid3 protForm, AminoAcid3 deprotForm) {
      this.pKa = pKa;
      this.freeEnergyDiff = freeEnergyDiff;
      this.refEnergy = refEnergy;
      this.lambdaIntercept = lambdaIntercept;
      this.protForm = protForm;
      this.deprotForm = deprotForm;
    }
  }

}<|MERGE_RESOLUTION|>--- conflicted
+++ resolved
@@ -1611,13 +1611,9 @@
     // TODO: Rose - please update the values for CYS/CYD
     // ctoC(8.18, 60.168, 0.0, AminoAcidUtils.AminoAcid3.CYD, AminoAcidUtils.AminoAcid3.CYS),
 
-<<<<<<< HEAD
+
     ASHtoASP(4.00, -71.10, -72.113, 144.16, AminoAcid3.ASH, AminoAcid3.ASP), //-71.96, 0.0
     GLHtoGLU(4.40, -83.40, -101.22, 180.73, AminoAcid3.GLH, AminoAcid3.GLU), //-87.63, 0.0
-=======
-    ASHtoASP(4.00, -71.10, -71.9600, 0.0, AminoAcid3.ASH, AminoAcid3.ASP),
-    GLHtoGLU(4.40, -83.20, -87.6300, 0.0, AminoAcid3.GLH, AminoAcid3.GLU),
->>>>>>> 7efe8851
     //LYStoLYD(10.40, 45.270, 0.0, AminoAcid3.LYS, AminoAcid3.LYD),
     LYStoLYD(10.40, 41.77, -69.29, 23.887, AminoAcid3.LYS, AminoAcid3.LYD), //57.7100, 0.10746
     //TYRtoTYD(10.07, 34.961, 0.0, AminoAcidUtils.AminoAcid3.TYR, AminoAcidUtils.AminoAcid3.TYD),
