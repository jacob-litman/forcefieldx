--- conflicted
+++ resolved
@@ -90,11 +90,7 @@
     ForceFieldEnergy forceFieldEnergy;
     
     public MultiResidue(Residue residue, ForceField forceField, ForceFieldEnergy forceFieldEnergy) {
-<<<<<<< HEAD
-        super("MultiResidue", residue.getResidueIndex(), residue.residueType);
-=======
-        super("MultiResidue", residue.getResidueNumber(), residue.residueType, residue.getChainID(), residue.getChainID().toString());
->>>>>>> 9e6178b0
+        super("MultiResidue", residue.getResidueIndex(), residue.residueType, residue.getChainID(), residue.getChainID().toString());
         this.forceField = forceField;
         this.forceFieldEnergy = forceFieldEnergy;
         activeResidue = residue;
