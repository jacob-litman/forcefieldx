/**
 * Title: Force Field X.
 *
 * Description: Force Field X - Software for Molecular Biophysics.
 *
 * Copyright: Copyright (c) Michael J. Schnieders 2001-2015.
 *
 * This file is part of Force Field X.
 *
 * Force Field X is free software; you can redistribute it and/or modify it
 * under the terms of the GNU General Public License version 3 as published by
 * the Free Software Foundation.
 *
 * Force Field X is distributed in the hope that it will be useful, but WITHOUT
 * ANY WARRANTY; without even the implied warranty of MERCHANTABILITY or FITNESS
 * FOR A PARTICULAR PURPOSE. See the GNU General Public License for more
 * details.
 *
 * You should have received a copy of the GNU General Public License along with
 * Force Field X; if not, write to the Free Software Foundation, Inc., 59 Temple
 * Place, Suite 330, Boston, MA 02111-1307 USA
 *
 * Linking this library statically or dynamically with other modules is making a
 * combined work based on this library. Thus, the terms and conditions of the
 * GNU General Public License cover the whole combination.
 *
 * As a special exception, the copyright holders of this library give you
 * permission to link this library with independent modules to produce an
 * executable, regardless of the license terms of these independent modules, and
 * to copy and distribute the resulting executable under terms of your choice,
 * provided that you also meet, for each linked independent module, the terms
 * and conditions of the license of that module. An independent module is a
 * module which is not derived from or based on this library. If you modify this
 * library, you may extend this exception to your version of the library, but
 * you are not obligated to do so. If you do not wish to do so, delete this
 * exception statement from your version.
 */
package ffx.potential.bonded;

import java.util.ArrayList;
import java.util.List;
import java.util.logging.Level;
import java.util.logging.Logger;

import javax.media.j3d.BranchGroup;
import javax.media.j3d.Material;
import javax.vecmath.Color3f;

import ffx.potential.ForceFieldEnergy;
import ffx.potential.bonded.BondedUtils.MissingAtomTypeException;
import ffx.potential.bonded.BondedUtils.MissingHeavyAtomException;
import ffx.potential.bonded.ResidueEnumerations.AminoAcid3;
import ffx.potential.parameters.ForceField;

import static ffx.potential.bonded.AminoAcidUtils.assignAminoAcidAtomTypes;
<<<<<<< HEAD
import ffx.potential.bonded.ResidueEnumerations.AminoAcid3;
import ffx.potential.bonded.ResidueEnumerations.NucleicAcid3;
=======
>>>>>>> b2c70e48
import static ffx.utilities.HashCodeUtil.SEED;
import static ffx.utilities.HashCodeUtil.hash;

/**
 * @author Will Tollefson and Michael J. Schnieders
 */
public class MultiResidue extends Residue {

    private static final Logger logger = Logger.getLogger(MultiResidue.class.getName());

    /**
     * The active residue.
     */
    private Residue activeResidue = null;

    /**
     * List of residues under consideration.
     */
    ArrayList<Residue> consideredResidues;

    /**
     * List of Atoms in the zero'th residue; should be (mostly) immutable.
     */
<<<<<<< HEAD
    //private ArrayList<Atom> defaultAtomList;
    
=======
    private ArrayList<Atom> defaultAtomList;

>>>>>>> b2c70e48
    /**
     * The "default" residue, particularly for purposes of rotamer optimization.
     */
    //private Residue defaultResidue;

    /**
     * Force field in use.
     */
    ForceField forceField;
    ForceFieldEnergy forceFieldEnergy;
<<<<<<< HEAD
    private Rotamer originalRotamer;
    
=======

>>>>>>> b2c70e48
    public MultiResidue(Residue residue, ForceField forceField, ForceFieldEnergy forceFieldEnergy) {
        super("MultiResidue", residue.getResidueIndex(), residue.residueType, residue.getChainID(), residue.getChainID().toString());
        this.forceField = forceField;
        this.forceFieldEnergy = forceFieldEnergy;
        activeResidue = residue;
        //defaultResidue = residue;
        //defaultAtomList = new ArrayList<>(activeResidue.getAtomList());
        // Creates a shallow copy of the zero'th residue's atom list.
        setName(activeResidue.getName());
        // Initialize consideredResidue list.
        consideredResidues = new ArrayList<>();
        consideredResidues.add(residue);
        removeLeaves();
    }

    @Override
    public MSNode addMSNode(MSNode o) {
        if (o instanceof Residue) {
            add(o);
            return o;
        } else {
            return null;
        }
    }

    @Override
    public void assignBondedTerms(ForceField forceField) {
        activeResidue.assignBondedTerms(forceField);
    }

    @Override
    public void constructValenceTerms() {
        activeResidue.constructValenceTerms();
    }

    @Override
    public Joint createJoint(Bond bond, MSGroup group1, MSGroup group2, ForceField forceField) {
        return activeResidue.createJoint(bond, group1, group2, forceField);
    }

    @Override
    public Joint createJoint(MSGroup group1, MSGroup group2, ForceField forceField) {
        return activeResidue.createJoint(group1, group2, forceField);
    }

    @Override
    public void finalize(boolean finalizeGeometry, ForceField forceField) {
        activeResidue.finalize(finalizeGeometry, forceField);
    }

    @Override
    public void findDangelingAtoms() {
        activeResidue.findDangelingAtoms();
    }

    public Residue getActive() {
        return activeResidue;
    }

    @Override
    public MSNode getAngles() {
        return activeResidue.getAngles();
    }
<<<<<<< HEAD
    
    /*@Override
    public ArrayList<Atom> getAtomList(boolean originalOrder) {
        return originalOrder ? defaultAtomList : getAtomList();
    }*/
    
    /*@Override
    public void reInitOriginalAtomList() {
        defaultAtomList = new ArrayList<>(defaultResidue.getAtomList());
    }*/
    
    /*public void setDefaultResidue() {
        defaultResidue = activeResidue;
    }*/
    
    /*public void setDefaultResidue(Residue residue) throws IllegalArgumentException {
=======

    @Override
    public ArrayList<Atom> getAtomList(boolean originalOrder) {
        return originalOrder ? defaultAtomList : getAtomList();
    }

    @Override
    public void reInitOriginalAtomList() {
        defaultAtomList = new ArrayList<>(defaultResidue.getAtomList());
    }

    public void setDefaultResidue() {
        defaultResidue = activeResidue;
    }

    public void setDefaultResidue(Residue residue) throws IllegalArgumentException {
>>>>>>> b2c70e48
        if (consideredResidues.contains(residue)) {
            activeResidue = residue;
        } else {
            throw new IllegalArgumentException(String.format(" MultiResidue %s does "
                    + "not contain residue %s", this.toString(), residue.toString()));
        }
    }*/

    @Override
    public MSNode getAtomNode() {
        return activeResidue.getAtomNode();
    }

    @Override
    public MSNode getAtomNode(int index) {
        return activeResidue.getAtomNode(index);
    }

    @Override
    public MSNode getAtomNode(String n) {
        return activeResidue.getAtomNode(n);
    }

    @Override
    public ArrayList<MSNode> getAtomNodeList() {
        return activeResidue.getAtomNodeList();
    }

    @Override
    public Bond getBond(String id) {
        return activeResidue.getBond(id);
    }

    @Override
    public Bond getBond(int index) {
        return activeResidue.getBond(index);
    }

    @Override
    public MSNode getBonds() {
        return activeResidue.getBonds();
    }

    @Override
    public double[] getCenter() {
        return activeResidue.getCenter();
    }

    @Override
    public ArrayList getDangelingAtoms() {
        return activeResidue.getDangelingAtoms();
    }

    @Override
    public double[] getMultiScaleCenter(boolean w) {
        return activeResidue.getMultiScaleCenter(w);
    }

    @Override
    public String getName() {
        if (activeResidue != null) {
            return activeResidue.getName();
        }
        return super.getName();
    }

    @Override
    public MSNode getTerms() {
        return activeResidue.getTerms();
    }

    @Override
    public MSNode getTorsions() {
        return activeResidue.getTorsions();
    }

    @Override
    public boolean isFinalized() {
        return activeResidue.isFinalized();
    }

    @Override
    public void reOrderAtoms() {
        activeResidue.reOrderAtoms();
    }

    @Override
    public void setAngles(MSNode t) {
        activeResidue.setAngles(t);
    }

    @Override
    public void setAtomNode(MSNode t) {
        activeResidue.setAtomNode(t);
    }

    @Override
    public void setBonds(MSNode t) {
        activeResidue.setBonds(t);
    }

    @Override
    public void setCenter(double[] d) {
        activeResidue.setCenter(d);
    }

    @Override
    public void setColor(RendererCache.ColorModel newColorModel, Color3f color,
            Material mat) {
        activeResidue.setColor(newColorModel, color, mat);
    }

    @Override
    public void setDangelingAtoms(ArrayList<Atom> a) {
        activeResidue.setDangelingAtoms(a);
    }

    @Override
    public void setFinalized(boolean t) {
        activeResidue.setFinalized(t);
    }

    @Override
    public void setOutOfPlaneBends(MSNode t) {
        activeResidue.setOutOfPlaneBends(t);
    }

    @Override
    public void setPiOrbitalTorsions(MSNode t) {
        activeResidue.setPiOrbitalTorsions(t);
    }

    @Override
    public void setStretchBends(MSNode t) {
        activeResidue.setStretchBends(t);
    }

    @Override
    public void setTerms(MSNode t) {
        activeResidue.setTerms(t);
    }

    @Override
    public void setTorsions(MSNode t) {
        activeResidue.setTorsions(t);
    }

    @Override
    public void setTorsionTorsions(MSNode t) {
        activeResidue.setTorsionTorsions(t);
    }

    @Override
    public void setUreyBradleys(MSNode t) {
        activeResidue.setUreyBradleys(t);
    }

    @Override
    public void setView(RendererCache.ViewModel newViewModel,
            List<BranchGroup> newShapes) {
        activeResidue.setView(newViewModel, newShapes);
    }

    @Override
    public void update() {
        activeResidue.update();
    }

    @Override
    public void updateAtoms() {
        activeResidue.updateAtoms();
    }

    @Override
    public void updateBonds() {
        activeResidue.updateBonds();
    }
    
    @Override
    public Rotamer[] getRotamers() {
        List<Rotamer[]> usual = new ArrayList<>();
        int nRots = 0;
        
        for (Residue residue : consideredResidues) {
            Rotamer[] rotamers = RotamerLibrary.getRotamers(residue);
            if (rotamers != null && rotamers.length > 0) {
                usual.add(rotamers);
                nRots += rotamers.length;
            }
        }
        
        if (RotamerLibrary.getUsingOrigCoordsRotamer()) {
            if (originalRotamer == null && (residueType == ResidueType.AA || 
                    residueType == ResidueType.NA)) {
                ResidueState origState = storeState();
                double[] chi = RotamerLibrary.measureRotamer(activeResidue, false);
                if (residueType == ResidueType.AA) {
                    AminoAcid3 aa3 = AminoAcid3.valueOf(activeResidue.getName());
                    originalRotamer = new Rotamer(aa3, origState, chi);
                } else if (residueType == ResidueType.NA) {
                    NucleicAcid3 na3 = NucleicAcid3.valueOf(activeResidue.getName());
                    originalRotamer = new Rotamer(na3, origState, chi);
                }
            }
            Rotamer[] allRotamers;
            if (originalRotamer != null) {
                allRotamers = new Rotamer[nRots + 1];
                int index;
                
                if (origAtEnd) {
                    index = 0;
                    allRotamers[allRotamers.length - 1] = originalRotamer;
                } else {
                    index = 1;
                    allRotamers[0] = originalRotamer;
                }
                
                for (Rotamer[] rotamersI : usual) {
                    int nrotamers = rotamersI.length;
                    System.arraycopy(rotamersI, 0, allRotamers, index, nrotamers);
                    index += nrotamers;
                }
            } else {
                allRotamers = addAllDefaultRotamers(usual, nRots);
            }
            return allRotamers;
        } else {
            return addAllDefaultRotamers(usual, nRots);
        }
    }
    
    /**
     * Returns an array of all standard torsion-based Rotamers for this Multi-Residue.
     * @param usual List of Rotamer[] to flatten
     * @param nRots
     * @return 
     */
    private Rotamer[] addAllDefaultRotamers(List<Rotamer[]> usual, int nRots) {
        Rotamer[] allRotamers = new Rotamer[nRots];
        int index = 0;
        for (Rotamer[] rotamers : usual) {
            int nrotamers = rotamers.length;
            System.arraycopy(rotamers, 0, allRotamers, index, nrotamers);
            index += nrotamers;
        }
        return allRotamers;
    }

    /*@Override
    public Rotamer[] getRotamers(Residue residue) {
        if (residue == null) {
            logger.warning("Couldn't retrieve rotamers for null residue.");
            return null;
        }
        Rotamer allRotamers[];
        Residue residueOptions[] = consideredResidues.toArray(new Residue[consideredResidues.size()]);
        int nResidues = residueOptions.length;
        int rotamerTotal = 0;
        for (int i = 0; i < nResidues; i++) {
            Residue residuei = residueOptions[i];
            Rotamer rotamersi[] = RotamerLibrary.getRotamers(residuei);
            if (rotamersi != null) {
                rotamerTotal += rotamersi.length;
            }
        }
        allRotamers = new Rotamer[rotamerTotal];
        int shift = 0;
        for (int i = 0; i < nResidues; i++) {
            Residue residuei = residueOptions[i];
            Rotamer rotamersi[] = RotamerLibrary.getRotamers(residuei);
            if (rotamersi != null) {
                for (int j = 0; j < rotamersi.length; j++) {
                    allRotamers[j + shift] = rotamersi[j];
                }
                shift += rotamersi.length;
            }
        }
        if (logger.isLoggable(Level.FINE)) {
            logger.fine(consideredResidues.size() + " residue options with " + rotamerTotal + " rotamers.");
        }
        return allRotamers;
<<<<<<< HEAD
    }*/
    
    /**
     * Publicly accessible method for storing a MultiResidue state.
     * @return A ResidueState.
     */
=======
    }

>>>>>>> b2c70e48
    @Override
    public ResidueState storeState() {
        return storeMultiResState();
    }
    
    /**
     * Non-overrideable implementation method for storeState. Probably unnecessary,
     * as I dropped the idea of initializing the original-coordinates rotamer in
     * the constructor.
     * @return A ResidueState.
     */
    private ResidueState storeMultiResState() {
        return new ResidueState(this, activeResidue);
    }

    @Override
    public void revertState(ResidueState state) {
        Residue res = state.getStateResidue();
        //if (!res.equals(activeResidue)) {
<<<<<<< HEAD
            if (!setActiveResidue(res)) {
                throw new IllegalArgumentException(String.format(" Could not revert "
                        + "multi-residue %s to residue identity %s", this.toString(),
                        state.getStateResidue().toString()));
            }
=======
        if (!setActiveResidue(res)) {
            throw new IllegalArgumentException(String.format(" Could not revert "
                    + "multi-residue %s to residue identity %s", this.toString(),
                    state.getResidue().toString()));
        }
>>>>>>> b2c70e48
        //}
        for (Atom atom : getAtomList()) {
            atom.moveTo(state.getAtomCoords(atom));
        }
    }

    private void moveBackBoneAtoms(Residue fromResidue, Residue toResidue) {
        Residue prevRes = this.getPreviousResidue();
        Residue nextRes = this.getNextResidue();

        // Begin with atoms common to all residues
        /**
         * Get references to the backbone atoms.
         */
        Atom CA = (Atom) fromResidue.getAtomNode("CA");
        Atom C = (Atom) fromResidue.getAtomNode("C");
        Atom HA = (Atom) fromResidue.getAtomNode("HA");
        Atom N = (Atom) fromResidue.getAtomNode("N");
        Atom O = (Atom) fromResidue.getAtomNode("O");

        /**
         * Detach them from their parent Residue.
         */
        CA.removeFromParent();
        HA.removeFromParent();
        C.removeFromParent();
        O.removeFromParent();
        N.removeFromParent();
        /**
         * Clear their references to bonded geometry.
         */
        CA.clearGeometry();
        HA.clearGeometry();
        C.clearGeometry();
        O.clearGeometry();
        N.clearGeometry();
        /**
         * Change their residue name.
         */
        String resName = toResidue.getName();
        CA.setResName(resName);
        HA.setResName(resName);
        C.setResName(resName);
        O.setResName(resName);
        N.setResName(resName);
        /**
         * Add the backbone atoms to the new Residue.
         */
        toResidue.addMSNode(CA);
        toResidue.addMSNode(HA);
        toResidue.addMSNode(C);
        toResidue.addMSNode(O);
        toResidue.addMSNode(N);

        if (prevRes == null) {
            Atom H1 = (Atom) fromResidue.getAtomNode("H1");
            Atom H2 = (Atom) fromResidue.getAtomNode("H2");
            Atom H3 = (Atom) fromResidue.getAtomNode("H3");
            if (nextRes == null) { // If both are null
                Atom OXT = (Atom) fromResidue.getAtomNode("OXT");
                OXT.removeFromParent();
                OXT.clearGeometry();
                OXT.setResName(resName);
                toResidue.addMSNode(OXT);
            }

            H1.removeFromParent();
            H2.removeFromParent();
            H3.removeFromParent();

            H1.clearGeometry();
            H2.clearGeometry();
            H3.clearGeometry();

            H1.setResName(resName);
            H2.setResName(resName);
            H3.setResName(resName);

            toResidue.addMSNode(H1);
            toResidue.addMSNode(H2);
            toResidue.addMSNode(H3);
        } else {
            Atom H = (Atom) fromResidue.getAtomNode("H");
            H.removeFromParent();
            H.clearGeometry();
            H.setResName(resName);
            toResidue.addMSNode(H);

            if (nextRes == null) {
                Atom OXT = (Atom) fromResidue.getAtomNode("OXT");
                OXT.removeFromParent();
                OXT.clearGeometry();
                OXT.setResName(resName);
                toResidue.addMSNode(OXT);
            }
        }
    }

    /**
     * Update Atom references to local geometry.
     *
     * @param residue
     */
    private void updateGeometry(Residue residue, Residue prev, Residue next,
            Residue prev2, Residue next2) {
        if (residue == null) {
            return;
        }
        /**
         * Update atom references to local geometry.
         */
        ArrayList<Atom> atoms = residue.getAtomList();
        ArrayList<ROLS> bonds = residue.getBondList();
        ArrayList<ROLS> angles = residue.getAngleList();
        ArrayList<ROLS> torsions = residue.getTorsionList();
        if (prev != null) {
            atoms.addAll(prev.getAtomList());
            bonds.addAll(prev.getBondList());
            angles.addAll(prev.getAngleList());
            torsions.addAll(prev.getTorsionList());
            ArrayList<Joint> joints = prev.getJoints();
            for (Joint joint : joints) {
                bonds.addAll(joint.getBondList());
                angles.addAll(joint.getAngleList());
                torsions.addAll(joint.getTorsionList());
            }
        }
        if (prev2 != null) {
            bonds.addAll(prev2.getBondList());
            angles.addAll(prev2.getAngleList());
            torsions.addAll(prev2.getTorsionList());
        }
        if (next != null) {
            atoms.addAll(next.getAtomList());
            bonds.addAll(next.getBondList());
            angles.addAll(next.getAngleList());
            torsions.addAll(next.getTorsionList());
            ArrayList<Joint> joints = next.getJoints();
            for (Joint joint : joints) {
                bonds.addAll(joint.getBondList());
                angles.addAll(joint.getAngleList());
                torsions.addAll(joint.getTorsionList());
            }
        }
        if (next2 != null) {
            bonds.addAll(next2.getBondList());
            angles.addAll(next2.getAngleList());
            torsions.addAll(next2.getTorsionList());
        }

        for (Atom atom : atoms) {
            atom.clearGeometry();
        }
        for (Atom atom : atoms) {
            for (ROLS bond : bonds) {
                Bond b = (Bond) bond;
                if (b.containsAtom(atom)) {
                    atom.setBond(b);
                }
            }
        }
        for (Atom atom : atoms) {
            for (ROLS angle : angles) {
                Angle a = (Angle) angle;
                if (a.containsAtom(atom)) {
                    atom.setAngle(a);
                }
            }
        }
        for (Atom atom : atoms) {
            for (ROLS torsion : torsions) {
                Torsion t = (Torsion) torsion;
                if (t.containsAtom(atom)) {
                    atom.setTorsion(t);
                }
            }
        }
    }

    public void addResidue(Residue newResidue) {
        /**
         * Add the new residue to list.
         */
        consideredResidues.add(newResidue);
        /**
         * Get references to nearby residues.
         */
        Residue prevResidue = activeResidue.getPreviousResidue();
        Residue nextResidue = activeResidue.getNextResidue();
        Residue prev2Residue = null;
        if (prevResidue != null) {
            prev2Residue = prevResidue.getPreviousResidue();
        }
        Residue next2Residue = null;
        if (nextResidue != null) {
            next2Residue = nextResidue.getNextResidue();
        }

        /**
         * Move atoms from the active Residue to the new Residue.
         */
        moveBackBoneAtoms(activeResidue, newResidue);
        /**
         * Pass references of the active Residues' joints to the new Residue.
         */
        ArrayList<Joint> joints = activeResidue.getJoints();
        for (Joint joint : joints) {
            newResidue.addJoint(joint);
        }
        /**
         * Make the new Residue active.
         */
        activeResidue.removeFromParent();
        activeResidue = newResidue;
        add(activeResidue);
        /**
         * Build side-chain atoms and assign atom types for the new Residue.
         */
        try {
            assignAminoAcidAtomTypes(newResidue, prevResidue, nextResidue, forceField, null);
            if (nextResidue != null) {
                Atom C = (Atom) newResidue.getAtomNode("C");
                Atom nextN = (Atom) nextResidue.getAtomNode("N");
                for (Joint joint : joints) {
                    Bond bond = (Bond) joint.getBondList().get(0);
                    if (bond.containsAtom(C) && bond.containsAtom(nextN)) {
                        C.setBond(bond);
                    }
                }
            }
        } catch (MissingHeavyAtomException | MissingAtomTypeException exception) {
            logger.severe(exception.toString());
        }
        newResidue.finalize(true, forceField);
        updateGeometry(newResidue, prevResidue, nextResidue, prev2Residue, next2Residue);
    }

    /**
     * Returns a list of this MultiResidue's inactive residues. Adding/removing
     * from the returned list does nothing.
     *
     * @return a new ArrayList of inactive residues.
     */
    public List<Residue> getInactive() {
        List<Residue> ret = new ArrayList<>();
        for (Residue res : consideredResidues) {
            if (res != activeResidue) {
                ret.add(res);
            }
        }
        return ret;
    }

    /**
     * Returns a copy of this MultiResidue's consideredResidues array.
     *
     * @return a new ArrayList of the considered residues.
     */
    public List<Residue> getConsideredResidues() {
        List<Residue> consideredCopy = new ArrayList<>();
        for (Residue res : consideredResidues) {
            consideredCopy.add(res);
        }

        return consideredCopy;
    }

    /**
     * Request the passed amino acid be set as the active residue.
     *
     * @param aa
     *
     * @return true if the request is satisfied.
     */
    public boolean requestSetActiveResidue(AminoAcid3 aa) {
        if (aa == AminoAcid3.valueOf(activeResidue.getName())) {
            return true;
        }
        for (Residue res : consideredResidues) {
            if (aa == AminoAcid3.valueOf(res.getName())) {
                return setActiveResidue(res);
            }
        }
        logger.warning(String.format(" Couldn't assign residue %s to MultiResidue %s.", aa.toString(), this.toString()));
        return false;
    }

    /**
     * Request the ith residue be set active.
     *
     * @param i
     *
     * @return true if the ith residue was set active, false otherwise.
     */
    public boolean setActiveResidue(int i) {
        if (consideredResidues == null) {
            return false;
        }
        if (i >= consideredResidues.size()) {
            return false;
        }
        return setActiveResidue(consideredResidues.get(i));
    }

    /**
     * Request the passed residue be set active.
     *
     * @param residue
     *
     * @return true if the passed residue is now active.
     */
    public boolean setActiveResidue(Residue residue) {
        if (!consideredResidues.contains(residue)) {
            return false;
        }
        if (residue == activeResidue) {
            return true;
        }
        Residue prevResidue = activeResidue.getPreviousResidue();
        Residue nextResidue = activeResidue.getNextResidue();
        Residue prev2Residue = null;
        if (prevResidue != null) {
            prev2Residue = prevResidue.getPreviousResidue();
        }
        Residue next2Residue = null;
        if (nextResidue != null) {
            next2Residue = nextResidue.getNextResidue();
        }

        activeResidue.removeFromParent();

        /**
         * Move backbone atoms to the new active residue.
         */
        moveBackBoneAtoms(activeResidue, residue);
        updateGeometry(residue, prevResidue, nextResidue, prev2Residue, next2Residue);
        activeResidue = residue;
        setName(activeResidue.getName());
        add(activeResidue);

        forceFieldEnergy.reInit();
        return true;
    }

    /**
<<<<<<< HEAD
     * Method may be redundant with requestSetActiveResidue.
     * 
     * @param aa
     * @return True if successful
=======
     * Method may be redundant with requestSetActiveResidue. Will need to check
     * when it is not Friday afternoon.
     *
     * @param aa
     *
     * @return true if requested amino acid is now active.
>>>>>>> b2c70e48
     */
    public boolean setActiveResidue(AminoAcid3 aa) {
        Residue residue = null;
        for (Residue res : consideredResidues) {
            if (AminoAcid3.valueOf(res.getName()) == aa) {
                residue = res;
                break;
            }
        }
        if (residue == null) {
            return false;
        }
        return setActiveResidue(residue);
    }
<<<<<<< HEAD
    
    /*public boolean setToDefaultResidue() {
=======

    public boolean setToDefaultResidue() {
>>>>>>> b2c70e48
        return setActiveResidue(defaultResidue);
    }

    public Residue getDefaultResidue() {
        return defaultResidue;
    }*/

    public int getResidueCount() {
        if (consideredResidues == null) {
            return 0;
        }
        return consideredResidues.size();
    }
    
    @Override
    public ArrayList<Atom> getSideChainAtoms() {
        return activeResidue.getSideChainAtoms();
    }
    
    /**
     * Returns all atoms (all atoms are variable during DEE).
     * 
     * @return All atoms.
     */
    @Override
    public List<Atom> getVariableAtoms() {
        return activeResidue.getAtomList();
    }
    
    /**
     * {@inheritDoc}
     *
     * Overidden equals method that return true if object is not equals to this,
     * is of the same class, has the same parent Polymer, the same sequence
     * number, the same ResidueType, and the same AA3/NA3.
     *
     * @param object
     * @return Object equality
     */
    @Override
    public boolean equals(Object object) {
        if (this == object) {
            return true;
        } else if (object == null || getClass() != object.getClass()) {
            return false;
        }
        MultiResidue other = (MultiResidue) object;
        if (consideredResidues.size() != other.getResidueCount()) {
            return false;
        }
        if (getParent() == null || other.getParent() == null) {
            return getResidueIndex() == other.getResidueIndex();
        } else if (getParent() == other.getParent()) {
            return getResidueIndex() == other.getResidueIndex();
        }
        return false;
    }

    @Override
    public int hashCode() {
        int hash = hash(SEED, getParent().hashCode());
        hash = hash(hash, consideredResidues.size());
        // Use of consideredResidues.size() MAY BE DANGEROUS if people start to muck
        // with the considered residues list after construction.
        return hash(hash, getResidueIndex());
    }

    @Override
    public String toString() {
        int resNum = consideredResidues.get(0).getResidueIndex();
        StringBuilder sb = new StringBuilder();
        sb.append("Multi-" + resNum + "-");
        for (Residue res : consideredResidues) {
            int num = ResidueEnumerations.getAminoAcidNumber(res.getName());
            String aa1 = ResidueEnumerations.AminoAcid1.values()[num].toString();
            if (res == activeResidue) {
                sb.append("[" + aa1 + "]");
            } else {
                sb.append(aa1);
            }
//            sb.append(res.getResidueNumber() + "-" + res.getName() + ", ");
        }
//        sb.delete(sb.lastIndexOf(","), sb.length());
        return sb.toString();
//        if (activeResidue == null) {
//            return null;
//        } else {
//            return activeResidue.toString();
//        }
    }

}<|MERGE_RESOLUTION|>--- conflicted
+++ resolved
@@ -39,25 +39,20 @@
 
 import java.util.ArrayList;
 import java.util.List;
-import java.util.logging.Level;
 import java.util.logging.Logger;
 
 import javax.media.j3d.BranchGroup;
 import javax.media.j3d.Material;
 import javax.vecmath.Color3f;
 
-import ffx.potential.ForceFieldEnergy;
 import ffx.potential.bonded.BondedUtils.MissingAtomTypeException;
 import ffx.potential.bonded.BondedUtils.MissingHeavyAtomException;
-import ffx.potential.bonded.ResidueEnumerations.AminoAcid3;
+import static ffx.potential.bonded.AminoAcidUtils.assignAminoAcidAtomTypes;
+import ffx.potential.ForceFieldEnergy;
 import ffx.potential.parameters.ForceField;
 
-import static ffx.potential.bonded.AminoAcidUtils.assignAminoAcidAtomTypes;
-<<<<<<< HEAD
 import ffx.potential.bonded.ResidueEnumerations.AminoAcid3;
 import ffx.potential.bonded.ResidueEnumerations.NucleicAcid3;
-=======
->>>>>>> b2c70e48
 import static ffx.utilities.HashCodeUtil.SEED;
 import static ffx.utilities.HashCodeUtil.hash;
 
@@ -81,13 +76,8 @@
     /**
      * List of Atoms in the zero'th residue; should be (mostly) immutable.
      */
-<<<<<<< HEAD
     //private ArrayList<Atom> defaultAtomList;
     
-=======
-    private ArrayList<Atom> defaultAtomList;
-
->>>>>>> b2c70e48
     /**
      * The "default" residue, particularly for purposes of rotamer optimization.
      */
@@ -98,12 +88,8 @@
      */
     ForceField forceField;
     ForceFieldEnergy forceFieldEnergy;
-<<<<<<< HEAD
     private Rotamer originalRotamer;
     
-=======
-
->>>>>>> b2c70e48
     public MultiResidue(Residue residue, ForceField forceField, ForceFieldEnergy forceFieldEnergy) {
         super("MultiResidue", residue.getResidueIndex(), residue.residueType, residue.getChainID(), residue.getChainID().toString());
         this.forceField = forceField;
@@ -167,7 +153,6 @@
     public MSNode getAngles() {
         return activeResidue.getAngles();
     }
-<<<<<<< HEAD
     
     /*@Override
     public ArrayList<Atom> getAtomList(boolean originalOrder) {
@@ -184,24 +169,6 @@
     }*/
     
     /*public void setDefaultResidue(Residue residue) throws IllegalArgumentException {
-=======
-
-    @Override
-    public ArrayList<Atom> getAtomList(boolean originalOrder) {
-        return originalOrder ? defaultAtomList : getAtomList();
-    }
-
-    @Override
-    public void reInitOriginalAtomList() {
-        defaultAtomList = new ArrayList<>(defaultResidue.getAtomList());
-    }
-
-    public void setDefaultResidue() {
-        defaultResidue = activeResidue;
-    }
-
-    public void setDefaultResidue(Residue residue) throws IllegalArgumentException {
->>>>>>> b2c70e48
         if (consideredResidues.contains(residue)) {
             activeResidue = residue;
         } else {
@@ -483,17 +450,12 @@
             logger.fine(consideredResidues.size() + " residue options with " + rotamerTotal + " rotamers.");
         }
         return allRotamers;
-<<<<<<< HEAD
     }*/
     
     /**
      * Publicly accessible method for storing a MultiResidue state.
      * @return A ResidueState.
      */
-=======
-    }
-
->>>>>>> b2c70e48
     @Override
     public ResidueState storeState() {
         return storeMultiResState();
@@ -513,19 +475,11 @@
     public void revertState(ResidueState state) {
         Residue res = state.getStateResidue();
         //if (!res.equals(activeResidue)) {
-<<<<<<< HEAD
             if (!setActiveResidue(res)) {
                 throw new IllegalArgumentException(String.format(" Could not revert "
                         + "multi-residue %s to residue identity %s", this.toString(),
                         state.getStateResidue().toString()));
             }
-=======
-        if (!setActiveResidue(res)) {
-            throw new IllegalArgumentException(String.format(" Could not revert "
-                    + "multi-residue %s to residue identity %s", this.toString(),
-                    state.getResidue().toString()));
-        }
->>>>>>> b2c70e48
         //}
         for (Atom atom : getAtomList()) {
             atom.moveTo(state.getAtomCoords(atom));
@@ -789,7 +743,6 @@
         for (Residue res : consideredResidues) {
             consideredCopy.add(res);
         }
-
         return consideredCopy;
     }
 
@@ -871,19 +824,10 @@
     }
 
     /**
-<<<<<<< HEAD
      * Method may be redundant with requestSetActiveResidue.
      * 
      * @param aa
      * @return True if successful
-=======
-     * Method may be redundant with requestSetActiveResidue. Will need to check
-     * when it is not Friday afternoon.
-     *
-     * @param aa
-     *
-     * @return true if requested amino acid is now active.
->>>>>>> b2c70e48
      */
     public boolean setActiveResidue(AminoAcid3 aa) {
         Residue residue = null;
@@ -898,13 +842,8 @@
         }
         return setActiveResidue(residue);
     }
-<<<<<<< HEAD
     
     /*public boolean setToDefaultResidue() {
-=======
-
-    public boolean setToDefaultResidue() {
->>>>>>> b2c70e48
         return setActiveResidue(defaultResidue);
     }
 
