--- conflicted
+++ resolved
@@ -38,16 +38,6 @@
 
 package ffx.potential.extended;
 
-<<<<<<< HEAD
-import static ffx.utilities.Constants.kB;
-import static java.lang.String.format;
-import static org.apache.commons.math3.util.FastMath.log;
-import static org.apache.commons.math3.util.FastMath.sin;
-import static org.apache.commons.math3.util.FastMath.sqrt;
-
-import edu.rit.pj.Comm;
-=======
->>>>>>> 2d3942ce
 import edu.rit.pj.reduction.SharedDouble;
 import ffx.numerics.Potential;
 import ffx.potential.ForceFieldEnergy;
@@ -231,24 +221,11 @@
     /**
      * The system defined theta mass of the fictional particle. Used to fill theta mass array.
      */
-<<<<<<< HEAD
-    private final double[] extendedLambdas;
-
-    // Controls for turning of certain terms for testing.
-    private final boolean doVDW;
-    private final boolean doElectrostatics;
-    private final boolean doBias;
-    private final boolean doPolarization;
-    private boolean fixTitrationState;
-    private boolean fixTautomerState;
-    private final boolean lockStates;
-=======
     private final double thetaMass;
     /**
      * Mass of each theta particle. Different theta mass for each particle are not supported.
      */
     final private double[] thetaMassArray;
->>>>>>> 2d3942ce
     /**
      * Current value of theta for each ESV.
      */
@@ -491,25 +468,6 @@
         thetaAccel[index] = -Constants.KCAL_TO_GRAM_ANG2_PER_PS2 * dUdTheta / thetaMass;
     }
 
-<<<<<<< HEAD
-    public void reGuessLambdas(){
-        for(Residue residue : titratingResidueList){
-            double lambda = initialTitrationState(residue, 1.0);
-            setTitrationLambda(residue, lambda);
-        }
-    }
-
-    public void perturbLambdas(boolean fixtaut, double lambda){
-        int index = (fixtaut) ? 0 : nTitr; // when fixtaut is true, you change tautomer values --> swap?
-        int length = (fixtaut) ? nTitr : nESVs;
-        for(int i = index; i < length; i++){
-            extendedLambdas[i] = lambda;
-        }
-        updateLambdas();
-    }
-
-=======
->>>>>>> 2d3942ce
     /**
      * get array of dU/dL for each titrating residue
      *
@@ -992,30 +950,6 @@
         return tautomerIndexMap[i];
     }
 
-<<<<<<< HEAD
-    public void setTitrationLambda(Residue residue, double lambda) {
-        setTitrationLambda(residue, lambda, true);
-    }
-
-    public void setTitrationLambda(Residue residue, double lambda, boolean changeThetas){
-        if (titratingResidueList.contains(residue) && !lockStates) {
-            int index = titratingResidueList.indexOf(residue);
-            extendedLambdas[index] = lambda;
-            if(changeThetas) {
-                thetaPosition[index] = Math.asin(Math.sqrt(lambda));
-            }
-            List<Atom> currentAtomList = residue.getSideChainAtoms();
-            for (Atom atom : currentAtomList) {
-                int atomIndex = atom.getArrayIndex();
-                titrationLambdas[atomIndex] = lambda;
-            }
-        }/*else {
-            logger.warning(format("This residue %s is not titrating or locked by user property.", residue.getName()));
-        }*/
-    }
-
-=======
->>>>>>> 2d3942ce
     public void setTautomerLambda(Residue residue, double lambda) {
         setTautomerLambda(residue, lambda, true);
     }
