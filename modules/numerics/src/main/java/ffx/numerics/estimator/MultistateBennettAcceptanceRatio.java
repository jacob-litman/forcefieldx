// ******************************************************************************
//
// Title:       Force Field X.
// Description: Force Field X - Software for Molecular Biophysics.
// Copyright:   Copyright (c) Michael J. Schnieders 2001-2023.
//
// This file is part of Force Field X.
//
// Force Field X is free software; you can redistribute it and/or modify it
// under the terms of the GNU General Public License version 3 as published by
// the Free Software Foundation.
//
// Force Field X is distributed in the hope that it will be useful, but WITHOUT
// ANY WARRANTY; without even the implied warranty of MERCHANTABILITY or FITNESS
// FOR A PARTICULAR PURPOSE. See the GNU General Public License for more
// details.
//
// You should have received a copy of the GNU General Public License along with
// Force Field X; if not, write to the Free Software Foundation, Inc., 59 Temple
// Place, Suite 330, Boston, MA 02111-1307 USA
//
// Linking this library statically or dynamically with other modules is making a
// combined work based on this library. Thus, the terms and conditions of the
// GNU General Public License cover the whole combination.
//
// As a special exception, the copyright holders of this library give you
// permission to link this library with independent modules to produce an
// executable, regardless of the license terms of these independent modules, and
// to copy and distribute the resulting executable under terms of your choice,
// provided that you also meet, for each linked independent module, the terms
// and conditions of the license of that module. An independent module is a
// module which is not derived from or based on this library. If you modify this
// library, you may extend this exception to your version of the library, but
// you are not obligated to do so. If you do not wish to do so, delete this
// exception statement from your version.
//
// ******************************************************************************
package ffx.numerics.estimator;

import ffx.numerics.OptimizationInterface;
import ffx.numerics.integrate.DataSet;
import ffx.numerics.integrate.DoublesDataSet;
import ffx.numerics.integrate.Integrate1DNumeric;
import ffx.numerics.optimization.LBFGS;
import ffx.numerics.optimization.LineSearch;
import ffx.numerics.optimization.OptimizationListener;
import ffx.utilities.Constants;
import org.apache.commons.math3.linear.MatrixUtils;
import org.apache.commons.math3.linear.RealMatrix;
import org.apache.commons.math3.linear.SingularValueDecomposition;

import java.io.BufferedWriter;
import java.io.File;
import java.io.FileWriter;
import java.io.IOException;
import java.util.ArrayList;
import java.util.Arrays;
import java.util.Random;
import java.util.logging.Logger;

import static ffx.numerics.estimator.EstimateBootstrapper.getBootstrapIndices;
import static ffx.numerics.estimator.Zwanzig.Directionality.BACKWARDS;
import static ffx.numerics.estimator.Zwanzig.Directionality.FORWARDS;
import static java.lang.System.arraycopy;
import static java.util.Arrays.copyOf;
import static java.util.Arrays.fill;
import static java.util.Arrays.stream;
<<<<<<< HEAD
import static org.apache.commons.math3.util.FastMath.abs;
import static org.apache.commons.math3.util.FastMath.exp;
import static org.apache.commons.math3.util.FastMath.log;
import static org.apache.commons.math3.util.FastMath.sqrt;
=======
import static org.apache.commons.lang3.ArrayFill.fill;
import static org.apache.commons.math3.util.FastMath.*;
>>>>>>> 7486d345

/**
 * The MultistateBennettAcceptanceRatio class defines a statistical estimator based on a generalization
 * to the Bennett Acceptance Ratio (BAR) method for multiple lambda windows. It requires an input of
 * K X N array of energies (every window at every snap at every lambda value). No support for different
 * number of snapshots at each window. This will be caught by the filter, but not by the Harmonic Oscillators
 * testcase.
 * <p>
 * This class implements the method discussed in:
 * Shirts, M. R. and Chodera, J. D. (2008) Statistically optimal analysis of snaps from multiple equilibrium
 * states. J. Chem. Phys. 129, 124105. doi:10.1063/1.2978177
 * <p>
 * This class is based heavily on the pymbar code, which is available at:
 * https://github.com/choderalab/pymbar/tree/master
 *
 * @author Matthew J. Speranza
 * @since 1.0
 */
public class MultistateBennettAcceptanceRatio extends SequentialEstimator implements BootstrappableEstimator, OptimizationInterface {
  private static final Logger logger = Logger.getLogger(MultistateBennettAcceptanceRatio.class.getName());
  /**
   * Default MBAR convergence tolerance.
   */
  private static final double DEFAULT_TOLERANCE = 1.0E-7;
  /**
   * Number of free of differences between simulation windows. Calculated at the very end.
   */
  private final int nFreeEnergyDiffs;
  /**
   * MBAR free-energy difference estimates (nFreeEnergyDiffs values).
   */
  private final double[] mbarFEDifferenceEstimates;
  /**
   * Number of lamda states (basically nFreeEnergyDiffs + 1).
   */
  private final int nLambdaStates;
  /**
   * MBAR free-energy estimates at each lambda value (nStates values). The first value is defined as 0 throughout to
   * promote stability. This estimate is novel to the MBAR method and is not seen in BAR or Zwanzig. Only the differences
   * between these values have physical significance.
   */
  private double[] mbarFEEstimates;
  /**
   * MBAR observable ensemble estimates.
   */
  private double[] mbarObservableEnsembleAverages;
  private double[] mbarObservableEnsembleAverageUncertainties;
  /**
   * MBAR free-energy difference uncertainties.
   */
  private double[] mbarUncertainties;
  /**
   * Matrix of free-energy difference uncertainties between all i & j
   */
  private double[][] uncertaintyMatrix;
  /**
   * MBAR convergence tolerance.
   */
  private final double tolerance;
  /**
   * Random number generator used for bootstrapping.
   */
  private final Random random;
  /**
   * Total MBAR free-energy difference estimate.
   */
  private double totalMBAREstimate;
  /**
   * Total MBAR free-energy difference uncertainty.
   */
  private double totalMBARUncertainty;
  /**
   * MBAR Enthalpy estimates
   */
  private double[] mbarEnthalpy;

  /**
   * MBAR Entropy estimates
   */
  private double[] mbarEntropy;

  public double[] rtValues;

  /**
   * "Reduced" potential energies. -ln(exp(beta * -U)) or more practically U * (1 / RT).
   * Has shape (nLambdaStates, numSnaps * nLambdaStates)
   */
  private double[][] reducedPotentials;

  private double[][] oAllFlat;
  private double[][] biasFlat;
  /**
   * Seed MBAR calculation with another free energy estimation (BAR,ZWANZIG) or zeros
   */
  private SeedType seedType;

<<<<<<< HEAD
  /**
   * Enum of MBAR seed types.
   */
  public enum SeedType {
    /**
     * Use BAR to seed the MBAR calculation.
     */
    BAR,
    /**
     * Use Zwanzig to seed the MBAR calculation.
     */
    ZWANZIG,
    /**
     * Use zeros to seed the MBAR calculation.
     */
    ZEROS
  }

  /**
   * Force the seed energies to be zeros.
   */
=======


  /**
   * Enum of MBAR seed types.
   */
  public enum SeedType {BAR, ZWANZIG, ZEROS;}
>>>>>>> 7486d345
  public static boolean FORCE_ZEROS_SEED = false;
  public static boolean VERBOSE = false;
  /**
   * Constructor for MBAR estimator.
   *
   * @param lambdaValues array of lambda values
   * @param energiesAll  array of energies at each lambda value
   * @param temperature  array of temperatures
   */
  public MultistateBennettAcceptanceRatio(double[] lambdaValues, double[][][] energiesAll, double[] temperature) {
    this(lambdaValues, energiesAll, temperature, DEFAULT_TOLERANCE, SeedType.ZWANZIG);
  }

  /**
   * Constructor for MBAR estimator.
   *
   * @param lambdaValues array of lambda values
   * @param energiesAll  array of energies at each lambda value
   * @param temperature  array of temperatures
   * @param tolerance    convergence tolerance
   * @param seedType     seed type for MBAR
   */
  public MultistateBennettAcceptanceRatio(double[] lambdaValues, double[][][] energiesAll, double[] temperature,
                                          double tolerance, SeedType seedType) {
    super(lambdaValues, energiesAll, temperature);
    this.tolerance = tolerance;
    this.seedType = seedType;

    // MBAR calculates free energy at each lambda value (only the differences between them have physical significance)
    nLambdaStates = lambdaValues.length;
    mbarFEEstimates = new double[nLambdaStates];

    nFreeEnergyDiffs = lambdaValues.length - 1;
    mbarFEDifferenceEstimates = new double[nFreeEnergyDiffs];
    mbarUncertainties = new double[nFreeEnergyDiffs];
    mbarEnthalpy = new double[nFreeEnergyDiffs];
    mbarEntropy = new double[nFreeEnergyDiffs];
    random = new Random();
    estimateDG();
  }

  public MultistateBennettAcceptanceRatio(double[] lambdaValues, int[] snaps, double[][] eAllFlat, double[] temperature,
                                          double tolerance, SeedType seedType){
    super(lambdaValues, snaps, eAllFlat, temperature);
    this.tolerance = tolerance;
    this.seedType = seedType;

    // MBAR calculates free energy at each lambda value (only the differences between them have physical significance)
    nLambdaStates = lambdaValues.length;
    mbarFEEstimates = new double[nLambdaStates];

    nFreeEnergyDiffs = lambdaValues.length - 1;
    mbarFEDifferenceEstimates = new double[nFreeEnergyDiffs];
    mbarUncertainties = new double[nFreeEnergyDiffs];
    mbarEnthalpy = new double[nFreeEnergyDiffs];
    mbarEntropy = new double[nFreeEnergyDiffs];
    random = new Random();
    estimateDG();
  }

  /**
   * Set the MBAR seed energies using BAR, Zwanzig, or zeros.
   */
  private void seedEnergies() {
    switch (seedType) {
      case BAR:
        try {
          if(eLow == null || eAt == null || eHigh == null) {
            seedType = SeedType.ZEROS;
            seedEnergies();
            return;
          }
          SequentialEstimator barEstimator = new BennettAcceptanceRatio(lamValues, eLow, eAt, eHigh, temperatures);
          mbarFEEstimates[0] = 0.0;
          double[] barEstimates = barEstimator.getBinEnergies();
          for (int i = 0; i < nFreeEnergyDiffs; i++) {
            mbarFEEstimates[i + 1] = mbarFEEstimates[i] + barEstimates[i];
          }
          break;
        } catch (IllegalArgumentException e) {
          logger.warning(" BAR failed to converge. Zwanzig will be used for seed energies.");
          seedType = SeedType.ZWANZIG;
          seedEnergies();
          return;
        }
      case ZWANZIG:
<<<<<<< HEAD
        try {
=======
        try{
          if(eLow == null || eAt == null || eHigh == null) {
            seedType = SeedType.ZEROS;
            seedEnergies();
            return;
          }
>>>>>>> 7486d345
          Zwanzig forwardsFEP = new Zwanzig(lamValues, eLow, eAt, eHigh, temperatures, FORWARDS);
          Zwanzig backwardsFEP = new Zwanzig(lamValues, eLow, eAt, eHigh, temperatures, BACKWARDS);
          double[] forwardZwanzig = forwardsFEP.getBinEnergies();
          double[] backwardZwanzig = backwardsFEP.getBinEnergies();
          mbarFEEstimates[0] = 0.0;
          for (int i = 0; i < nFreeEnergyDiffs; i++) {
            mbarFEEstimates[i + 1] = mbarFEEstimates[i] + .5 * (forwardZwanzig[i] + backwardZwanzig[i]);
          }
          if (stream(mbarFEEstimates).anyMatch(Double::isInfinite) || stream(mbarFEEstimates).anyMatch(Double::isNaN)) {
            throw new IllegalArgumentException("MBAR contains NaNs or Infs after seeding.");
          }
          break;
        } catch (IllegalArgumentException e) {
          logger.warning(" Zwanzig failed to converge. Zeros will be used for seed energies.");
          seedType = SeedType.ZEROS;
          seedEnergies();
          return;
        }
      case SeedType.ZEROS:
        fill(mbarFEEstimates, 0.0);
        break;
      default:
        throw new IllegalArgumentException("Seed type not supported");
    }
  }

  /**
   * Get the MBAR free-energy estimates at each lambda value.
   */
  @Override
  public void estimateDG() {
    estimateDG(false);
  }

  /**
   * MBAR solved with self-consistent iteration and Newton/L-BFGS optimization.
   */
  @Override
  public void estimateDG(boolean randomSamples) {
    if (MultistateBennettAcceptanceRatio.VERBOSE){
      logger.setLevel(java.util.logging.Level.FINE);
    }

    // Bootstrap needs resetting to zeros
    fill(mbarFEEstimates, 0.0);
    if (FORCE_ZEROS_SEED) {
      seedType = SeedType.ZEROS;
    }
    seedEnergies();
    if (stream(mbarFEEstimates).anyMatch(Double::isInfinite) || stream(mbarFEEstimates).anyMatch(Double::isNaN)) {
      seedType = SeedType.ZEROS;
      seedEnergies();
    }
    if(MultistateBennettAcceptanceRatio.VERBOSE) {
      logger.info(" Seed Type: " + seedType);
      logger.info(" MBAR FE Estimates after seeding: " + Arrays.toString(mbarFEEstimates));
    }

    // Precompute beta for each state.
    rtValues = new double[nLambdaStates];
    double[] invRTValues = new double[nLambdaStates];
    for (int i = 0; i < nLambdaStates; i++) {
      rtValues[i] = Constants.R * temperatures[i];
      invRTValues[i] = 1.0 / rtValues[i];
    }

    // Find repeated snapshots if from continuous lambda
    int numEvaluations = eAllFlat[0].length;

    // Sample random snapshots from each window.
    int[][] indices = new int[nLambdaStates][numEvaluations];
    if (randomSamples) {
      // Build random indices vector maintaining snapshot nums!
      int[] randomIndices = new int[numEvaluations];
      int sum = 0;
      for (int snap : snaps) {
        System.arraycopy(getBootstrapIndices(snap, random), 0, randomIndices, sum, snap);
        sum += snap;
      }
      for (int i = 0; i < nLambdaStates; i++) {
        // Use the same random indices across lambda values
        indices[i] = randomIndices;
      }
    } else {
      for (int i = 0; i < numEvaluations; i++) {
        for (int j = 0; j < nLambdaStates; j++) {
          indices[j][i] = i;
        }
      }
    }

    // Precompute reducedPotentials since it doesn't change
    reducedPotentials = new double[nLambdaStates][numEvaluations];
    double minPotential = Double.POSITIVE_INFINITY;
    for (int state = 0; state < eAllFlat.length; state++) { // For each lambda value
      for (int n = 0; n < eAllFlat[0].length; n++) {
        reducedPotentials[state][n] = eAllFlat[state][indices[state][n]] * invRTValues[state];
        if (reducedPotentials[state][n] < minPotential) {
          minPotential = reducedPotentials[state][n];
        }
      }
    }

    // Subtract the minimum potential from all potentials (we are calculating relative free energies anyway)
    for (int state = 0; state < nLambdaStates; state++) {
      for (int n = 0; n < numEvaluations; n++) {
        reducedPotentials[state][n] -= minPotential;
      }
    }

    // Remove reduced potential arrays where snaps are zero since they cause issues for N.R. and SCI
    // i.e. no trajectories for that lambda were generated/sampled, but other trajectories had potentials evaluated at that lambda
    ArrayList<Integer> zeroSnapLambdas = new ArrayList<>();
    ArrayList<Integer> sampledLambdas = new ArrayList<>();
    for (int i = 0; i < nLambdaStates; i++) {
      if (snaps[i] == 0) {
        zeroSnapLambdas.add(i);
      } else {
        sampledLambdas.add(i);
      }
    }
    int nLambdaStatesTemp = nLambdaStates - zeroSnapLambdas.size();
    double[][] reducedPotentialsTemp = new double[nLambdaStates - zeroSnapLambdas.size()][numEvaluations];
    double[] mbarFEEstimatesTemp = new double[nLambdaStates - zeroSnapLambdas.size()];
    int[] snapsTemp = new int[nLambdaStates - zeroSnapLambdas.size()];
    if (!zeroSnapLambdas.isEmpty()) {
      int index = 0;
      for (int i = 0; i < nLambdaStates; i++) {
        if (!zeroSnapLambdas.contains(i)) {
          reducedPotentialsTemp[index] = reducedPotentials[i];
          mbarFEEstimatesTemp[index] = mbarFEEstimates[i];
          snapsTemp[index] = snaps[i];
          index++;
        }
      }
      logger.info(" Sampled Lambdas: " + sampledLambdas);
      logger.info(" Zero Snap Lambdas: " + zeroSnapLambdas);
    } else { // If there aren't any zero snap lambdas, just use the original arrays
      reducedPotentialsTemp = reducedPotentials;
      mbarFEEstimatesTemp = mbarFEEstimates;
      snapsTemp = snaps;
    }

    // SCI iterations used to start optimization of MBAR objective function.
    // Optimizers can struggle when starting too far from the minimum, but SCI doesn't.
    double[] prevMBAR = copyOf(mbarFEEstimatesTemp, nLambdaStatesTemp);;
    double omega = 1.5; // Parameter chosen empirically to work with most systems (> 2 works but not always).
    for (int i = 0; i < 10; i++) {
      prevMBAR = copyOf(mbarFEEstimatesTemp, nLambdaStatesTemp);
      mbarFEEstimatesTemp = mbarSelfConsistentUpdate(reducedPotentialsTemp, snapsTemp, mbarFEEstimatesTemp);
      for (int j = 0; j < nLambdaStatesTemp; j++) { // SOR
        mbarFEEstimatesTemp[j] = omega * mbarFEEstimatesTemp[j] + (1 - omega) * prevMBAR[j];
      }
      if (stream(mbarFEEstimatesTemp).anyMatch(Double::isInfinite) || stream(mbarFEEstimatesTemp).anyMatch(Double::isNaN)) {
        throw new IllegalArgumentException("MBAR contains NaNs or Infs during startup SCI ");
      }
      if(converged(prevMBAR)) {
        break;
      }
    }
    if (MultistateBennettAcceptanceRatio.VERBOSE) {
      logger.info(" Omega for SCI w/ relaxation: " + omega);
      logger.info(" MBAR FE Estimates after 10 SCI iterations: " + Arrays.toString(mbarFEEstimatesTemp));
    }

    try {
      if (nLambdaStatesTemp > 100 && !converged(prevMBAR)) { // L-BFGS optimization for high granularity windows where hessian^-1 is expensive
        if (MultistateBennettAcceptanceRatio.VERBOSE) {
          logger.info(" L-BFGS optimization started.");
        }
        int mCorrections = 5;
        double[] x = new double[nLambdaStatesTemp];
        arraycopy(mbarFEEstimatesTemp, 0, x, 0, nLambdaStatesTemp);
        double[] grad = mbarGradient(reducedPotentialsTemp, snapsTemp, mbarFEEstimatesTemp);
        double eps = 1.0E-4; // Gradient tolarance -> chosen since L-BFGS seems unstable with tight tolerances
        OptimizationListener listener = getOptimizationListener();
        LBFGS.minimize(nLambdaStatesTemp, mCorrections, x, mbarObjectiveFunction(reducedPotentialsTemp, snapsTemp, mbarFEEstimatesTemp),
            grad, eps, 1000, this, listener);
        arraycopy(x, 0, mbarFEEstimatesTemp, 0, nLambdaStatesTemp);
      } else if (!converged(prevMBAR)){ // Newton optimization if hessian inversion isn't too expensive
        if (MultistateBennettAcceptanceRatio.VERBOSE) {
          logger.info(" Newton optimization started.");
        }
        mbarFEEstimatesTemp = newton(mbarFEEstimatesTemp, reducedPotentialsTemp, snapsTemp, tolerance);
      }
    } catch (Exception e) {
      logger.warning(" L-BFGS/Newton failed to converge. Finishing w/ self-consistent iteration. Message: " +
          e.getMessage());
    }
    if(MultistateBennettAcceptanceRatio.VERBOSE) {
      logger.info(" MBAR FE Estimates after gradient optimization: " + Arrays.toString(mbarFEEstimatesTemp));
    }

    // Update the FE estimates with the optimized values from derivative-based optimization
    int count = 0;
<<<<<<< HEAD
    for (Integer i : sampledLambdas) {
      if (Double.isNaN(mbarFEEstimatesTemp[count])) {
=======
    for(Integer i : sampledLambdas){
      if (!Double.isNaN(mbarFEEstimatesTemp[count])) { // Should be !NaN
>>>>>>> 7486d345
        mbarFEEstimates[i] = mbarFEEstimatesTemp[count];
      }
      count++;
    }

    // Self-consistent iteration is used to finish off optimization of MBAR objective function
    int sciIter = 0;
    while (!converged(prevMBAR) && sciIter < 1000) {
      prevMBAR = copyOf(mbarFEEstimates, nLambdaStates);
      mbarFEEstimates = mbarSelfConsistentUpdate(reducedPotentials, snaps, mbarFEEstimates);
      for (int i = 0; i < nLambdaStates; i++) { // SOR for acceleration
        mbarFEEstimates[i] = omega * mbarFEEstimates[i] + (1 - omega) * prevMBAR[i];
      }
      if (stream(mbarFEEstimates).anyMatch(Double::isInfinite) || stream(mbarFEEstimates).anyMatch(Double::isNaN)) {
        throw new IllegalArgumentException("MBAR estimate contains NaNs or Infs after iteration " + sciIter);
      }
      sciIter++;
    }
    if (MultistateBennettAcceptanceRatio.VERBOSE) {
      logger.info(" SCI iterations (max 1000): " + sciIter);
    }

    // Calculate uncertainties
    double[][] theta = mbarTheta(reducedPotentials, snaps, mbarFEEstimates); // Quite expensive
    mbarUncertainties = mbarUncertaintyCalc(theta);
    totalMBARUncertainty = mbarTotalUncertaintyCalc(theta);
    uncertaintyMatrix = diffMatrixCalculation(theta);
    if (!randomSamples && MultistateBennettAcceptanceRatio.VERBOSE) { // Never log for bootstrapping
      logWeights();
    }

    // Convert to kcal/mol & calculate differences/sums
    for (int i = 0; i < nLambdaStates; i++) {
      mbarFEEstimates[i] = mbarFEEstimates[i] * rtValues[i];
    }
    for (int i = 0; i < nFreeEnergyDiffs; i++) {
      mbarFEDifferenceEstimates[i] = mbarFEEstimates[i + 1] - mbarFEEstimates[i];
    }

    mbarEnthalpy = mbarEnthalpyCalc(eAllFlat, mbarFEEstimates);
    mbarEntropy = mbarEntropyCalc(mbarEnthalpy, mbarFEEstimates);

    totalMBAREstimate = stream(mbarFEDifferenceEstimates).sum();
  }


  //////// Misc. Methods ////////////
  /**
   * Checks if the MBAR free energy estimates have converged by comparing the difference
   * between the previous and current free energies. The tolerance is set by the user.
   *
   * @param prevMBAR previous MBAR free energy estimates.
   * @return true if converged, false otherwise
   */
  private boolean converged(double[] prevMBAR) {
    double[] differences = new double[prevMBAR.length];
    for (int i = 0; i < prevMBAR.length; i++) {
      differences[i] = abs(prevMBAR[i] - mbarFEEstimates[i]);
    }
    return stream(differences).allMatch(d -> d < tolerance);
  }

  /**
   * Print out, for each FE expectation, the sum of the weights for each trajectory. This
   * gives an array of length nLambdaStates, where each element is the sum of the weights
   * coming from the trajectory sampled at the lambda value corresponding to that index.
   *
   * <p>i.e. collapsedW[0][0] is the sum of the weights in W[0] from the trajectory sampled at
   * lambda 0. The diagonal of this matrix should be larger than all other values if that
   * window had proper sampling.
   *
   */
  private void logWeights() {
    logger.info(" MBAR Weight Matrix Information Collapsed:");
    double[][] W = mbarW(reducedPotentials, snaps, mbarFEEstimates);
    double[][] collapsedW = new double[W.length][W.length]; // Collapse W trajectory-wise (into K x K)
    for (int i = 0; i < snaps.length; i++) {
      for (int j = 0; j < W.length; j++) {
        int start = 0;
        for(int k = 0; k < i; k++) {
          start += snaps[k];
        }
        for(int k = 0; k < snaps[i]; k++) {
          collapsedW[j][i] += W[j][start + k];
        }
      }
    }
    for(int i = 0; i < W.length; i++) {
      logger.info( "\n Estimation " + i + ": " + Arrays.toString(collapsedW[i]));
    }
    double[] rowSum = new double[W.length];
    for(int i = 0; i < collapsedW[0].length; i++) {
      for (double[] trajectory : collapsedW) {
        rowSum[i] += trajectory[i];
      }
    }
    softMax(rowSum);
    logger.info("\n Softmax of trajectory weight: " + Arrays.toString(rowSum));
  }


  //////// Methods for calculating MBAR variables, vectors, and matrices. ////////
  /**
   * MBAR objective function. This is used for L-BFGS optimization.
   *
   * @param reducedPotentials   -ln(boltzmann weights)
   * @param snapsPerLambda      number of snaps per state
   * @param freeEnergyEstimates free energies
   * @return The objective function value.
   */
  private static double mbarObjectiveFunction(double[][] reducedPotentials, int[] snapsPerLambda, double[] freeEnergyEstimates) {
    if (stream(freeEnergyEstimates).anyMatch(Double::isInfinite) || stream(freeEnergyEstimates).anyMatch(Double::isNaN)) {
      throw new IllegalArgumentException("MBAR contains NaNs or Infs.");
    }
    int nStates = freeEnergyEstimates.length;
    double[] log_denom_n = new double[reducedPotentials[0].length];
    for (int i = 0; i < reducedPotentials[0].length; i++) {
      double[] temp = new double[nStates];
      double maxTemp = Double.NEGATIVE_INFINITY;
      for (int j = 0; j < nStates; j++) {
        temp[j] = freeEnergyEstimates[j] - reducedPotentials[j][i];
        if (temp[j] > maxTemp) {
          maxTemp = temp[j];
        }
      }
      log_denom_n[i] = logSumExp(temp, snapsPerLambda, maxTemp);
    }
    double[] dotNkFk = new double[snapsPerLambda.length];
    for (int i = 0; i < snapsPerLambda.length; i++) {
      dotNkFk[i] = snapsPerLambda[i] * freeEnergyEstimates[i];
    }
    return stream(log_denom_n).sum() - stream(dotNkFk).sum();
  }

  /**
   * Gradient of the MBAR objective function. C6 in Shirts and Chodera 2008.
   *
   * @param reducedPotentials   energies
   * @param snapsPerLambda      number of snaps per state
   * @param freeEnergyEstimates free energies
   * @return Gradient for the mbar objective function.
   */
  private static double[] mbarGradient(double[][] reducedPotentials, int[] snapsPerLambda, double[] freeEnergyEstimates) {
    int nStates = freeEnergyEstimates.length;
    double[] log_num_k = new double[nStates];
    double[] log_denom_n = new double[reducedPotentials[0].length];
    double[][] logDiff = new double[reducedPotentials.length][reducedPotentials[0].length];
    double[] maxLogDiff = new double[nStates];
    Arrays.fill(maxLogDiff, Double.NEGATIVE_INFINITY);
    for (int i = 0; i < reducedPotentials[0].length; i++) {
      double[] temp = new double[nStates];
      double maxTemp = Double.NEGATIVE_INFINITY;
      for (int j = 0; j < nStates; j++) {
        temp[j] = freeEnergyEstimates[j] - reducedPotentials[j][i];
        if (temp[j] > maxTemp) {
          maxTemp = temp[j];
        }
      }
      log_denom_n[i] = logSumExp(temp, snapsPerLambda, maxTemp);
      for (int j = 0; j < nStates; j++) {
        logDiff[j][i] = -log_denom_n[i] - reducedPotentials[j][i];
        if (logDiff[j][i] > maxLogDiff[j]) {
          maxLogDiff[j] = logDiff[j][i];
        }
      }
    }
    for (int i = 0; i < nStates; i++) {
      log_num_k[i] = logSumExp(logDiff[i], maxLogDiff[i]);
    }
    double[] grad = new double[nStates];
    for (int i = 0; i < nStates; i++) {
      grad[i] = -1.0 * snapsPerLambda[i] * (1.0 - exp(freeEnergyEstimates[i] + log_num_k[i]));
    }
    return grad;
  }

  /**
   * Hessian of the MBAR objective function. C9 in Shirts and Chodera 2008.
   *
   * @param reducedPotentials   energies
   * @param snapsPerLambda      number of snaps per state
   * @param freeEnergyEstimates free energies
   * @return Hessian for the mbar objective function.
   */
  private static double[][] mbarHessian(double[][] reducedPotentials, int[] snapsPerLambda, double[] freeEnergyEstimates) {
    int nStates = freeEnergyEstimates.length;
    double[][] W = mbarW(reducedPotentials, snapsPerLambda, freeEnergyEstimates);
    // h = dot(W.T, W) * snapsPerLambda * snapsPerLambda[:, newaxis] - diag(W.sum(0) * snapsPerLambda)
    double[][] hessian = new double[nStates][nStates];
    for (int i = 0; i < nStates; i++) {
      for (int j = 0; j < nStates; j++) {
        double sum = 0.0;
        for (int k = 0; k < reducedPotentials[0].length; k++) {
          sum += W[i][k] * W[j][k];
        }
        hessian[i][j] = sum * snapsPerLambda[i] * snapsPerLambda[j];
      }
      double wSum = 0.0;
      for (int k = 0; k < W[i].length; k++) {
        wSum += W[i][k];
      }
      hessian[i][i] -= wSum * snapsPerLambda[i];
    }
    // h = -h
    for (int i = 0; i < nStates; i++) {
      for (int j = 0; j < nStates; j++) {
        hessian[i][j] = -hessian[i][j];
      }
    }
    return hessian;
  }

  /**
   * W = exp(freeEnergyEstimates - reducedPotentials.T - log_denominator_n[:, newaxis])
   * Eq. 9 in Shirts and Chodera 2008.
   *
   * @param reducedPotentials   energies
   * @param snapsPerLambda      number of snaps per state
   * @param freeEnergyEstimates free energies
   * @return W matrix.
   */
  private static double[][] mbarW(double[][] reducedPotentials, int[] snapsPerLambda, double[] freeEnergyEstimates) {
    int nStates = freeEnergyEstimates.length;
    double[] log_denom_n = new double[reducedPotentials[0].length];
    for (int i = 0; i < reducedPotentials[0].length; i++) {
      double[] temp = new double[nStates];
      double maxTemp = Double.NEGATIVE_INFINITY;
      for (int j = 0; j < nStates; j++) {
        temp[j] = freeEnergyEstimates[j] - reducedPotentials[j][i];
        if (temp[j] > maxTemp) {
          maxTemp = temp[j];
        }
      }
      // log_denom_n = calculates log(sumOverStates(N_k * exp(FE[j] - reducedPotentials[j][i])))
      log_denom_n[i] = logSumExp(temp, snapsPerLambda, maxTemp);
    }
    // logW = freeEnergyEstimates - reducedPotentials.T - log_denominator_n[:, newaxis]
    // freeEnergyEstimates[i] = log(ck / ci) --> ratio of normalization constants
    double[][] W = new double[nStates][reducedPotentials[0].length];
    for (int i = 0; i < nStates; i++) {
      for (int j = 0; j < reducedPotentials[0].length; j++) {
        W[i][j] = exp(freeEnergyEstimates[i] - reducedPotentials[i][j] - log_denom_n[j]);
      }
    }
    return W;
  }

  private double[] mbarEnthalpyCalc(double[][] reducedPotentials, double[] mbarFEEstimates) {
    double[] enthalpy = new double[mbarFEEstimates.length - 1];
    double[] averagePotential = new double[mbarFEEstimates.length];
    for(int i = 0; i < reducedPotentials.length; i++) {
      averagePotential[i] = computeExpectations(eAllFlat[i])[i]; // average potential of ith lambda
    }
    for(int i = 0; i < enthalpy.length; i++) {
      enthalpy[i] = averagePotential[i + 1] - averagePotential[i];
    }
    return enthalpy;
  }

  private double[] mbarEntropyCalc(double[] mbarEnthalpy, double[] mbarFEEstimates) {
    double[] entropy = new double[mbarFEEstimates.length - 1];
    for(int i = 0; i < entropy.length; i++) {
      entropy[i] = mbarEnthalpy[i] - mbarFEDifferenceEstimates[i]; // dG = dH - TdS || TdS = dH - dG
    }
    return entropy;
  }

  /**
   * Weight observable by exp(bias/RT) prior to computing expectation when set.
   *
<<<<<<< HEAD
   * @param reducedPotentials   energies
   * @param snapsPerLambda      number of snaps per state
   * @param freeEnergyEstimates free energies
   * @return logW matrix.
=======
   * @param biasAll
   * @param multiDataObservable
>>>>>>> 7486d345
   */
  public void setBiasData(double[][][] biasAll, boolean multiDataObservable) {
    biasFlat = new double[biasAll.length][biasAll.length * biasAll[0][0].length];
    if(multiDataObservable){ // Flatten data
      int[] snapsT = new int[biasAll.length];
      int[] nanCount = new int[biasAll.length];
      for (int i = 0; i < biasAll.length; i++) {
        ArrayList<Double> temp = new ArrayList<>();
        double maxBias = Double.NEGATIVE_INFINITY;
        for(int j = 0; j < biasAll.length; j++) {
          int count = 0;
          int countNaN = 0;
          for(int k = 0; k < biasAll[j][i].length; k++) {
            // Don't include NaN values
            if (!Double.isNaN(biasAll[j][i][k])) {
              temp.add(biasAll[j][i][k]);
              if(biasAll[j][i][k] > maxBias){
                maxBias = biasAll[j][i][k];
              }
              count++;
            } else {
              countNaN++;
            }
          }
          snapsT[j] = count;
          nanCount[j] = countNaN;
        }
        biasFlat[i] = temp.stream().mapToDouble(Double::doubleValue).toArray();
        // Regularize bias for this lambda
        for(int j = 0; j < biasFlat[i].length; j++){
          biasFlat[i][j] -= maxBias;
        }
      }
    } else { // Put relevant data into the 0th index
      int count = 0;
      double maxBias = Double.NEGATIVE_INFINITY;
      for (int i = 0; i < biasAll.length; i++){
        for(int j = 0; j < biasAll[0][0].length; j++){
          if(!Double.isNaN(biasAll[i][i][j])){
            biasFlat[0][count] = biasAll[i][i][j];
            if(biasAll[i][i][j] > maxBias){
              maxBias = biasAll[i][i][j];
            }
            count++;
          }
        }
      }
      // Regularize bias for this lambda
      for(int i = 0; i < biasFlat[0].length; i++){
        biasFlat[0][i] -= maxBias;
      }
    }
  }

  public void setBiasData(double[][] biasData){
    this.biasFlat = biasData;
    // Regularize bias for this lambda
    for(int i = 0; i < biasFlat.length; i++){
      double maxBias = Double.NEGATIVE_INFINITY;
      for(int j = 0; j < biasFlat[i].length; j++){
        if(biasFlat[i][j] > maxBias){
          maxBias = biasFlat[i][j];
        }
      }
      for(int j = 0; j < biasFlat[i].length; j++){
        biasFlat[i][j] -= maxBias;
      }
    }
  }

  public void setObservableData(double[][][] oAll, boolean multiDataObservable, boolean uncertainties) {
    oAllFlat = new double[oAll.length][oAll.length * oAll[0][0].length];
    if(multiDataObservable){ // Flatten data
      int[] snapsT = new int[oAll.length];
      int[] nanCount = new int[oAll.length];
      for (int i = 0; i < oAll.length; i++) {
        ArrayList<Double> temp = new ArrayList<>();
        for(int j = 0; j < oAll.length; j++) {
          int count = 0;
          int countNaN = 0;
          for(int k = 0; k < oAll[j][i].length; k++) {
            // Don't include NaN values
            if (!Double.isNaN(oAll[j][i][k])) {
              temp.add(oAll[j][i][k]);
              count++;
            } else {
              countNaN++;
            }
          }
          snapsT[j] = count;
          nanCount[j] = countNaN;
        }
        oAllFlat[i] = temp.stream().mapToDouble(Double::doubleValue).toArray();
      }
    } else { // Put relevant data into the 0th index
      int count = 0;
      for (int i = 0; i < oAll.length; i++){
        for(int j = 0; j < oAll[0][0].length; j++){
          if(!Double.isNaN(oAll[i][i][j])){
            oAllFlat[0][count] = oAll[i][i][j]; // Note [i][i] indexing
            count++;
          }
        }
      }
    }
    // OST Data
    if (biasFlat != null) {
      for(int i = 0; i< oAllFlat.length; i++) {
        for (int j = 0; j < oAllFlat[i].length; j++) {
          oAllFlat[i][j] *= exp(biasFlat[i][j]/rtValues[i]);
        }
      }
    }
    this.fillObservationExpectations(multiDataObservable, uncertainties);
  }

  public void setObservableData(double[][] oAll, boolean uncertainties){
    oAllFlat = oAll;
    // OST Data
    if (biasFlat != null) {
      if (oAllFlat.length != biasFlat.length || oAllFlat[0].length != biasFlat[0].length) {
        logger.severe("Observable and bias data are not the same size. Exiting.");
      }
      for(int i = 0; i< oAllFlat.length; i++) {
        for (int j = 0; j < oAllFlat[i].length; j++) {
          oAllFlat[i][j] *= exp(biasFlat[i][j]/rtValues[i]);
        }
      }
    }
    this.fillObservationExpectations(oAllFlat.length != 1, uncertainties);
  }

  public double getTIIntegral() {
    DataSet dSet = new DoublesDataSet(Integrate1DNumeric.generateXPoints(0,1, mbarObservableEnsembleAverages.length, false),
            mbarObservableEnsembleAverages, false);
    return Integrate1DNumeric.integrateData(dSet, Integrate1DNumeric.IntegrationSide.LEFT, Integrate1DNumeric.IntegrationType.TRAPEZOIDAL);
  }

  /**
   * Calculate expectation of samples from W matrix. Optionally calculate the uncertainty with
   * augmented W matrix (incurs a significant computational cost ~10-20x MBAR calculation).
   *
   * @return Uncertainty of the observable.
   */
  private void fillObservationExpectations(boolean multiData, boolean uncertainties){
    if(multiData){
      mbarObservableEnsembleAverages = new double[oAllFlat.length];
      mbarObservableEnsembleAverageUncertainties = new double[oAllFlat.length];
      for(int i = 0; i < oAllFlat.length; i++){
        mbarObservableEnsembleAverages[i] = computeExpectations(oAllFlat[i])[i];
        if (uncertainties) {
          mbarObservableEnsembleAverageUncertainties[i] = computeExpectationStd(oAllFlat[i])[i];
        }
      }
    } else {
      mbarObservableEnsembleAverages = computeExpectations(oAllFlat[0]);
      if (uncertainties) {
        mbarObservableEnsembleAverageUncertainties = computeExpectationStd(oAllFlat[0]);
      }
    }
  }

  /**
   * Compute the MBAR expectation of a given observable (1xN) for each K. This observable
   * could be something like x, x^2 (where x is equilibrium for a harmonic oscillator),
   * or some other function of the configuration X like RMSD from a target conformation.
   * Additionally, it could be evaluations of some potential at a specific lambda value.
   * Each trajectory snap should have a corresponding observable value (or evaluation).
   *
   * @param samples
   * @return
   */
  private double[] computeExpectations(double[] samples){
    double[][] W = mbarW(reducedPotentials, snaps, mbarFEEstimates);
    if (W[0].length != samples.length) {
      logger.severe("Samples and W matrix are not the same length. Exiting.");
    }
    double[] expectation = new double[W.length];
    for(int i = 0; i < W.length; i++){
      for(int j = 0; j < W[i].length; j++){
        expectation[i] += W[i][j] * samples[j];
      }
    }
    return expectation;
  }

  /**
   * Eq. 13-15 in Shirts and Chodera (2008) for the MBAR observable uncertainty calculation.
   * Originally implemented as seen in paper, but switched to logsumexp version because of
   * Inf/NaN issues for large values captured in samples (i.e. potential energies).
   *
   * @return WnA matrix.
   */
  private double[][] mbarAugmentedW(double[] samples) {
    int nStates = mbarFEEstimates.length;
    // Enforce positivity of samples --> from pymbar
    double minSample = stream(samples).min().getAsDouble() - 3*java.lang.Math.ulp(1.0); // ulp to avoid zeros
    if (minSample < 0) {
      for (int i = 0; i < samples.length; i++) {
        samples[i] -= minSample;
      }
    }
    // Eq. 14 in Shirts and Chodera (2008)
    double[][] logCATerms = new double[nStates][reducedPotentials[0].length];
    double[] maxLogCATerm = new double[reducedPotentials[0].length];
    Arrays.fill(maxLogCATerm, Double.NEGATIVE_INFINITY);
    double[] logCA = new double[nStates];
    double[] log_denom_n = new double[reducedPotentials[0].length];
    for (int i = 0; i < reducedPotentials[0].length; i++) {
      double[] temp = new double[nStates];
      double maxTemp = Double.NEGATIVE_INFINITY;
      for (int j = 0; j < nStates; j++) {
        temp[j] = mbarFEEstimates[j] - reducedPotentials[j][i];
        if (temp[j] > maxTemp) {
          maxTemp = temp[j];
        }
      }
      log_denom_n[i] = logSumExp(temp, snaps, maxTemp);
      for(int j = 0; j < nStates; j++){
        logCATerms[j][i] = log(samples[i]) - reducedPotentials[j][i] - log_denom_n[i];
        if(logCATerms[j][i] > maxLogCATerm[i]){
          maxLogCATerm[j] = logCATerms[j][i];
        }
      }
    }
    for(int i = 0; i < nStates; i++){
      logCA[i] = logSumExp(logCATerms[i], maxLogCATerm[i]);
    }
    // Eq. 13 in Shirts and Chodera (2008)
    double[][] WnA = new double[nStates][reducedPotentials[0].length];
    double[][] Wna = new double[nStates][reducedPotentials[0].length]; // normal W matrix
    for (int i = 0; i < nStates; i++) {
      for (int j = 0; j < reducedPotentials[0].length; j++) {
        WnA[i][j] = samples[j] * exp(-logCA[i] - reducedPotentials[i][j] - log_denom_n[j]);
        Wna[i][j] = exp(-mbarFEEstimates[i] - reducedPotentials[i][j] - log_denom_n[j]);
      }
    }
    if (minSample < 0) { // reset samples
      for (int i = 0; i < samples.length; i++) {
        samples[i] += minSample;
      }
    }
    double[][] augmentedW = new double[nStates * 2][reducedPotentials[0].length];
    for (int i = 0; i < augmentedW.length; i++) {
      augmentedW[i] = i < nStates ? Wna[i] : WnA[(i-nStates)];
    }
    return augmentedW;
  }

  /**
   * Compute the MBAR uncertainty of an observable. The equations for this are not clear,
   * but we append an augmented weight matrix (calculated by multiplying the observed values
   * into the W matrix calculation) to the original W matrix. This is then used to calculate
   * theta.
   *
<<<<<<< HEAD
   * @param reducedPotentials energies
   * @param snapsPerState     number of snaps per state
   * @param snapsPerLambda    free energies
   * @return Theta matrix.
=======
   * @param samples
   * @return
>>>>>>> 7486d345
   */
  private double[] computeExpectationStd(double[] samples){
    int[] extendedSnaps = new int[snaps.length * 2];
    System.arraycopy(snaps, 0, extendedSnaps, 0, snaps.length);
    RealMatrix theta = MatrixUtils.createRealMatrix(mbarTheta(extendedSnaps, mbarAugmentedW(samples)));
    double[] expectations = computeExpectations(samples);
    double[] diag = new double[expectations.length*2];
    for(int i = 0; i < expectations.length; i++){
      diag[i] = expectations[i];
      diag[i+expectations.length] = expectations[i];
    }
    RealMatrix diagMatrix = MatrixUtils.createRealDiagonalMatrix(diag);
    theta = diagMatrix.multiply(theta).multiply(diagMatrix);
    RealMatrix ul = theta.getSubMatrix(0, expectations.length-1, 0, expectations.length-1);
    RealMatrix ur = theta.getSubMatrix(0, expectations.length-1, expectations.length, expectations.length*2-1);
    RealMatrix ll = theta.getSubMatrix(expectations.length, expectations.length*2-1, 0, expectations.length-1);
    RealMatrix lr = theta.getSubMatrix(expectations.length, expectations.length*2-1, expectations.length, expectations.length*2-1);
    double[][] covA = ul.add(lr).subtract(ur).subtract(ll).getData(); // Loose precision here
    double[] sigma = new double[covA.length];
    for(int i = 0; i < covA.length; i++){
      sigma[i] = sqrt(abs(covA[i][i]));
    }
    return sigma;
  }

  /**
   * MBAR uncertainty calculation.
   *
<<<<<<< HEAD
   * @param reducedPotentials   energies
   * @param snapsPerLambda      number of snaps per state
   * @param freeEnergyEstimates free energies
=======
>>>>>>> 7486d345
   * @return Uncertainties for the MBAR free energy estimates.
   */
  private static double[] mbarUncertaintyCalc(double[][] theta) {
    double[] uncertainties = new double[theta.length - 1];
    // del(dFij) = Theta[i,i] - 2 * Theta[i,j] + Theta[j,j]
    for (int i = 0; i < theta.length - 1; i++) {
      // TODO: Figure out why negative var is happening (likely due to theta calculation differing from pymbar's)
      double variance = theta[i][i] - 2 * theta[i][i + 1] + theta[i + 1][i + 1];
      if (variance < 0) {
<<<<<<< HEAD
        logger.warning(" Negative variance detected in MBAR uncertainty calculation. " +
            "Multiplying by -1 to get real value. Check diff matrix to see which variances were negative. " +
            "They should be NaN.");
=======
        if (MultistateBennettAcceptanceRatio.VERBOSE) {
          logger.warning(" Negative variance detected in MBAR uncertainty calculation. " +
                  "Multiplying by -1 to get real value. Check diff matrix to see which variances were negative. " +
                  "They should be NaN.");
        }
>>>>>>> 7486d345
        variance *= -1;
      }
      uncertainties[i] = sqrt(variance);
    }
    return uncertainties;
  }

  /**
   * MBAR total uncertainty calculation. Eq 12 in Shirts and Chodera (2008).
   *
<<<<<<< HEAD
   * @param reducedPotentials   energies
   * @param snapsPerLambda      number of snaps per state
   * @param freeEnergyEstimates free energies
=======
   * @param theta matrix of covariances
>>>>>>> 7486d345
   * @return Total uncertainty for the MBAR free energy estimates.
   */
  private static double mbarTotalUncertaintyCalc(double[][] theta) {
    int nStates = theta.length;
    return sqrt(abs(theta[0][0] - 2 * theta[0][nStates - 1] + theta[nStates - 1][nStates - 1]));
  }

  /**
   * Theta = W.T @ (I - W @ diag(snapsPerState) @ W.T)^-1 @ W.
   * <p>
   * Requires calculation and inversion of W matrix.
   * D4 from supp info of MBAR paper used instead to reduce storage and comp. complexity.
   *
<<<<<<< HEAD
   * @param reducedPotential    energies
   * @param snapsPerLambda      number of snaps per state
   * @param freeEnergyEstimates free energies
=======
   * @param reducedPotentials energies
   * @param snapsPerState  number of snaps per state
   * @param freeEnergies  free energies
   * @return Theta matrix.
   */
  private static double[][] mbarTheta(double[][] reducedPotentials, int[] snapsPerState, double[] freeEnergies) {
    return mbarTheta(snapsPerState, mbarW(reducedPotentials, snapsPerState, freeEnergies));
  }

  /**
   * Compute theta with a given W matrix.
   *
   * @param snapsPerState
   * @param W
   * @return
   */
  private static double[][] mbarTheta(int[] snapsPerState, double[][] W) {
    RealMatrix WMatrix = MatrixUtils.createRealMatrix(W).transpose();
    RealMatrix I = MatrixUtils.createRealIdentityMatrix(snapsPerState.length);
    RealMatrix NkMatrix = MatrixUtils.createRealDiagonalMatrix(stream(snapsPerState).mapToDouble(i -> i).toArray());
    SingularValueDecomposition svd = new SingularValueDecomposition(WMatrix);
    RealMatrix V = svd.getV();
    RealMatrix S = MatrixUtils.createRealDiagonalMatrix(svd.getSingularValues());

    // W.T @ (I - W @ diag(snapsPerState) @ W.T)^-1 @ W
    // = V @ S @ (I - S @ V.T @ diag(snapsPerState) @ V @ S)^-1 @ S @ V.T
    RealMatrix theta = S.multiply(V.transpose());
    theta = theta.multiply(NkMatrix).multiply(V).multiply(S);
    theta = I.subtract(theta);
    theta = MatrixUtils.inverse(theta); // pinv equivalent
    theta = V.multiply(S).multiply(theta).multiply(S).multiply(V.transpose());

    return theta.getData();
  }

  /**
   * MBAR uncertainty matrix calculation. diff[i][j] gives FE uncertainty of moving between
   * lambda i-> j.
   *
   * @param theta matrix of covariances
>>>>>>> 7486d345
   * @return Diff matrix for the MBAR free energy estimates.
   */
  private static double[][] diffMatrixCalculation(double[][] theta) {
    double[][] diffMatrix = new double[theta.length][theta.length];
    for (int i = 0; i < diffMatrix.length; i++) {
      for (int j = 0; j < diffMatrix.length; j++) {
        diffMatrix[i][j] = sqrt(theta[i][i] - 2 * theta[i][j] + theta[j][j]);
      }
    }
    return diffMatrix;
  }

  //////// Methods for solving MBAR with self-consistent iteration, L-BFGS optimization, and Newton-Raphson. ////////

  /**
   * Self-consistent iteration to update free energies. Eq. 11 from Shirts and Chodera (2008).
   *
   * @param reducedPotential    energies
   * @param snapsPerLambda      number of snaps per state
   * @param freeEnergyEstimates free energies
   * @return updated free energies
   */
  private static double[] mbarSelfConsistentUpdate(double[][] reducedPotential, int[] snapsPerLambda,
                                                   double[] freeEnergyEstimates) {
    int nStates = freeEnergyEstimates.length;
    double[] updatedF_k = new double[nStates];
    double[] log_denom_n = new double[reducedPotential[0].length];
    double[][] logDiff = new double[reducedPotential.length][reducedPotential[0].length];
    double[] maxLogDiff = new double[nStates];
    fill(maxLogDiff, Double.NEGATIVE_INFINITY);
    for (int i = 0; i < reducedPotential[0].length; i++) {
      double[] temp = new double[nStates];
      double maxTemp = Double.NEGATIVE_INFINITY;
      for (int j = 0; j < nStates; j++) {
        temp[j] = freeEnergyEstimates[j] - reducedPotential[j][i];
        if (temp[j] > maxTemp) {
          maxTemp = temp[j];
        }
      }
      log_denom_n[i] = logSumExp(temp, snapsPerLambda, maxTemp);
      for (int j = 0; j < nStates; j++) {
        logDiff[j][i] = -log_denom_n[i] - reducedPotential[j][i];
        if (logDiff[j][i] > maxLogDiff[j]) {
          maxLogDiff[j] = logDiff[j][i];
        }
      }
    }

    for (int i = 0; i < nStates; i++) {
      updatedF_k[i] = -1.0 * logSumExp(logDiff[i], maxLogDiff[i]);
    }

    // Constrain f1=0 over the course of iterations to prevent uncontrolled growth in magnitude
    double norm = updatedF_k[0];
    updatedF_k[0] = 0.0;
    for (int i = 1; i < nStates; i++) {
      updatedF_k[i] = updatedF_k[i] - norm;
    }

    return updatedF_k;
  }

  /**
   * Newton-Raphson step for MBAR optimization. Falls back to the steepest descent if hessian is singular.
   *
   * The matrix can come back from being singular after several iterations, so it isn't worth moving to L-BFGS.
   *
   * @param n        current free energies.
   * @param grad     gradient of the objective function.
   * @param hessian  hessian of the objective function.
   * @param stepSize step size for the Newton-Raphson step.
   * @return updated free energies.
   */
  private static double[] newtonStep(double[] n, double[] grad, double[][] hessian, double stepSize) {
    double[] nPlusOne = new double[n.length];
    double[] step;
    try {
      RealMatrix hessianInverse = MatrixUtils.inverse(MatrixUtils.createRealMatrix(hessian));
      step = hessianInverse.preMultiply(grad);
    } catch (IllegalArgumentException e){
        if(MultistateBennettAcceptanceRatio.VERBOSE) {
          logger.info(" Singular matrix detected in MBAR Newton-Raphson step. Performing steepest descent step.");
        }
        step = grad;
        stepSize = 1e-5;
    }
    // Zero out the first term of the step
    double temp = step[0];
    step[0] = 0.0;
    for (int i = 1; i < step.length; i++) {
      step[i] -= temp;
    }
    for (int i = 0; i < n.length; i++) {
      nPlusOne[i] = n[i] - step[i] * stepSize;
    }
    return nPlusOne;
  }

  /**
   * Newton-Raphson optimization for MBAR.
   *
   * @param freeEnergyEstimates free energies.
   * @param reducedPotentials   energies.
   * @param snapsPerLambda      number of snaps per state.
   * @param tolerance           convergence tolerance.
   * @return updated free energies.
   */
  private static double[] newton(double[] freeEnergyEstimates, double[][] reducedPotentials,
                                 int[] snapsPerLambda, double tolerance) {
    double[] grad = mbarGradient(reducedPotentials, snapsPerLambda, freeEnergyEstimates);
    double[][] hessian = mbarHessian(reducedPotentials, snapsPerLambda, freeEnergyEstimates);
    double[] f_kPlusOne = newtonStep(freeEnergyEstimates, grad, hessian, 1.0);
    int iter = 1;
    while (iter < 15) { // Quadratic convergence is expected, SCI will run anyway
      freeEnergyEstimates = f_kPlusOne;
      grad = mbarGradient(reducedPotentials, snapsPerLambda, freeEnergyEstimates);
      hessian = mbarHessian(reducedPotentials, snapsPerLambda, freeEnergyEstimates);
      // Catches singular matrices and performs steepest descent
      f_kPlusOne = newtonStep(freeEnergyEstimates, grad, hessian, 1.0);
      double eps = 0.0;
      for(int i = 0; i < freeEnergyEstimates.length; i++){
        eps += abs(grad[i]);
      }
      if (eps < tolerance) {
        break;
      }
      iter++;
    }
    if(MultistateBennettAcceptanceRatio.VERBOSE) {
      logger.info(" Newton iterations (max 15): " + iter);
    }

    return f_kPlusOne;
  }

  /**
   * Calculates the log of the sum of the exponential of the given values.
   * <p>
   * The max value is subtracted from each value in the array before exponentiation to prevent overflow.
   *
   * @param values The values to exponential and sum.
   * @param max    The max value is subtracted from each value in the array prior to exponentiation.
   * @return the sum
   */
  private static double logSumExp(double[] values, double max) {
    int[] b = new int[values.length];
    fill(b, 1);
    return logSumExp(values, b, max);
  }

  /**
   * Calculates the log of the sum of the exponential of the given values.
   * <p>
   * The max value is subtracted from each value in the array before exponentiation to prevent overflow.
   * MBAR calculation is easiest to do in log terms, only exponentiating when required. Prevents zeros
   * in the denominator.
   *
   * @param values The values to exponential and sum.
   * @param max    The max value is subtracted from each value in the array prior to exponentiation.
   * @param b      Weights for each value in the array.
   * @return the sum
   */
  private static double logSumExp(double[] values, int[] b, double max) {
    // ChatGPT mostly wrote this and I tweaked it to match more closely with scipy's log-sum-exp implementation
    // Find the maximum value in the array.
    assert values.length == b.length : "values and b must be the same length";

    // Subtract the maximum value from each value in the array, exponential the result, and add up these values.
    double sum = 0.0;
    for (int i = 0; i < values.length; i++) {
      sum += b[i] * exp(values[i] - max);
    }

    // Take the natural logarithm of the sum and add the maximum value back in.
    return max + log(sum);
  }

  /**
   * Turns vector into probability distribution.
   *
   * @param values
   */
  private static void softMax(double[] values){
    double max = stream(values).max().getAsDouble();
    double sum = 0.0;
    for(int i = 0; i < values.length; i++){
      values[i] = exp(values[i]-max);
      sum += values[i];
    }
    for(int i = 0; i < values.length; i++){
      values[i] /= sum;
    }
  }

  /**
   * TODO: Log out the MBAR optimization progress.
   *
   * @return
   */
  private OptimizationListener getOptimizationListener() {
    return new OptimizationListener() {
      @Override
      public boolean optimizationUpdate(int iter, int nBFGS, int nFunctionEvals, double gradientRMS,
                                        double coordinateRMS, double f, double df, double angle,
                                        LineSearch.LineSearchResult info) {
        return true;
      }
    };
  }

  /**
   * MBAR objective function evaluation at a given free energy estimate for L-BFGS optimization.
   *
   * @param x Input parameters.
   * @return The objective function value at the given parameters.
   */
  @Override
  public double energy(double[] x) {
    // Zero out the first term
    double tempO = x[0];
    x[0] = 0.0;
    for (int i = 1; i < x.length; i++) {
      x[i] -= tempO;
    }
    return mbarObjectiveFunction(reducedPotentials, snaps, x);
  }

  /**
   * MBAR objective function evaluation and gradient at a given free energy estimate for L-BFGS optimization.
   *
   * @param x Input parameters.
   * @param g The gradient with respect to each parameter.
   * @return The objective function value at the given parameters.
   */
  @Override
  public double energyAndGradient(double[] x, double[] g) {
    double tempO = x[0];
    x[0] = 0.0;
    for (int i = 1; i < x.length; i++) {
      x[i] -= tempO;
    }
    double[] tempG = mbarGradient(reducedPotentials, snaps, x);
    arraycopy(tempG, 0, g, 0, g.length);
    return mbarObjectiveFunction(reducedPotentials, snaps, x);
  }

  @Override
  public double[] getCoordinates(double[] parameters) {
    return new double[0];
  }

  @Override
  public int getNumberOfVariables() {
    return 0;
  }

  @Override
  public double[] getScaling() {
    return null;
  }

  @Override
  public void setScaling(double[] scaling) {
  }

  @Override
  public double getTotalEnergy() {
    return 0;
  }
  //////// Getters and setters ////////

<<<<<<< HEAD
  /**
   * Get the MBAR free energy estimates.
   *
   * @return The free energy estimates.
   */
=======
>>>>>>> 7486d345
  public BennettAcceptanceRatio getBAR() {
    return new BennettAcceptanceRatio(lamValues, eLow, eAt, eHigh, temperatures);
  }

  /**
   * ${@inheritDoc}
   */
  @Override
  public MultistateBennettAcceptanceRatio copyEstimator() {
    return new MultistateBennettAcceptanceRatio(lamValues, eAll, temperatures, tolerance, seedType);
  }

  /**
   * ${@inheritDoc}
   */
  @Override
  public double[] getBinEnergies() {
    return mbarFEDifferenceEstimates;
  }

  /**
   * Get the MBAR free energy estimates.
   *
   * @return The free energy estimates.
   */
  public double[] getMBARFreeEnergies() {
    return mbarFEEstimates;
  }

<<<<<<< HEAD
  /**
   * ${@inheritDoc}
   */
=======
  public double[][] getReducedPotentials() {
    return reducedPotentials;
  }

  public int[] getSnaps() {
    return snaps;
  }

>>>>>>> 7486d345
  @Override
  public double[] getBinUncertainties() {
    return mbarUncertainties;
  }

<<<<<<< HEAD
  /**
   * Get the difference matrix for the MBAR free energy estimates.
   *
   * @return The difference matrix.
   */
  public double[][] getDiffMatrix() {
    return diffMatrix;
=======
  public double[] getObservationEnsembleAverages() {
    return mbarObservableEnsembleAverages;
  }

  public double[] getObservationEnsembleUncertainties() {
    return mbarObservableEnsembleAverageUncertainties;
  }

  public double[][] getUncertaintyMatrix() {
    return uncertaintyMatrix;
>>>>>>> 7486d345
  }

  /**
   * ${@inheritDoc}
   */
  @Override
  public double getFreeEnergy() {
    return totalMBAREstimate;
  }

  /**
   * ${@inheritDoc}
   */
  @Override
  public double getUncertainty() {
    return totalMBARUncertainty;
  }

  /**
   * ${@inheritDoc}
   */
  @Override
  public int numberOfBins() {
    return nFreeEnergyDiffs;
  }

  /**
   * ${@inheritDoc}
   */
  @Override
  public double[] getBinEnthalpies() {
    return mbarEnthalpy;
  }

  public double[] getBinEntropies() {
    return mbarEntropy;
  }

  public static void writeFile(double[][] energies, File file, double temperature) {
    try (FileWriter fw = new FileWriter(file);
         BufferedWriter bw = new BufferedWriter(fw)) {
      // Write the number of snapshots and the temperature on the first line
      bw.write(energies[0].length + " " + temperature);
      bw.newLine();

      // Write the energies
      StringBuilder sb = new StringBuilder();
      for (int i = 0; i < energies[0].length; i++) {
        sb.append("     ").append(i).append(" "); // Write the index of the snapshot
        for (int j = 0; j < energies.length; j++) {
          sb.append("    ").append(energies[j][i]).append(" ");
        }
        sb.append("\n");
        bw.write(sb.toString());
        sb = new StringBuilder(); // Very important
      }
    } catch (IOException e) {
      e.printStackTrace();
    }
  }

  /**
   * Test all MBAR methods individually with a simple Harmonic Oscillator test case with an
   * excess of samples. "PASS" indicates that the test passed, while "FAIL" followed by the
   * method name indicates that the test failed.
   *
   * Last updated - 06/11/2024
   *
   * @return array of test results
   */
  public static String[] testMBARMethods(){
    // Set up highly converged test case
    double[] O_k = {1, 2, 3, 4};
    double[] K_k = {.5, 1.0, 1.5, 2};
    int[] N_k = {100000, 100000, 100000, 100000};
    double beta = 1.0;
    HarmonicOscillatorsTestCase testCase = new HarmonicOscillatorsTestCase(O_k, K_k, beta);
    String setting = "u_kln";
    Object[] sampleResult = testCase.sample(N_k, setting, (long) 0);
    double[][][] u_kln = (double[][][]) sampleResult[1];
    double[] temps = {1 / Constants.R};
    MultistateBennettAcceptanceRatio mbar = new MultistateBennettAcceptanceRatio(O_k, u_kln, temps, 1.0E-7, MultistateBennettAcceptanceRatio.SeedType.ZEROS);
    MultistateBennettAcceptanceRatio mbarHigherTol = new MultistateBennettAcceptanceRatio(O_k, u_kln, temps, 1.0, MultistateBennettAcceptanceRatio.SeedType.ZEROS);
    String[] results = new String[7];
    // Get required information for all methods
    double[][] reducedPotentials = mbar.getReducedPotentials();
    double[] freeEnergyEstimates = mbar.getMBARFreeEnergies();
    double[] highTolFEEstimates = mbarHigherTol.getMBARFreeEnergies();
    double[] zeros = new double[freeEnergyEstimates.length];
    int[] snapsPerLambda = mbar.getSnaps();

    // getMBARFreeEnergies()
    double[] expectedFEEstimates = new double[]{0.0, 0.3474485596619945, 0.5460865684340613, 0.6866650788765148};
    boolean pass = normDiff(freeEnergyEstimates, expectedFEEstimates) < 1e-5;
    expectedFEEstimates = new double[]{0.0, 0.35798124225733474, 0.44721370511807645, 0.477203739646745};
    pass = normDiff(highTolFEEstimates, expectedFEEstimates) < 1e-5 && pass;
    results[0] = pass ? "PASS" : "FAIL getMBARFreeEnergies()";

    // mbarObjectiveFunction()
    double objectiveFunction = mbarObjectiveFunction(reducedPotentials, snapsPerLambda, freeEnergyEstimates);
    pass = !(abs(objectiveFunction - 4786294.2692739945) > 1e-5);
    objectiveFunction = mbarObjectiveFunction(reducedPotentials, snapsPerLambda, highTolFEEstimates);
    pass = !(abs(objectiveFunction - 4787001.700838844) > 1e-5) && pass;
    objectiveFunction = mbarObjectiveFunction(reducedPotentials, snapsPerLambda, zeros);
    pass = !(abs(objectiveFunction - 4792767.352152844) > 1e-5) && pass;
    results[1] = pass ? "PASS" : "FAIL mbarObjectiveFunction()";

    // mbarGradient()
    double[] gradient = mbarGradient(reducedPotentials, snapsPerLambda, freeEnergyEstimates);
    double[] expected = new double[]{6.067113034191607E-4, -8.777718552011038E-4, 8.210768953631487E-4, -5.500246369471995E-4};
    pass = !(normDiff(gradient, expected) > 4e-5);
    gradient = mbarGradient(reducedPotentials, snapsPerLambda, highTolFEEstimates);
    expected = new double[]{1969.705314577408, 5108.841258429764, -1072.9526887468976, -6005.593884267446};
    pass = !(normDiff(gradient, expected) > 4e-5) && pass;
    gradient = mbarGradient(reducedPotentials, snapsPerLambda, zeros);
    expected = new double[]{22797.82037585665, -3273.72282675803, -8859.999065013779, -10664.098484078011};
    pass = !(normDiff(gradient, expected) > 4e-5) && pass;
    results[2] = pass ? "PASS" : "FAIL mbarGradient()";

    pass = true;
    // mbarHessian()
    double[][] hessian = mbarHessian(reducedPotentials, snapsPerLambda, freeEnergyEstimates);
    double[][] expected2d = new double[][]{{47600.586808418964, -29977.008359691405, -12870.425573135915, -4753.1528755909385},
            {-29977.008359691405, 63767.745823769576, -24597.198354108747, -9193.539109971487},
            {-12870.425573135915, -24597.198354108747, 64584.87112481013, -27117.247197561417},
            {-4753.1528755909385, -9193.539109971487, -27117.247197561417, 41063.93918312612}};
    pass = !(normDiff(hessian, expected2d) > 16e-5);
    hessian = mbarHessian(reducedPotentials, snapsPerLambda, highTolFEEstimates);
    expected2d = new double[][]{{49168.30161780381, -31256.519016487477, -12983.708230229113, -4928.074371082683},
            {-31256.519016487477, 66075.94621325849, -25339.462656640117, -9479.964540130917},
            {-12983.708230229113, -25339.462656640117, 64308.30940252403, -25985.13851565483},
            {-4928.074371082683, -9479.964540130917, -25985.13851565483, 40393.1774268678}};
    pass = !(normDiff(hessian, expected2d) > 16e-5) && pass;
    hessian = mbarHessian(reducedPotentials, snapsPerLambda, zeros);
    expected2d = new double[][]{{56125.271437145464, -33495.87894376072, -15738.011263498352, -6891.381229885624},
            {-33495.87894376072, 64613.515110188295, -21970.091845920833, -9147.544320511564},
            {-15738.011263498352, -21970.091845920833, 61407.66256511316, -23699.55945569241},
            {-6891.381229885624, -9147.544320511564, -23699.55945569241, 39738.48500608951}};
    pass = !(normDiff(hessian, expected2d) > 16e-5) && pass;
    results[3] = pass ? "PASS" : "FAIL mbarHessian()";

    pass = true;
    // mbarTheta() --> Checked by diffMatrix
    double[][] theta = mbarTheta(reducedPotentials, snapsPerLambda, freeEnergyEstimates);
    double[][] diff = diffMatrixCalculation(theta);
    expected2d = new double[][]{{0.0, 0.001953125, 0.003400485419234404, 0.004858337095247168},
            {0.0020716018980074633, 0.0, 0.002042627017905458, 0.004055968683065466},
            {0.003435363105339426, 0.002042627017905458, 0.0, 0.002560568476977909},
            {0.0048828125, 0.004055968683065466, 0.0025135815773894045, 0.0}};
    pass = !(normDiff(diff, expected2d) > 16e-5);
    results[4] = pass ? "PASS" : "FAIL mbarTheta() or diffMatrixCalculation()" ;

    pass = true;
    // selfConsistentUpdate()
    double[] updatedF_k = mbarSelfConsistentUpdate(reducedPotentials, snapsPerLambda, freeEnergyEstimates);
    expected = new double[]{0.0, 0.3474485745068261, 0.5460865662904055, 0.6866650904438742};
    pass = !(normDiff(updatedF_k, expected) > 1e-5);
    updatedF_k = mbarSelfConsistentUpdate(reducedPotentials, snapsPerLambda, highTolFEEstimates);
    expected = new double[]{0.0, 0.327660608017009, 0.4775067849198251, 0.5586442310038073};
    pass = !(normDiff(updatedF_k, expected) > 1e-5) && pass;
    updatedF_k = mbarSelfConsistentUpdate(reducedPotentials, snapsPerLambda, zeros);
    expected = new double[]{0.0, 0.23865416150488983, 0.29814247007871764, 0.31813582643116334};
    pass = !(normDiff(updatedF_k, expected) > 1e-5) && pass;
    results[5] = pass ? "PASS" : "FAIL mbarSelfConsistentUpdate()";

    pass = true;
    // newton()
    updatedF_k = newton(highTolFEEstimates, reducedPotentials, snapsPerLambda, 1e-7);
    pass = !(normDiff(updatedF_k, freeEnergyEstimates) > 1e-5);
    updatedF_k = newton(zeros, reducedPotentials, snapsPerLambda, 1e-7);
    pass = !(normDiff(updatedF_k, freeEnergyEstimates) > 1e-5) && pass;
    results[6] = pass ? "PASS" : "FAIL newton()";

    return results;
  }

  private static double normDiff(double[] a, double[] b){
    double sum = 0.0;
    for(int i = 0; i < a.length; i++){
      sum += abs(a[i] - b[i]);
    }
    return sum;
  }

  private static double normDiff(double[][] a, double[][] b){
    double sum = 0.0;
    for(int i = 0; i < a.length; i++){
      for(int j = 0; j < a[i].length; j++){
        sum += abs(a[i][j] - b[i][j]);
      }
    }
    return sum;
  }

  /**
   * Example MBAR code usage and comparison with analytic answers for Harmonic Oscillators.
   *
   * @param args
   */
  public static void main(String[] args) {
    // Generate sample data
    double[] equilPositions = {1, 2, 3, 4}; // Equilibrium positions
    double[] springConstants = {.5, 1.0, 1.5, 2}; // Spring constants
    int[] samples = {100000, 100000, 100000, 100000}; // Samples per state
    double beta = 1.0; // 1 / (kB * T) equivalent
    HarmonicOscillatorsTestCase testCase = new HarmonicOscillatorsTestCase(equilPositions, springConstants, beta);
    String setting = "u_kln";
    System.out.print("Generating sample data... ");
    Object[] sampleResult = testCase.sample(samples, setting, (long) 0); // Set seed to fixed value for reproducibility
    System.out.println("done. \n");
    double[] x_n = (double[]) sampleResult[0];
    double[][][] u_kln = (double[][][]) sampleResult[1];
    double[] temps = {1 / Constants.R}; // To be passed into MBAR to cancel out beta within calculation

    // Write file for comparison with pymbar
    // Output to forcefieldx/testing/mbar/data/harmonic_oscillators/mbarFiles/energies_{i}.mbar
    // Get absolute path to root of project
    String rootPath = new File("").getAbsolutePath();
    File outputPath = new File(rootPath + "/testing/mbar/data/harmonic_oscillators/mbarFiles");
    if (!outputPath.exists() && !outputPath.mkdirs()) {
      throw new RuntimeException("Failed to create directory: " + outputPath);
    }

    double[] temperatures = new double[equilPositions.length];
    Arrays.fill(temperatures, temps[0]);
    for (int i = 0; i < u_kln.length; i++) {
      File file = new File(outputPath, "energies_" + i + ".mbar");
      writeFile(u_kln[i], file, temperatures[i]);
    }

    // Create an instance of MultistateBennettAcceptanceRatio
    System.out.print("Creating MBAR instance and .estimateDG(false) with standard tolerance & zeros seeding...");
    //MultistateBennettAcceptanceRatio.VERBOSE = true; // Log Newton/SCI iters and other relevant information
    MultistateBennettAcceptanceRatio mbar = new MultistateBennettAcceptanceRatio(equilPositions, u_kln, temps, 1e-7, SeedType.ZEROS);
    System.out.println("done! \n\n");
    double[] mbarFEEstimates = Arrays.copyOf(mbar.mbarFEEstimates, mbar.mbarFEEstimates.length);
    double[] mbarEnthalpyDiff = Arrays.copyOf(mbar.mbarEnthalpy, mbar.mbarEnthalpy.length);
    double[] mbarEntropyDiff = Arrays.copyOf(mbar.mbarEntropy, mbar.mbarEntropy.length);
    double[] mbarUncertainties = Arrays.copyOf(mbar.mbarUncertainties, mbar.mbarUncertainties.length);
    double[][] mbarDiffMatrix = Arrays.copyOf(mbar.uncertaintyMatrix, mbar.uncertaintyMatrix.length);

    // Analytical free energies and entropies
    double[] analyticalFreeEnergies = testCase.analyticalFreeEnergies();
    double[] error = new double[analyticalFreeEnergies.length];
    for (int i = 0; i < error.length; i++) {
      error[i] = analyticalFreeEnergies[i]-mbarFEEstimates[i];
    }
    double[] temp = testCase.analyticalEntropies(0);
    double[] analyticEntropyDiff = new double[temp.length - 1];
    double[] errorEntropy = new double[temp.length - 1];
    for(int i = 0; i < analyticEntropyDiff.length; i++){
      analyticEntropyDiff[i] = temp[i+1] - temp[i];
      errorEntropy[i] = analyticEntropyDiff[i] -mbarEntropyDiff[i];
    }

    // Compare the calculated free energy differences with the analytical ones
    System.out.println("STANDARD THERMODYNAMIC CALCULATIONS: \n");
    System.out.println("Analytical Free Energies: " + Arrays.toString(analyticalFreeEnergies));
    System.out.println("MBAR Free Energies:       " + Arrays.toString(mbarFEEstimates));
    System.out.println("Free Energy Error:        " + Arrays.toString(error));
    System.out.println();
    System.out.println("MBAR dG:                  " + Arrays.toString(mbar.mbarFEDifferenceEstimates));
    System.out.println("MBAR Uncertainties:       " + Arrays.toString(mbarUncertainties));
    System.out.println("MBAR Enthalpy Changes:    " + Arrays.toString(mbarEnthalpyDiff));
    System.out.println();
    System.out.println("MBAR Entropy Changes:     " + Arrays.toString(mbarEntropyDiff));
    System.out.println("Analytic Entropy Changes: " + Arrays.toString(analyticEntropyDiff));
    System.out.println("Entropy Error:            " + Arrays.toString(errorEntropy));
    System.out.println();
    System.out.println("Uncertainty Diff Matrix: ");
    for (double[] matrix : mbarDiffMatrix) {
      System.out.println(Arrays.toString(matrix));
    }
    System.out.println("\n\n");

    // Observables
    System.out.println("MBAR DERIVED OBSERVABLES: \n");
    mbar.setObservableData(u_kln, true, true);
    double[] mbarObservableEnsembleAverages = Arrays.copyOf(mbar.mbarObservableEnsembleAverages,
            mbar.mbarObservableEnsembleAverages.length);
    double[] mbarObservableEnsembleAverageUncertainties = Arrays.copyOf(mbar.mbarObservableEnsembleAverageUncertainties,
            mbar.mbarObservableEnsembleAverageUncertainties.length);
    System.out.println("Multi-Data Observable Example u_kln:");
    System.out.println("MBAR Observable Ensemble Averages (Potential):              " + Arrays.toString(mbarObservableEnsembleAverages));
    System.out.println("Analytical Observable Ensemble Averages (Potential):        " + Arrays.toString(testCase.analyticalObservable("potential energy")));
    System.out.println("MBAR Observable Ensemble Average Uncertainties (Potential): " + Arrays.toString(mbarObservableEnsembleAverageUncertainties));
    System.out.println();

    // Reads data from xAll[0]
    double[][][] xAll = new double[equilPositions.length][equilPositions.length][x_n.length];
    for(int i = 0; i < xAll[0].length; i++){
      for(int j = 0; j < xAll[0][0].length; j++){
        // Copy data multiple times into same window
        xAll[0][i][j] = x_n[j];
      }
    }
    mbar.setObservableData(xAll, false, true);
    mbarObservableEnsembleAverages = Arrays.copyOf(mbar.mbarObservableEnsembleAverages,
            mbar.mbarObservableEnsembleAverages.length);
    mbarObservableEnsembleAverageUncertainties = Arrays.copyOf(mbar.mbarObservableEnsembleAverageUncertainties,
            mbar.mbarObservableEnsembleAverageUncertainties.length);
    System.out.println("Single-Data Observable Example x_n:");
    System.out.println("MBAR Observable Ensemble Averages (Position):              " + Arrays.toString(mbarObservableEnsembleAverages));
    System.out.println("Analytical Observable Ensemble Averages (Position):        " + Arrays.toString(testCase.analyticalMeans()));
    System.out.println("MBAR Observable Ensemble Average Uncertainties (Position): " + Arrays.toString(mbarObservableEnsembleAverageUncertainties));
    System.out.println();
  }

  /**
   * Harmonic oscillators test case generates data for testing the MBAR implementation
   */
  public static class HarmonicOscillatorsTestCase {
    private final double beta;
    private final double[] equilPositions;
    private final int n_states;
    private final double[] springConstants;
    public HarmonicOscillatorsTestCase(double[] O_k, double[] K_k, double beta) {
      this.beta = beta;
      this.equilPositions = O_k;
      this.n_states = O_k.length;
      this.springConstants = K_k;

      if (this.springConstants.length != this.n_states) {
        throw new IllegalArgumentException("Lengths of K_k and O_k should be equal");
      }
    }

    /**
     * Calculate the analytical means.
     *
     * @return The means.
     */
    public double[] analyticalMeans() {
<<<<<<< HEAD
      return O_k;
    }

    /**
     * Calculate the analytical variances.
     *
     * @return The variances.
     */
    public double[] analyticalVariances() {
      double[] variances = new double[n_states];
      for (int i = 0; i < n_states; i++) {
        variances[i] = 1.0 / (beta * K_k[i]);
      }
      return variances;
=======
      return equilPositions;
>>>>>>> 7486d345
    }

    /**
     * Calculate the analytical standard deviations.
     *
     * @return The standard deviations.
     */
    public double[] analyticalStandardDeviations() {
      double[] deviations = new double[n_states];
      for (int i = 0; i < n_states; i++) {
        deviations[i] = Math.sqrt(1.0 / (beta * springConstants[i]));
      }
      return deviations;
    }

    /**
     * Calculate the analytical observables.
     *
     * @param observable The observable to calculate.
     * @return The observables.
     */
    public double[] analyticalObservable(String observable) {
      double[] result = new double[n_states];

      switch (observable) {
        case "position" -> {
          return analyticalMeans();
        }
        case "potential energy" -> {
          for (int i = 0; i < n_states; i++) {
            result[i] = 0.5 / beta;
          }
        }
        case "position^2" -> {
          for (int i = 0; i < n_states; i++) {
            result[i] = 1.0 / (beta * springConstants[i]) + Math.pow(equilPositions[i], 2);
          }
        }
        case "RMS displacement" -> {
          return analyticalStandardDeviations();
        }
      }

      return result;
    }

    /**
     * Calculate the analytical free energies.
     *
     * @return The free energies.
     */
    public double[] analyticalFreeEnergies() {
      int subtractComponentIndex = 0;
      double[] fe = new double[n_states];
      double subtract = 0.0;
      for (int i = 0; i < n_states; i++) {
        fe[i] = -0.5 * Math.log(2 * Math.PI / (beta * springConstants[i]));
        if (i == 0) {
          subtract = fe[subtractComponentIndex];
        }
        fe[i] -= subtract;
      }
      return fe;
    }

    /**
     * Calculate the analytical entropies.
     *
     * @param subtractComponent Index of the component to subtract from the entropies.
     * @return The entropies.
     */
    public double[] analyticalEntropies(int subtractComponent) {
      double[] entropies = new double[n_states];
      double[] potentialEnergy = analyticalObservable("analytical entropy");
      double[] freeEnergies = analyticalFreeEnergies();

      for (int i = 0; i < n_states; i++) {
        entropies[i] = potentialEnergy[i] - freeEnergies[i];
      }

      return entropies;
    }

    /**
     * Sample from harmonic oscillator w/ gaussian and std.
     *
     * @param N_k  Number of snaps per state.
     * @param mode Only u_kn -> return K x N_tot matrix where u_kn[k,n] is reduced potential of sample n evaluated at state k.
     * @param seed Random seed.
     * @return u_kn[k, n] is reduced potential of sample n evaluated at state k
     */
    public Object[] sample(int[] N_k, String mode, Long seed) {
      Random random = new Random(seed);

      int N_max = 0;
      for (int N : N_k) {
        if (N > N_max) {
          N_max = N;
        }
      }

      int N_tot = 0;
      for (int N : N_k) {
        N_tot += N;
      }

      double[][] x_kn = new double[n_states][N_max];
      double[][] u_kn = new double[n_states][N_tot];
      double[][][] u_kln = new double[n_states][n_states][N_max];
      double[] x_n = new double[N_tot];
      int[] s_n = new int[N_tot];

      // Sample harmonic oscillators
      int index = 0;
      for (int k = 0; k < n_states; k++) {
        double x0 = equilPositions[k];
        double sigma = Math.sqrt(1.0 / (beta * springConstants[k]));

        // Number of snaps
        for (int n = 0; n < N_k[k]; n++) {
          double x = x0 + random.nextGaussian() * sigma;
          x_kn[k][n] = x;
          x_n[index] = x;
          s_n[index] = k;
          // Potential energy evaluations
          for (int l = 0; l < n_states; l++) {
            double u = beta * 0.5 * springConstants[l] * Math.pow(x - equilPositions[l], 2.0);
            u_kln[k][l][n] = u;
            u_kn[l][index] = u;
          }
          index++;
        }
        // Set the rest of the array to NaN
        for (int n = N_k[k]; n < N_max; n++) {
          for (int l = 0; l < n_states; l++) {
            u_kln[k][l][n] = Double.NaN;
          }
        }
      }

      // Setting corrections
      if ("u_kn".equals(mode)) {
        return new Object[]{x_n, u_kn, N_k, s_n};
      } else if ("u_kln".equals(mode)) {
        return new Object[]{x_n, u_kln, N_k, s_n, u_kn};
      } else {
        throw new IllegalArgumentException("Unknown mode: " + mode);
      }
    }
<<<<<<< HEAD

    /**
     * Generate data for testing the MBAR implementation.
     *
     * @param n_states          Number of states.
     * @param n_samplesPerState Number of samples per state.
     * @param lower_O_k         Lower bound for equilibrium positions.
     * @param upper_O_k         Upper bound for equilibrium positions.
     * @param lower_K_k         Lower bound for spring constants.
     * @param upper_K_k         Upper bound for spring constants.
     * @param seed              Random seed.
     * @return Array of objects containing the test case and the generated data.
     */
    public static Object[] evenlySpacedOscillators(
        int n_states, int n_samplesPerState, double lower_O_k, double upper_O_k,
        double lower_K_k, double upper_K_k, Long seed) {
      // Random random = new Random(seed);

      double[] O_k = new double[n_states];
      double[] K_k = new double[n_states];
      int[] N_k = new int[n_states];

      double stepO_k = (upper_O_k - lower_O_k) / (n_states - 1);
      double stepK_k = (upper_K_k - lower_K_k) / (n_states - 1);

      for (int i = 0; i < n_states; i++) {
        O_k[i] = lower_O_k + i * stepO_k;
        K_k[i] = lower_K_k + i * stepK_k;
        N_k[i] = n_samplesPerState;
      }

      HarmonicOscillatorsTestCase testCase = new HarmonicOscillatorsTestCase(O_k, K_k, 1.0);
      Object[] result = testCase.sample(N_k, "u_kn", System.currentTimeMillis());

      return new Object[]{testCase, result[0], result[1], result[2], result[3]};
    }

    /**
     * Generate data for testing the MBAR implementation.
     *
     * @param args Command line arguments.
     */
    public static void main(String[] args) {
      // Example parameters
      double[] O_k = {0, 1, 2, 3, 4};
      double[] K_k = {1, 2, 4, 8, 16};
      double beta = 1.0;
      System.out.println("Beta: " + beta);

      // Create an instance of HarmonicOscillatorsTestCase
      HarmonicOscillatorsTestCase testCase = new HarmonicOscillatorsTestCase(O_k, K_k, beta);

      // Print results of various functions
      System.out.println("Analytical Means: " + Arrays.toString(testCase.analyticalMeans()));
      System.out.println("Analytical Variances: " + Arrays.toString(testCase.analyticalVariances()));
      System.out.println("Analytical Standard Deviations: " + Arrays.toString(testCase.analyticalStandardDeviations()));
      System.out.println("Analytical Free Energies: " + Arrays.toString(testCase.analyticalFreeEnergies()));

      // Example usage of sample function with u_kn mode
      int[] N_k = {10, 20, 30, 40, 50};
      String setting = "u_kln";
      Object[] sampleResult = testCase.sample(N_k, setting, System.currentTimeMillis());

      System.out.println("Sample x_n: " + Arrays.toString((double[]) sampleResult[0]));
      if ("u_kn".equals(setting)) {
        System.out.println("Sample u_kn: " + Arrays.deepToString((double[][]) sampleResult[1]));
      } else {
        System.out.println("Sample u_kln: " + Arrays.deepToString((double[][][]) sampleResult[1]));
      }
      System.out.println("Sample N_k: " + Arrays.toString((int[]) sampleResult[2]));
      System.out.println("Sample s_n: " + Arrays.toString((int[]) sampleResult[3]));
    }
  }

  /**
   * Writes the energies to a file.
   *
   * @param energies    Energy values.
   * @param file        File to write to.
   * @param temperature Temperature.
   */
  public static void writeFile(double[][] energies, File file, double temperature) {
    try (FileWriter fw = new FileWriter(file);
         BufferedWriter bw = new BufferedWriter(fw)) {
      // Write the number of snapshots and the temperature on the first line
      bw.write(energies[0].length + " " + temperature);
      bw.newLine();

      // Write the energies
      StringBuilder sb = new StringBuilder();
      for (int i = 0; i < energies[0].length; i++) {
        sb.append("     ").append(i).append(" "); // Write the index of the snapshot
        for (int j = 0; j < energies.length; j++) {
          sb.append("    ").append(energies[j][i]).append(" ");
        }
        sb.append("\n");
        bw.write(sb.toString());
        sb = new StringBuilder(); // Very important
      }
    } catch (IOException e) {
      e.printStackTrace();
    }
  }

  /**
   * Main method for testing the MBAR implementation.
   *
   * @param args Command line arguments.
   */
  public static void main(String[] args) {
    double[] O_k = {0, 1, 2, 3, 4}; // Equilibrium positions
    double[] K_k = {1, 3, 7, 10, 15}; // Spring constants
    int[] N_k = {0, 500, 300, 0, 10000}; // No support for different number of snapshots
    double beta = 1.0;

    // Create an instance of HarmonicOscillatorsTestCase
    HarmonicOscillatorsTestCase testCase = new HarmonicOscillatorsTestCase(O_k, K_k, beta);

    // Generate sample data
    String setting = "u_kln";
    System.out.print("Generating sample data... ");
    Object[] sampleResult = testCase.sample(N_k, setting, (long) 2); // Set seed to fixed value for reproducibility
    System.out.println("done. \n");
    double[][][] u_kln = (double[][][]) sampleResult[1];
    double[] temps = {1 / Constants.R};

    // Write file for comparison with pymbar
    // Output to forcefieldx/testing/mbar/data/harmonic_oscillators/mbarFiles/energies_{i}.mbar
    // Get absolute path to root of project

    /*
    String rootPath = new File("").getAbsolutePath();
    File outputPath = new File(rootPath + "/testing/mbar/data/harmonic_oscillators/mbarFiles");
    if (!outputPath.exists() && !outputPath.mkdirs()) {
      throw new RuntimeException("Failed to create directory: " + outputPath);
    }

    double[] temperatures = new double[O_k.length];
    Arrays.fill(temperatures, temps[0]);
    for (int i = 0; i < u_kln.length; i++) {
      File file = new File(outputPath, "energies_" + i + ".mbar");
      writeFile(u_kln[i], file, temperatures[i]);
    } */

    // Create an instance of MultistateBennettAcceptanceRatio
    System.out.print("Creating MBAR instance and estimateDG() with standard tol & Zeros seeding.");
    //MBARFilter mbarFilter = new MBARFilter(new File("/Users/matthewsperanza/Programs/forcefieldx/testing/mbar/LYS_Umod/zeroSampleTest"));
    MultistateBennettAcceptanceRatio mbar = new MultistateBennettAcceptanceRatio(O_k, u_kln, temps, 1e-7, SeedType.ZEROS);
    double[] mbarFEEstimates = Arrays.copyOf(mbar.mbarFEEstimates, mbar.mbarFEEstimates.length);
    double[] mbarUncertainties = Arrays.copyOf(mbar.mbarUncertainties, mbar.mbarUncertainties.length);
    double[][] mbarDiffMatrix = Arrays.copyOf(mbar.diffMatrix, mbar.diffMatrix.length);

    EstimateBootstrapper bootstrapper = new EstimateBootstrapper(mbar);
    bootstrapper.bootstrap(50);
    System.out.println("done. \n");

    // Get the analytical free energy differences
    double[] analyticalFreeEnergies = testCase.analyticalFreeEnergies();
    // Calculate the error
    double[] error = new double[analyticalFreeEnergies.length];
    for (int i = 0; i < error.length; i++) {
      error[i] = -mbarFEEstimates[i] + analyticalFreeEnergies[i];
    }

    // Compare the calculated free energy differences with the analytical ones
    System.out.println("Analytical Free Energies: " + Arrays.toString(analyticalFreeEnergies));
    System.out.println("MBAR Free Energies:       " + Arrays.toString(mbarFEEstimates));
    System.out.println("MBAR Uncertainties:       " + Arrays.toString(mbarUncertainties));
    System.out.println("Free Energy Error:        " + Arrays.toString(error));
    System.out.println();
    System.out.println("Diff Matrix: ");
    for (double[] matrix : mbarDiffMatrix) {
      System.out.println(Arrays.toString(matrix));
    }
    System.out.println("\n\n");

    // Get the calculated free energy differences
    double[] mbarBootstrappedEstimates = bootstrapper.getFE();
    double[] mbarBootstrappedFE = new double[mbarBootstrappedEstimates.length + 1];
    for (int i = 0; i < mbarBootstrappedEstimates.length; i++) {
      mbarBootstrappedFE[i + 1] = mbarBootstrappedEstimates[i] + mbarBootstrappedFE[i];
    }
    mbarUncertainties = bootstrapper.getUncertainty();
    // Calculate the error
    double[] errors = new double[mbarBootstrappedFE.length];
    for (int i = 0; i < errors.length; i++) {
      errors[i] = -mbarBootstrappedFE[i] + analyticalFreeEnergies[i];
    }

    System.out.println("Analytical Estimates:         " + Arrays.toString(analyticalFreeEnergies));
    System.out.println("MBAR Bootstrapped Estimates:  " + Arrays.toString(mbarBootstrappedFE));
    System.out.println("MBAR Bootstrap Uncertainties: " + Arrays.toString(mbarUncertainties));
    System.out.println("Bootstrap Free Energy Error:  " + Arrays.toString(errors));
=======
>>>>>>> 7486d345
  }
}<|MERGE_RESOLUTION|>--- conflicted
+++ resolved
@@ -63,17 +63,9 @@
 import static ffx.numerics.estimator.Zwanzig.Directionality.FORWARDS;
 import static java.lang.System.arraycopy;
 import static java.util.Arrays.copyOf;
-import static java.util.Arrays.fill;
 import static java.util.Arrays.stream;
-<<<<<<< HEAD
-import static org.apache.commons.math3.util.FastMath.abs;
-import static org.apache.commons.math3.util.FastMath.exp;
-import static org.apache.commons.math3.util.FastMath.log;
-import static org.apache.commons.math3.util.FastMath.sqrt;
-=======
 import static org.apache.commons.lang3.ArrayFill.fill;
 import static org.apache.commons.math3.util.FastMath.*;
->>>>>>> 7486d345
 
 /**
  * The MultistateBennettAcceptanceRatio class defines a statistical estimator based on a generalization
@@ -170,36 +162,12 @@
    */
   private SeedType seedType;
 
-<<<<<<< HEAD
+
+
   /**
    * Enum of MBAR seed types.
    */
-  public enum SeedType {
-    /**
-     * Use BAR to seed the MBAR calculation.
-     */
-    BAR,
-    /**
-     * Use Zwanzig to seed the MBAR calculation.
-     */
-    ZWANZIG,
-    /**
-     * Use zeros to seed the MBAR calculation.
-     */
-    ZEROS
-  }
-
-  /**
-   * Force the seed energies to be zeros.
-   */
-=======
-
-
-  /**
-   * Enum of MBAR seed types.
-   */
   public enum SeedType {BAR, ZWANZIG, ZEROS;}
->>>>>>> 7486d345
   public static boolean FORCE_ZEROS_SEED = false;
   public static boolean VERBOSE = false;
   /**
@@ -286,16 +254,12 @@
           return;
         }
       case ZWANZIG:
-<<<<<<< HEAD
-        try {
-=======
         try{
           if(eLow == null || eAt == null || eHigh == null) {
             seedType = SeedType.ZEROS;
             seedEnergies();
             return;
           }
->>>>>>> 7486d345
           Zwanzig forwardsFEP = new Zwanzig(lamValues, eLow, eAt, eHigh, temperatures, FORWARDS);
           Zwanzig backwardsFEP = new Zwanzig(lamValues, eLow, eAt, eHigh, temperatures, BACKWARDS);
           double[] forwardZwanzig = forwardsFEP.getBinEnergies();
@@ -307,7 +271,7 @@
           if (stream(mbarFEEstimates).anyMatch(Double::isInfinite) || stream(mbarFEEstimates).anyMatch(Double::isNaN)) {
             throw new IllegalArgumentException("MBAR contains NaNs or Infs after seeding.");
           }
-          break;
+        break;
         } catch (IllegalArgumentException e) {
           logger.warning(" Zwanzig failed to converge. Zeros will be used for seed energies.");
           seedType = SeedType.ZEROS;
@@ -410,7 +374,7 @@
     // i.e. no trajectories for that lambda were generated/sampled, but other trajectories had potentials evaluated at that lambda
     ArrayList<Integer> zeroSnapLambdas = new ArrayList<>();
     ArrayList<Integer> sampledLambdas = new ArrayList<>();
-    for (int i = 0; i < nLambdaStates; i++) {
+    for(int i = 0; i < nLambdaStates; i++) {
       if (snaps[i] == 0) {
         zeroSnapLambdas.add(i);
       } else {
@@ -483,7 +447,7 @@
       }
     } catch (Exception e) {
       logger.warning(" L-BFGS/Newton failed to converge. Finishing w/ self-consistent iteration. Message: " +
-          e.getMessage());
+              e.getMessage());
     }
     if(MultistateBennettAcceptanceRatio.VERBOSE) {
       logger.info(" MBAR FE Estimates after gradient optimization: " + Arrays.toString(mbarFEEstimatesTemp));
@@ -491,13 +455,8 @@
 
     // Update the FE estimates with the optimized values from derivative-based optimization
     int count = 0;
-<<<<<<< HEAD
-    for (Integer i : sampledLambdas) {
-      if (Double.isNaN(mbarFEEstimatesTemp[count])) {
-=======
     for(Integer i : sampledLambdas){
       if (!Double.isNaN(mbarFEEstimatesTemp[count])) { // Should be !NaN
->>>>>>> 7486d345
         mbarFEEstimates[i] = mbarFEEstimatesTemp[count];
       }
       count++;
@@ -603,9 +562,9 @@
   /**
    * MBAR objective function. This is used for L-BFGS optimization.
    *
-   * @param reducedPotentials   -ln(boltzmann weights)
-   * @param snapsPerLambda      number of snaps per state
-   * @param freeEnergyEstimates free energies
+   * @param reducedPotentials -ln(boltzmann weights)
+   * @param snapsPerLambda  number of snaps per state
+   * @param freeEnergyEstimates  free energies
    * @return The objective function value.
    */
   private static double mbarObjectiveFunction(double[][] reducedPotentials, int[] snapsPerLambda, double[] freeEnergyEstimates) {
@@ -635,9 +594,9 @@
   /**
    * Gradient of the MBAR objective function. C6 in Shirts and Chodera 2008.
    *
-   * @param reducedPotentials   energies
-   * @param snapsPerLambda      number of snaps per state
-   * @param freeEnergyEstimates free energies
+   * @param reducedPotentials energies
+   * @param snapsPerLambda  number of snaps per state
+   * @param freeEnergyEstimates  free energies
    * @return Gradient for the mbar objective function.
    */
   private static double[] mbarGradient(double[][] reducedPotentials, int[] snapsPerLambda, double[] freeEnergyEstimates) {
@@ -677,9 +636,9 @@
   /**
    * Hessian of the MBAR objective function. C9 in Shirts and Chodera 2008.
    *
-   * @param reducedPotentials   energies
-   * @param snapsPerLambda      number of snaps per state
-   * @param freeEnergyEstimates free energies
+   * @param reducedPotentials energies
+   * @param snapsPerLambda  number of snaps per state
+   * @param freeEnergyEstimates  free energies
    * @return Hessian for the mbar objective function.
    */
   private static double[][] mbarHessian(double[][] reducedPotentials, int[] snapsPerLambda, double[] freeEnergyEstimates) {
@@ -714,9 +673,9 @@
    * W = exp(freeEnergyEstimates - reducedPotentials.T - log_denominator_n[:, newaxis])
    * Eq. 9 in Shirts and Chodera 2008.
    *
-   * @param reducedPotentials   energies
-   * @param snapsPerLambda      number of snaps per state
-   * @param freeEnergyEstimates free energies
+   * @param reducedPotentials energies
+   * @param snapsPerLambda  number of snaps per state
+   * @param freeEnergyEstimates  free energies
    * @return W matrix.
    */
   private static double[][] mbarW(double[][] reducedPotentials, int[] snapsPerLambda, double[] freeEnergyEstimates) {
@@ -768,15 +727,8 @@
   /**
    * Weight observable by exp(bias/RT) prior to computing expectation when set.
    *
-<<<<<<< HEAD
-   * @param reducedPotentials   energies
-   * @param snapsPerLambda      number of snaps per state
-   * @param freeEnergyEstimates free energies
-   * @return logW matrix.
-=======
    * @param biasAll
    * @param multiDataObservable
->>>>>>> 7486d345
    */
   public void setBiasData(double[][][] biasAll, boolean multiDataObservable) {
     biasFlat = new double[biasAll.length][biasAll.length * biasAll[0][0].length];
@@ -1032,15 +984,8 @@
    * into the W matrix calculation) to the original W matrix. This is then used to calculate
    * theta.
    *
-<<<<<<< HEAD
-   * @param reducedPotentials energies
-   * @param snapsPerState     number of snaps per state
-   * @param snapsPerLambda    free energies
-   * @return Theta matrix.
-=======
    * @param samples
    * @return
->>>>>>> 7486d345
    */
   private double[] computeExpectationStd(double[] samples){
     int[] extendedSnaps = new int[snaps.length * 2];
@@ -1069,12 +1014,6 @@
   /**
    * MBAR uncertainty calculation.
    *
-<<<<<<< HEAD
-   * @param reducedPotentials   energies
-   * @param snapsPerLambda      number of snaps per state
-   * @param freeEnergyEstimates free energies
-=======
->>>>>>> 7486d345
    * @return Uncertainties for the MBAR free energy estimates.
    */
   private static double[] mbarUncertaintyCalc(double[][] theta) {
@@ -1084,17 +1023,11 @@
       // TODO: Figure out why negative var is happening (likely due to theta calculation differing from pymbar's)
       double variance = theta[i][i] - 2 * theta[i][i + 1] + theta[i + 1][i + 1];
       if (variance < 0) {
-<<<<<<< HEAD
-        logger.warning(" Negative variance detected in MBAR uncertainty calculation. " +
-            "Multiplying by -1 to get real value. Check diff matrix to see which variances were negative. " +
-            "They should be NaN.");
-=======
         if (MultistateBennettAcceptanceRatio.VERBOSE) {
           logger.warning(" Negative variance detected in MBAR uncertainty calculation. " +
                   "Multiplying by -1 to get real value. Check diff matrix to see which variances were negative. " +
                   "They should be NaN.");
         }
->>>>>>> 7486d345
         variance *= -1;
       }
       uncertainties[i] = sqrt(variance);
@@ -1105,13 +1038,7 @@
   /**
    * MBAR total uncertainty calculation. Eq 12 in Shirts and Chodera (2008).
    *
-<<<<<<< HEAD
-   * @param reducedPotentials   energies
-   * @param snapsPerLambda      number of snaps per state
-   * @param freeEnergyEstimates free energies
-=======
    * @param theta matrix of covariances
->>>>>>> 7486d345
    * @return Total uncertainty for the MBAR free energy estimates.
    */
   private static double mbarTotalUncertaintyCalc(double[][] theta) {
@@ -1125,11 +1052,6 @@
    * Requires calculation and inversion of W matrix.
    * D4 from supp info of MBAR paper used instead to reduce storage and comp. complexity.
    *
-<<<<<<< HEAD
-   * @param reducedPotential    energies
-   * @param snapsPerLambda      number of snaps per state
-   * @param freeEnergyEstimates free energies
-=======
    * @param reducedPotentials energies
    * @param snapsPerState  number of snaps per state
    * @param freeEnergies  free energies
@@ -1170,7 +1092,6 @@
    * lambda i-> j.
    *
    * @param theta matrix of covariances
->>>>>>> 7486d345
    * @return Diff matrix for the MBAR free energy estimates.
    */
   private static double[][] diffMatrixCalculation(double[][] theta) {
@@ -1188,9 +1109,9 @@
   /**
    * Self-consistent iteration to update free energies. Eq. 11 from Shirts and Chodera (2008).
    *
-   * @param reducedPotential    energies
-   * @param snapsPerLambda      number of snaps per state
-   * @param freeEnergyEstimates free energies
+   * @param reducedPotential energies
+   * @param snapsPerLambda  number of snaps per state
+   * @param freeEnergyEstimates  free energies
    * @return updated free energies
    */
   private static double[] mbarSelfConsistentUpdate(double[][] reducedPotential, int[] snapsPerLambda,
@@ -1316,8 +1237,7 @@
    * @return the sum
    */
   private static double logSumExp(double[] values, double max) {
-    int[] b = new int[values.length];
-    fill(b, 1);
+    int[] b = fill(new int[values.length], 1);
     return logSumExp(values, b, max);
   }
 
@@ -1442,48 +1362,24 @@
   }
   //////// Getters and setters ////////
 
-<<<<<<< HEAD
-  /**
-   * Get the MBAR free energy estimates.
-   *
-   * @return The free energy estimates.
-   */
-=======
->>>>>>> 7486d345
   public BennettAcceptanceRatio getBAR() {
     return new BennettAcceptanceRatio(lamValues, eLow, eAt, eHigh, temperatures);
   }
 
-  /**
-   * ${@inheritDoc}
-   */
   @Override
   public MultistateBennettAcceptanceRatio copyEstimator() {
     return new MultistateBennettAcceptanceRatio(lamValues, eAll, temperatures, tolerance, seedType);
   }
 
-  /**
-   * ${@inheritDoc}
-   */
   @Override
   public double[] getBinEnergies() {
     return mbarFEDifferenceEstimates;
   }
 
-  /**
-   * Get the MBAR free energy estimates.
-   *
-   * @return The free energy estimates.
-   */
   public double[] getMBARFreeEnergies() {
     return mbarFEEstimates;
   }
 
-<<<<<<< HEAD
-  /**
-   * ${@inheritDoc}
-   */
-=======
   public double[][] getReducedPotentials() {
     return reducedPotentials;
   }
@@ -1492,21 +1388,11 @@
     return snaps;
   }
 
->>>>>>> 7486d345
   @Override
   public double[] getBinUncertainties() {
     return mbarUncertainties;
   }
 
-<<<<<<< HEAD
-  /**
-   * Get the difference matrix for the MBAR free energy estimates.
-   *
-   * @return The difference matrix.
-   */
-  public double[][] getDiffMatrix() {
-    return diffMatrix;
-=======
   public double[] getObservationEnsembleAverages() {
     return mbarObservableEnsembleAverages;
   }
@@ -1517,36 +1403,23 @@
 
   public double[][] getUncertaintyMatrix() {
     return uncertaintyMatrix;
->>>>>>> 7486d345
-  }
-
-  /**
-   * ${@inheritDoc}
-   */
+  }
+
   @Override
   public double getFreeEnergy() {
     return totalMBAREstimate;
   }
 
-  /**
-   * ${@inheritDoc}
-   */
   @Override
   public double getUncertainty() {
     return totalMBARUncertainty;
   }
 
-  /**
-   * ${@inheritDoc}
-   */
   @Override
   public int numberOfBins() {
     return nFreeEnergyDiffs;
   }
 
-  /**
-   * ${@inheritDoc}
-   */
   @Override
   public double[] getBinEnthalpies() {
     return mbarEnthalpy;
@@ -1845,37 +1718,10 @@
       }
     }
 
-    /**
-     * Calculate the analytical means.
-     *
-     * @return The means.
-     */
     public double[] analyticalMeans() {
-<<<<<<< HEAD
-      return O_k;
-    }
-
-    /**
-     * Calculate the analytical variances.
-     *
-     * @return The variances.
-     */
-    public double[] analyticalVariances() {
-      double[] variances = new double[n_states];
-      for (int i = 0; i < n_states; i++) {
-        variances[i] = 1.0 / (beta * K_k[i]);
-      }
-      return variances;
-=======
       return equilPositions;
->>>>>>> 7486d345
-    }
-
-    /**
-     * Calculate the analytical standard deviations.
-     *
-     * @return The standard deviations.
-     */
+    }
+
     public double[] analyticalStandardDeviations() {
       double[] deviations = new double[n_states];
       for (int i = 0; i < n_states; i++) {
@@ -1884,12 +1730,6 @@
       return deviations;
     }
 
-    /**
-     * Calculate the analytical observables.
-     *
-     * @param observable The observable to calculate.
-     * @return The observables.
-     */
     public double[] analyticalObservable(String observable) {
       double[] result = new double[n_states];
 
@@ -1915,11 +1755,6 @@
       return result;
     }
 
-    /**
-     * Calculate the analytical free energies.
-     *
-     * @return The free energies.
-     */
     public double[] analyticalFreeEnergies() {
       int subtractComponentIndex = 0;
       double[] fe = new double[n_states];
@@ -1934,12 +1769,6 @@
       return fe;
     }
 
-    /**
-     * Calculate the analytical entropies.
-     *
-     * @param subtractComponent Index of the component to subtract from the entropies.
-     * @return The entropies.
-     */
     public double[] analyticalEntropies(int subtractComponent) {
       double[] entropies = new double[n_states];
       double[] potentialEnergy = analyticalObservable("analytical entropy");
@@ -1953,11 +1782,10 @@
     }
 
     /**
-     * Sample from harmonic oscillator w/ gaussian and std.
+     * Sample from harmonic oscillator w/ gaussian & std
      *
-     * @param N_k  Number of snaps per state.
-     * @param mode Only u_kn -> return K x N_tot matrix where u_kn[k,n] is reduced potential of sample n evaluated at state k.
-     * @param seed Random seed.
+     * @param N_k  number of snaps per state
+     * @param mode only u_kn -> return K x N_tot matrix where u_kn[k,n] is reduced potential of sample n evaluated at state k
      * @return u_kn[k, n] is reduced potential of sample n evaluated at state k
      */
     public Object[] sample(int[] N_k, String mode, Long seed) {
@@ -2002,8 +1830,8 @@
           index++;
         }
         // Set the rest of the array to NaN
-        for (int n = N_k[k]; n < N_max; n++) {
-          for (int l = 0; l < n_states; l++) {
+        for(int n = N_k[k]; n < N_max; n++){
+          for ( int l =0; l < n_states; l++) {
             u_kln[k][l][n] = Double.NaN;
           }
         }
@@ -2018,201 +1846,5 @@
         throw new IllegalArgumentException("Unknown mode: " + mode);
       }
     }
-<<<<<<< HEAD
-
-    /**
-     * Generate data for testing the MBAR implementation.
-     *
-     * @param n_states          Number of states.
-     * @param n_samplesPerState Number of samples per state.
-     * @param lower_O_k         Lower bound for equilibrium positions.
-     * @param upper_O_k         Upper bound for equilibrium positions.
-     * @param lower_K_k         Lower bound for spring constants.
-     * @param upper_K_k         Upper bound for spring constants.
-     * @param seed              Random seed.
-     * @return Array of objects containing the test case and the generated data.
-     */
-    public static Object[] evenlySpacedOscillators(
-        int n_states, int n_samplesPerState, double lower_O_k, double upper_O_k,
-        double lower_K_k, double upper_K_k, Long seed) {
-      // Random random = new Random(seed);
-
-      double[] O_k = new double[n_states];
-      double[] K_k = new double[n_states];
-      int[] N_k = new int[n_states];
-
-      double stepO_k = (upper_O_k - lower_O_k) / (n_states - 1);
-      double stepK_k = (upper_K_k - lower_K_k) / (n_states - 1);
-
-      for (int i = 0; i < n_states; i++) {
-        O_k[i] = lower_O_k + i * stepO_k;
-        K_k[i] = lower_K_k + i * stepK_k;
-        N_k[i] = n_samplesPerState;
-      }
-
-      HarmonicOscillatorsTestCase testCase = new HarmonicOscillatorsTestCase(O_k, K_k, 1.0);
-      Object[] result = testCase.sample(N_k, "u_kn", System.currentTimeMillis());
-
-      return new Object[]{testCase, result[0], result[1], result[2], result[3]};
-    }
-
-    /**
-     * Generate data for testing the MBAR implementation.
-     *
-     * @param args Command line arguments.
-     */
-    public static void main(String[] args) {
-      // Example parameters
-      double[] O_k = {0, 1, 2, 3, 4};
-      double[] K_k = {1, 2, 4, 8, 16};
-      double beta = 1.0;
-      System.out.println("Beta: " + beta);
-
-      // Create an instance of HarmonicOscillatorsTestCase
-      HarmonicOscillatorsTestCase testCase = new HarmonicOscillatorsTestCase(O_k, K_k, beta);
-
-      // Print results of various functions
-      System.out.println("Analytical Means: " + Arrays.toString(testCase.analyticalMeans()));
-      System.out.println("Analytical Variances: " + Arrays.toString(testCase.analyticalVariances()));
-      System.out.println("Analytical Standard Deviations: " + Arrays.toString(testCase.analyticalStandardDeviations()));
-      System.out.println("Analytical Free Energies: " + Arrays.toString(testCase.analyticalFreeEnergies()));
-
-      // Example usage of sample function with u_kn mode
-      int[] N_k = {10, 20, 30, 40, 50};
-      String setting = "u_kln";
-      Object[] sampleResult = testCase.sample(N_k, setting, System.currentTimeMillis());
-
-      System.out.println("Sample x_n: " + Arrays.toString((double[]) sampleResult[0]));
-      if ("u_kn".equals(setting)) {
-        System.out.println("Sample u_kn: " + Arrays.deepToString((double[][]) sampleResult[1]));
-      } else {
-        System.out.println("Sample u_kln: " + Arrays.deepToString((double[][][]) sampleResult[1]));
-      }
-      System.out.println("Sample N_k: " + Arrays.toString((int[]) sampleResult[2]));
-      System.out.println("Sample s_n: " + Arrays.toString((int[]) sampleResult[3]));
-    }
-  }
-
-  /**
-   * Writes the energies to a file.
-   *
-   * @param energies    Energy values.
-   * @param file        File to write to.
-   * @param temperature Temperature.
-   */
-  public static void writeFile(double[][] energies, File file, double temperature) {
-    try (FileWriter fw = new FileWriter(file);
-         BufferedWriter bw = new BufferedWriter(fw)) {
-      // Write the number of snapshots and the temperature on the first line
-      bw.write(energies[0].length + " " + temperature);
-      bw.newLine();
-
-      // Write the energies
-      StringBuilder sb = new StringBuilder();
-      for (int i = 0; i < energies[0].length; i++) {
-        sb.append("     ").append(i).append(" "); // Write the index of the snapshot
-        for (int j = 0; j < energies.length; j++) {
-          sb.append("    ").append(energies[j][i]).append(" ");
-        }
-        sb.append("\n");
-        bw.write(sb.toString());
-        sb = new StringBuilder(); // Very important
-      }
-    } catch (IOException e) {
-      e.printStackTrace();
-    }
-  }
-
-  /**
-   * Main method for testing the MBAR implementation.
-   *
-   * @param args Command line arguments.
-   */
-  public static void main(String[] args) {
-    double[] O_k = {0, 1, 2, 3, 4}; // Equilibrium positions
-    double[] K_k = {1, 3, 7, 10, 15}; // Spring constants
-    int[] N_k = {0, 500, 300, 0, 10000}; // No support for different number of snapshots
-    double beta = 1.0;
-
-    // Create an instance of HarmonicOscillatorsTestCase
-    HarmonicOscillatorsTestCase testCase = new HarmonicOscillatorsTestCase(O_k, K_k, beta);
-
-    // Generate sample data
-    String setting = "u_kln";
-    System.out.print("Generating sample data... ");
-    Object[] sampleResult = testCase.sample(N_k, setting, (long) 2); // Set seed to fixed value for reproducibility
-    System.out.println("done. \n");
-    double[][][] u_kln = (double[][][]) sampleResult[1];
-    double[] temps = {1 / Constants.R};
-
-    // Write file for comparison with pymbar
-    // Output to forcefieldx/testing/mbar/data/harmonic_oscillators/mbarFiles/energies_{i}.mbar
-    // Get absolute path to root of project
-
-    /*
-    String rootPath = new File("").getAbsolutePath();
-    File outputPath = new File(rootPath + "/testing/mbar/data/harmonic_oscillators/mbarFiles");
-    if (!outputPath.exists() && !outputPath.mkdirs()) {
-      throw new RuntimeException("Failed to create directory: " + outputPath);
-    }
-
-    double[] temperatures = new double[O_k.length];
-    Arrays.fill(temperatures, temps[0]);
-    for (int i = 0; i < u_kln.length; i++) {
-      File file = new File(outputPath, "energies_" + i + ".mbar");
-      writeFile(u_kln[i], file, temperatures[i]);
-    } */
-
-    // Create an instance of MultistateBennettAcceptanceRatio
-    System.out.print("Creating MBAR instance and estimateDG() with standard tol & Zeros seeding.");
-    //MBARFilter mbarFilter = new MBARFilter(new File("/Users/matthewsperanza/Programs/forcefieldx/testing/mbar/LYS_Umod/zeroSampleTest"));
-    MultistateBennettAcceptanceRatio mbar = new MultistateBennettAcceptanceRatio(O_k, u_kln, temps, 1e-7, SeedType.ZEROS);
-    double[] mbarFEEstimates = Arrays.copyOf(mbar.mbarFEEstimates, mbar.mbarFEEstimates.length);
-    double[] mbarUncertainties = Arrays.copyOf(mbar.mbarUncertainties, mbar.mbarUncertainties.length);
-    double[][] mbarDiffMatrix = Arrays.copyOf(mbar.diffMatrix, mbar.diffMatrix.length);
-
-    EstimateBootstrapper bootstrapper = new EstimateBootstrapper(mbar);
-    bootstrapper.bootstrap(50);
-    System.out.println("done. \n");
-
-    // Get the analytical free energy differences
-    double[] analyticalFreeEnergies = testCase.analyticalFreeEnergies();
-    // Calculate the error
-    double[] error = new double[analyticalFreeEnergies.length];
-    for (int i = 0; i < error.length; i++) {
-      error[i] = -mbarFEEstimates[i] + analyticalFreeEnergies[i];
-    }
-
-    // Compare the calculated free energy differences with the analytical ones
-    System.out.println("Analytical Free Energies: " + Arrays.toString(analyticalFreeEnergies));
-    System.out.println("MBAR Free Energies:       " + Arrays.toString(mbarFEEstimates));
-    System.out.println("MBAR Uncertainties:       " + Arrays.toString(mbarUncertainties));
-    System.out.println("Free Energy Error:        " + Arrays.toString(error));
-    System.out.println();
-    System.out.println("Diff Matrix: ");
-    for (double[] matrix : mbarDiffMatrix) {
-      System.out.println(Arrays.toString(matrix));
-    }
-    System.out.println("\n\n");
-
-    // Get the calculated free energy differences
-    double[] mbarBootstrappedEstimates = bootstrapper.getFE();
-    double[] mbarBootstrappedFE = new double[mbarBootstrappedEstimates.length + 1];
-    for (int i = 0; i < mbarBootstrappedEstimates.length; i++) {
-      mbarBootstrappedFE[i + 1] = mbarBootstrappedEstimates[i] + mbarBootstrappedFE[i];
-    }
-    mbarUncertainties = bootstrapper.getUncertainty();
-    // Calculate the error
-    double[] errors = new double[mbarBootstrappedFE.length];
-    for (int i = 0; i < errors.length; i++) {
-      errors[i] = -mbarBootstrappedFE[i] + analyticalFreeEnergies[i];
-    }
-
-    System.out.println("Analytical Estimates:         " + Arrays.toString(analyticalFreeEnergies));
-    System.out.println("MBAR Bootstrapped Estimates:  " + Arrays.toString(mbarBootstrappedFE));
-    System.out.println("MBAR Bootstrap Uncertainties: " + Arrays.toString(mbarUncertainties));
-    System.out.println("Bootstrap Free Energy Error:  " + Arrays.toString(errors));
-=======
->>>>>>> 7486d345
   }
 }