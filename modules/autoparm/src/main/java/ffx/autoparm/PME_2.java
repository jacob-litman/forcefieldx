--- conflicted
+++ resolved
@@ -381,19 +381,10 @@
         ip11 = new int[nAtoms][];
         ip12 = new int[nAtoms][];
         ip13 = new int[nAtoms][];
-<<<<<<< HEAD
         ip14 = new int[nAtoms][];//added by chattree
         if (!use_pme) {
             polargrp();
         } else {
-=======
-        ip14 = new int[nAtoms][];
-        //Step_1, assign polarization groups
-        if(!use_pme){
-        	polargrp();
-        }
-        else{
->>>>>>> 1f2a91dd
             assignPolarizationGroups();
         }
         thole = new double[nAtoms];
@@ -5266,7 +5257,6 @@
                             }
                         }
                         if (frame[ii] != MultipoleType.MultipoleFrameDefinition.ZTHENX
-<<<<<<< HEAD
                                 && referenceSites.length == 3 && pedit && axisAtom[ii][2] != 0) {
                             localOrigin[0] = x[ii];
                             localOrigin[1] = y[ii];
@@ -5298,48 +5288,6 @@
                                 quadrupole[1][2] = -quadrupole[1][2];
                                 quadrupole[2][1] = -quadrupole[2][1];
                                 //logger.info("Chiral flip of atom " + atoms[ii]);
-=======
-                                && referenceSites.length == 3 && pedit && axisAtom[ii][2] != -1) {
-                                localOrigin[0] = x[ii];
-                                localOrigin[1] = y[ii];
-                                localOrigin[2] = z[ii];
-                                int index = referenceSites[0];
-                                zAxis[0] = x[index];
-                                zAxis[1] = y[index];
-                                zAxis[2] = z[index];
-                                index = referenceSites[1];
-                                if(index != -1){
-                                    xAxis[0] = x[index];
-                                    xAxis[1] = y[index];
-                                    xAxis[2] = z[index];
-                                }
-                                else if(index == -1){
-                                    xAxis[0] = 0;
-                                    xAxis[1] = 0;
-                                    xAxis[2] = 0;
-                                }
-                                index = referenceSites[2];
-                                yAxis[0] = x[index];
-                                yAxis[1] = y[index];
-                                yAxis[2] = z[index];
-                                diff(localOrigin, yAxis, localOrigin);
-                                diff(zAxis, yAxis, zAxis);
-                                diff(xAxis, yAxis, xAxis);
-                                double c1 = zAxis[1] * xAxis[2] - zAxis[2] * xAxis[1];
-                                double c2 = xAxis[1] * localOrigin[2] - xAxis[2] * localOrigin[1];
-                                double c3 = localOrigin[1] * zAxis[2] - localOrigin[2] * zAxis[1];
-                                double vol = localOrigin[0] * c1 + zAxis[0] * c2 + xAxis[0] * c3;
-                                //if ((axisAtom[ii][2] < 0 && vol > 0) || (axisAtom[ii][2] > 0 && vol < 0.0)) {
-                                if ((axisAtom[ii][2] > 0 && vol < 0.0)) {
-                                	axisAtom[ii][2] = -axisAtom[ii][2];
-                                    dipole[1] = -dipole[1];
-                                    quadrupole[0][1] = -quadrupole[0][1];
-                                    quadrupole[1][0] = -quadrupole[1][0];
-                                    quadrupole[1][2] = -quadrupole[1][2];
-                                    quadrupole[2][1] = -quadrupole[2][1];
-                                    //logger.info("Chiral flip of atom " + atoms[ii]);
-                                }
->>>>>>> 1f2a91dd
                             }
                         }
                         /** R.Q.R^t is correct.
