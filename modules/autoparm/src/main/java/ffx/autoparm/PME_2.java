/**
 * Title: Force Field X
 * Description: Force Field X - Software for Molecular Biophysics.
 * Copyright: Copyright (c) Michael J. Schnieders 2001-2010
 *
 * This file is part of Force Field X.
 *
 * Force Field X is free software; you can redistribute it and/or modify
 * it under the terms of the GNU General Public License version 3 as published
 * by the Free Software Foundation.
 *
 * Force Field X is distributed in the hope that it will be useful,
 * but WITHOUT ANY WARRANTY; without even the implied warranty of
 * MERCHANTABILITY or FITNESS FOR A PARTICULAR PURPOSE.  See the
 * GNU General Public License for more details.
 *
 * You should have received a copy of the GNU General Public License
 * along with Force Field X; if not, write to the Free Software
 * Foundation, Inc., 59 Temple Place, Suite 330, Boston, MA 02111-1307  USA
 */
package ffx.autoparm;

import static java.lang.Math.*;
import static java.lang.String.format;

import static ffx.numerics.Erf.erfc;
import static ffx.numerics.VectorMath.*;
import static ffx.potential.parameters.MultipoleType.*;

import ffx.numerics.Potential;
import java.util.ArrayList;
import java.util.Collections;
import java.util.List;
import java.util.Map;
import java.util.logging.Level;
import java.util.logging.Logger;

import edu.rit.pj.IntegerForLoop;
import edu.rit.pj.IntegerSchedule;
import edu.rit.pj.ParallelRegion;
import edu.rit.pj.ParallelSection;
import edu.rit.pj.ParallelTeam;
import edu.rit.pj.reduction.DoubleOp;
import edu.rit.pj.reduction.SharedDouble;
import edu.rit.pj.reduction.SharedDoubleArray;
import edu.rit.pj.reduction.SharedInteger;

import ffx.crystal.Crystal;
import ffx.crystal.SymOp;
import ffx.numerics.TensorRecursion;
import ffx.potential.LambdaInterface;
import ffx.potential.nonbonded.ReciprocalSpace;
import ffx.potential.bonded.Angle;
import ffx.potential.bonded.Atom;
import ffx.potential.bonded.Bond;
import ffx.potential.bonded.Torsion;
import ffx.potential.parameters.AtomType;
import ffx.potential.parameters.ForceField;
import ffx.potential.parameters.MultipoleType;
import ffx.potential.parameters.PolarizeType;
import ffx.potential.parameters.ForceField.ForceFieldBoolean;
import ffx.potential.parameters.ForceField.ForceFieldDouble;
import ffx.potential.parameters.ForceField.ForceFieldString;
import ffx.potential.parameters.ForceField.ForceFieldType;

/**
 * This Particle Mesh Ewald class implements PME for the AMOEBA polarizable
 * mutlipole force field in parallel using a {@link NeighborList} for any
 * {@link Crystal}. The real space contribution is contained within this
 * class, but the reciprocal space contribution is delegated to the
 * {@link ReciprocalSpace} class.
 * 
 * @author Michael J. Schnieders<br>
 *         derived from:<br>
 *         TINKER code by Jay Ponder, Pengyu Ren and Tom Darden.<br>
 * @see <a href="http://dx.doi.org/10.1063/1.1630791" target="_blank"> C. Sagui,
 *      L. G. Pedersen, and T. A. Darden, Journal of Chemical Physics 120 (1),
 *      73 (2004)</a><br>
 *      <a href="http://link.aip.org/link/?JCPSA6/98/10089/1" target="_blank">
 *      T. Darden, D. York, and L. Pedersen, Journal of Chemical Physics 98
 *      (12), 10089 (1993)</a><br>
 *      <a href="http://www.ccp5.org" target="_blank"> W. Smith,
 *      "Point Multipoles in the Ewald Summation (Revisited)", CCP5 Newsletter,
 *      46, 18-30, 1998</a><br>
 */
public class PME_2 implements LambdaInterface, Potential {
	public static boolean pedit = false;
        public static boolean propyze = false;
	private Boolean use_pme = false;
	private double target_grid[][][];//nSymm, nAtoms, 4
	private double scaling[];
	private ArrayList<String> key;
	public boolean fitmpl = true, fitdpl = true, fitqdpl= true;
    private int nvars;
    
	
    public static final Logger logger = Logger.getLogger(PME_2.class.getName());

    /**
     * Polarization modes include "direct", in which induced dipoles do not
     * interact, and "mutual" that converges the self-consistent field to a
     * tolerance specified by the "polar-eps" keyword.
     */
    public enum Polarization {

        DIRECT, MUTUAL, NONE
    }
    private int interactions;
    private double multipoleEnergy;
    private double polarizationEnergy;
    public static double lambda = 1.0;
    /**
     * Reference to the force field being used.
     */
    private final ForceField forceField;
    /**
     * Unit cell and spacegroup information.
     */
    public static Crystal crystal;
    /**
     * Number of symmetry operators.
     */
    public static int nSymm;
    /**
     * An ordered array of atoms in the system.
     */
    public static Atom atoms[];
    /**
     * The number of atoms in the system.
     */
    public static int nAtoms;
    /**
     * Dimensions of [nsymm][3][nAtoms].
     */
    public static double coordinates[][][];
    public static int neighborLists[][][];
    private final int[][][] ewaldLists;
    private final int[][] ewaldCounts;
    /***************************************************************************
     * Permanent multipole variables.
     */
    /**
     * Permanent multipoles in their local frame.
     */
    public static double localMultipole[][];
    public static MultipoleType.MultipoleFrameDefinition frame[];
    public static int axisAtom[][];
    
    public static int lol[];
    /**
     * Dimensions of [nsymm][nAtoms][10]
     */
    public static double globalMultipole[][][];
    private final double cartesianMultipolePhi[][];
    /**
     * The interaction energy between 1-2 multipoles is scaled by m12scale.
     */
    private final double m12scale;
    /**
     * The interaction energy between 1-3 multipoles is scaled by m13scale.
     */
    private final double m13scale;
    /**
     * The interaction energy between 1-4 multipoles is scaled by m14scale.
     */
    private final double m14scale;
    /**
     * The interaction energy between 1-5 multipoles is scaled by m15scale.
     */
    private final double m15scale;
    /***************************************************************************
     * Induced dipole variables.
     */
    /**
     * Polarization mode.
     */
    public static Polarization polarization;
    public static double polsor;
    public static double poleps;
    /**
     * Direct polarization field due to permanent multipoles at polarizable
     * sites within their group are scaled. The scaling is 0.0 in AMOEBA.
     */
    public static double d11scale;
    /**
     * The interaction energy between a permanent multipole and polarizable site
     * that are 1-2 is scaled by p12scale.
     */
    public static double p12scale;
    /**
     * The interaction energy between a permanent multipole and polarizable site
     * that are 1-3 is scaled by p13scale.
     */
    public static double p13scale;
    public static double pdamp[];
    public static double thole[];
    public static double polarizability[];
    /**
     * Dimensions of [nsymm][nAtoms][3]
     */
    public static double inducedDipole[][][];
    public static double inducedDipolep[][][];
    public static double directDipole[][];
    public static double directDipolep[][];
    private final double cartesianDipolePhi[][];
    private final double cartesianDipolepPhi[][];
    /**
     * Dimensions of [nsymm][nAtoms][3]
     */
    public static double field1[][];
    public static double field2[][];
    public static int ip11[][];
    public static int ip12[][];
    public static int ip13[][];
    public static int ip14[][]; //added by gchattree
    /***************************************************************************
     * Mutable Particle Mesh Ewald constants.
     */
    private double aewald;
    private double alsq2;
    private double piEwald;
    private double aewald3;
    private double off;
    public static double off2;
    private double permanentSelfEnergy;
    /***************************************************************************
     * Parallel variables.
     */
    /**
     * By default, maxThreads is set to the number of available SMP cores.
     */
    public static int maxThreads;
    /**
     * The default ParallelTeam encapsulates the maximum number of theads 
     * used to parallelize the electrostatics calculation.
     */
    public static ParallelTeam parallelTeam;
    /**
     * Either 1 or 2; see description below.
     */
    private final int sectionThreads;
    /**
     * The sectionTeam encapsulates 1 or 2 threads.
     *
     * If it contains 1 thread, the real and reciprocal space calculations
     * are done sequentially.
     *
     * If it contains 2 threads, the real and reciprocal space calculations
     * will be done concurrently.
     */
    private final ParallelTeam sectionTeam;
    /**
     * If the real and reciprocal space parts of PME are done sequentially, then
     * the realSpaceTeam is equal parallalTeam.
     *
     * If the real and reciprocal space parts of PME are done concurrently, then
     * the realSpaceTeam will have fewer threads than the default parallelTeam.
     */
    private final ParallelTeam realSpaceTeam;
    /**
     * If real and reciprocal space are done sequentially or OpenCL is used,
     * then realSpaceThreads == maxThreads.
     *
     * Otherwise the number of realSpaceThreads is set to ffx.realSpaceThreads.
     */
    private final int realSpaceThreads;
    /**
     * If the real and reciprocal space parts of PME are done sequentially, then
     * the reciprocalSpaceTeam is equal parallalTeam.
     * 
     * If the real and reciprocal space parts of PME are done concurrently, then
     * the reciprocalSpaceTeam will have fewer threads than the default parallelTeam.
     */
    private final ParallelTeam fftTeam;
    /**
     * If real and reciprocal space are done sequentially then
     * reciprocalSpaceThreads == maxThreads
     * 
     * If OpenCL is used, reciprocalSpaceThreads == 1
     * 
     * Otherwise, reciprocalSpaceThreads = maxThreads - realSpaceThreads
     */
    private final int fftThreads;
    public static RotateMultipolesRegion rotateMultipolesRegion;
    private final ExpandCoordinatesRegion expandCoordinatesRegion;
    public static ExpandInducedDipolesRegion expandInducedDipolesRegion;
    private ReciprocalSpace reciprocalSpace;
    private PermanentFieldRegion permanentFieldRegion;
    private InducedDipoleFieldRegion inducedDipoleFieldRegion;
    private RealSpaceEnergyRegion realSpaceEnergyRegion;
    private TorqueRegion torqueRegion;
    public static IntegerSchedule pairWiseSchedule;
    private final SharedDoubleArray sharedGrad[];
    private final SharedDoubleArray sharedTorque[];
    private final boolean cudaFFT;
    private long realSpaceTime;
    private long reciprocalSpaceTime;
    private long bsplineTime, densityTime, realAndFFTTime, phiTime;
    public static double toSeconds = 1.0e-9;
    /**
     * Conversion from electron^2/Ang to Kcal/mole
     */
    public static final double electric = 332.063709;
    /**
     * The sqrt of PI.
     */
    public static final double sqrtPi = sqrt(Math.PI);
	private ArrayList<Double> put;

    /**
     *
     * @param forceField
     * @param unOrderedAtoms
     * @param crystal
     * @param parallelTeam
     * @param neighborLists
     */
    public PME_2(ForceField forceField, Atom[] atoms,
                             Crystal crystal, ParallelTeam parallelTeam, int neighborLists[][][], ArrayList<String> key) {
        this.forceField = forceField;
        this.atoms = atoms;
        this.crystal = crystal;
        this.parallelTeam = parallelTeam;
        this.neighborLists = neighborLists;
        this.key = key;
        nAtoms = atoms.length;
        nSymm = crystal.spaceGroup.getNumberOfSymOps();
        maxThreads = parallelTeam.getThreadCount();

        coordinates = new double[nSymm][3][nAtoms];
        inducedDipole = new double[nSymm][nAtoms][3];
        inducedDipolep = new double[nSymm][nAtoms][3];
        neighborLists = new int[nSymm][][];
        double x[] = coordinates[0][0];
        double y[] = coordinates[0][1];
        double z[] = coordinates[0][2];
        for (int i = 0; i < nAtoms; i++) {
            Atom ai = atoms[i];
            double xyz[] = ai.getXYZ();
            x[i] = xyz[0];
            y[i] = xyz[1];
            z[i] = xyz[2];
        }

        /**
         * The size of reduced neighbor list and cache depend on the size of
         * the real space cutoff.
         */
        ewaldLists = new int[nSymm][nAtoms][];
        ewaldCounts = new int[nSymm][nAtoms];

        polsor = forceField.getDouble(ForceFieldDouble.POLAR_SOR, 0.70);
        poleps = forceField.getDouble(ForceFieldDouble.POLAR_EPS, 1e-6);
        m12scale = forceField.getDouble(ForceFieldDouble.MPOLE_12_SCALE, 0.0);
        m13scale = forceField.getDouble(ForceFieldDouble.MPOLE_13_SCALE, 0.0);
        m14scale = forceField.getDouble(ForceFieldDouble.MPOLE_14_SCALE, 0.4);
        m15scale = forceField.getDouble(ForceFieldDouble.MPOLE_15_SCALE, 0.8);
        d11scale = forceField.getDouble(ForceFieldDouble.DIRECT_11_SCALE, 0.0);
        p12scale = forceField.getDouble(ForceFieldDouble.POLAR_12_SCALE, 0.0);
        p13scale = forceField.getDouble(ForceFieldDouble.POLAR_13_SCALE, 0.0);
        String polar = forceField.getString(ForceFieldString.POLARIZATION, "MUTUAL");
        boolean polarizationTerm = forceField.getBoolean(ForceFieldBoolean.POLARIZETERM, true);

        if (polarizationTerm == false) {
            polarization = Polarization.NONE;
        } else if (polar.equalsIgnoreCase("DIRECT")) {
            polarization = Polarization.DIRECT;
        } else {
            polarization = Polarization.MUTUAL;
        }

        cudaFFT = forceField.getBoolean(ForceField.ForceFieldBoolean.CUDAFFT, false);

        localMultipole = new double[nAtoms][10];
        frame = new MultipoleType.MultipoleFrameDefinition[nAtoms];
        axisAtom = new int[nAtoms][];
        assignMultipoles();
        globalMultipole = new double[nSymm][nAtoms][10];
        cartesianMultipolePhi = new double[nAtoms][tensorCount];
        directDipole = new double[nAtoms][3];
        directDipolep = new double[nAtoms][3];
        cartesianDipolePhi = new double[nAtoms][tensorCount];
        cartesianDipolepPhi = new double[nAtoms][tensorCount];
        field1 = new double[nAtoms][3];
        field2 = new double[nAtoms][3];
        ip11 = new int[nAtoms][];
        ip12 = new int[nAtoms][];
        ip13 = new int[nAtoms][];
        ip14 = new int[nAtoms][];//added by chattree
        if(!use_pme){
        	polargrp();
        }
        else{
            assignPolarizationGroups();
        }
        thole = new double[nAtoms];
        pdamp = new double[nAtoms];
        polarizability = new double[nAtoms];
        for (Atom ai : atoms) {
            PolarizeType polarizeType = ai.getPolarizeType();
            int index = ai.xyzIndex - 1;
            thole[index] = polarizeType.thole;
            pdamp[index] = polarizeType.pdamp;
            polarizability[index] = polarizeType.polarizability;
        }
        sharedGrad = new SharedDoubleArray[3];
        sharedTorque = new SharedDoubleArray[3];
        for (int i = 0; i < 3; i++) {
            sharedGrad[i] = new SharedDoubleArray(nAtoms);
            sharedTorque[i] = new SharedDoubleArray(nAtoms);
        }
        setEwaldParameters();
        if (logger.isLoggable(Level.INFO)) {
            StringBuilder sb = new StringBuilder("\n Electrostatics\n");
            sb.append(format(" Polarization:                         %8s\n", polarization.toString()));
            if (polarization == Polarization.MUTUAL) {
                sb.append(format(" SCF convergence criteria:            %8.3e\n", poleps));
                sb.append(format(" SOR parameter                         %8.3f\n", polsor));
            }
            sb.append(format(" Real space cut-off:                   %8.3f (A)\n", off));
            sb.append(format(" Ewald coefficient:                    %8.3f", aewald));
            logger.info(sb.toString());
        }

        if (cudaFFT) {
            sectionThreads = 2;
            realSpaceThreads = parallelTeam.getThreadCount();
            fftThreads = 1;
            sectionTeam = new ParallelTeam(sectionThreads);
            realSpaceTeam = parallelTeam;
            fftTeam = new ParallelTeam(fftThreads);
        } else {
            boolean concurrent;
            int realThreads = 1;
            try {
                realThreads = forceField.getInteger(ForceField.ForceFieldInteger.PME_REAL_THREADS);
                if (realThreads >= maxThreads || realThreads < 1) {
                    throw new Exception("pme-real-threads must be < ffx.nt and greater than 0");
                }
                concurrent = true;
            } catch (Exception e) {
                concurrent = false;
            }
            if (concurrent) {
                sectionThreads = 2;
                realSpaceThreads = realThreads;
                fftThreads = maxThreads - realThreads;
                sectionTeam = new ParallelTeam(sectionThreads);
                realSpaceTeam = new ParallelTeam(realSpaceThreads);
                fftTeam = new ParallelTeam(fftThreads);
            } else {
                /**
                 * If pme-real-threads is not defined, then do real and reciprocal
                 * space parts sequentially.
                 */
                sectionThreads = 1;
                realSpaceThreads = maxThreads;
                fftThreads = maxThreads;
                sectionTeam = new ParallelTeam(sectionThreads);
                realSpaceTeam = parallelTeam;
                fftTeam = parallelTeam;
            }
        }
        
        boolean available = false;
        String pairWiseStrategy = null;
        try {
            pairWiseStrategy = forceField.getString(ForceField.ForceFieldString.REAL_SCHEDULE);
            IntegerSchedule.parse(pairWiseStrategy);
            available = true;
        } catch (Exception e) {
            available = false;
        }
        if (available) {
            pairWiseSchedule = IntegerSchedule.parse(pairWiseStrategy);
            logger.info(format(" Electrostatics pairwise schedule: %s", pairWiseStrategy));
        } else {
            pairWiseSchedule = IntegerSchedule.fixed();
        }

        rotateMultipolesRegion = new RotateMultipolesRegion(maxThreads,false);
        expandCoordinatesRegion = new ExpandCoordinatesRegion(maxThreads);
        expandInducedDipolesRegion = new ExpandInducedDipolesRegion(maxThreads);
        if(use_pme){
        	/**
        	 * Note that we always pass on the unit cell crystal to ReciprocalSpace
        	 * instance even if the real space calculations require
        	 * a ReplicatesCrystal.
        	 */
        	reciprocalSpace = new ReciprocalSpace(crystal.getUnitCell(), forceField,
        			coordinates, atoms, aewald, fftTeam, parallelTeam);
        	permanentFieldRegion = new PermanentFieldRegion(realSpaceTeam);
        	inducedDipoleFieldRegion = new InducedDipoleFieldRegion(realSpaceTeam);
        	realSpaceEnergyRegion = new RealSpaceEnergyRegion(maxThreads);
        	torqueRegion = new TorqueRegion(maxThreads);
        }

        
        Boolean gradient = true;
        if(use_pme){
        	multipoleEnergy = 0.0;
            polarizationEnergy = 0.0;
            interactions = 0;
            realSpaceTime = 0;
            reciprocalSpaceTime = 0;
        }
        /**
         * Initialize the coordinates.
         */
//        double x[] = coordinates[0][0];
//        double y[] = coordinates[0][1];
//        double z[] = coordinates[0][2];
        for (int i = 0; i < nAtoms; i++) {
            double xyz2[] = atoms[i].getXYZ();
            x[i] = xyz2[0];
            y[i] = xyz2[1];
            z[i] = xyz2[2];
        }

        checkCacheSize();

        /**
         * Initialize the gradient accumulation arrays.
         */
        if (gradient) {
            for (int j = 0; j < nAtoms; j++) {
                sharedGrad[0].set(j, 0.0);
                sharedGrad[1].set(j, 0.0);
                sharedGrad[2].set(j, 0.0);
                sharedTorque[0].set(j, 0.0);
                sharedTorque[1].set(j, 0.0);
                sharedTorque[2].set(j, 0.0);
            }
        }
        /**
         * Expand coordinates and rotate multipoles for all atoms in the unit
         * cell.
         */
//        expandCoordinates();
//        rotateMulitpoles();
        if(!use_pme){
        	init_prms();
        }
        else{
            /**
             * Find the permanent multipole potential and its gradients.
             */
        	try {
                parallelTeam.execute(expandCoordinatesRegion);
                parallelTeam.execute(rotateMultipolesRegion);

                bsplineTime = -System.nanoTime();
                reciprocalSpace.computeBSplines();
                bsplineTime += System.nanoTime();

                densityTime = -System.nanoTime();
<<<<<<< HEAD
                reciprocalSpace.computePermanentDensity(globalMultipole, false);
=======
                reciprocalSpace.computePermanentDensity(globalMultipole,1.0);
>>>>>>> 990fa755
                densityTime += System.nanoTime();
                /**
                 * Here the real space contribution to the field is calculated at
                 * the same time the reciprocal space convolution is being done.
                 * This is useful since the reciprocal space convolution
                 * (the 3D FFT and inverse FFT) do not parallelize well.
                 */
                realAndFFTTime = -System.nanoTime();
                sectionTeam.execute(permanentFieldRegion);
                realAndFFTTime += System.nanoTime();

                phiTime = -System.nanoTime();
                reciprocalSpace.computePermanentPhi(cartesianMultipolePhi);
                phiTime += System.nanoTime();
            } catch (Exception e) {
                String message = "Fatal exception computing the permanent multipole field.\n";
                logger.log(Level.SEVERE, message, e);
            }

            /**
             * Do the self consistent field calculation.
             */
            selfConsistentField(logger.isLoggable(Level.FINE));

            if (logger.isLoggable(Level.FINE)) {
                StringBuilder sb = new StringBuilder();
                sb.append(format("\n b-Spline:   %8.3f (sec)\n", bsplineTime * toSeconds));
                sb.append(format(" Density:    %8.3f (sec)\n", densityTime * toSeconds));
                sb.append(format(" Real + FFT: %8.3f (sec)\n", realAndFFTTime * toSeconds));
                sb.append(format(" Phi:        %8.3f (sec)\n", phiTime * toSeconds));
                logger.fine(sb.toString());
            }
        }
        
        //added by gchattree, sets scaling for LGBFS and read in keywords
        String ln;
        for(int i = 0; i < key.size(); i++){
        	ln = key.get(i);
        	if(ln.toUpperCase().contains("FIX-MONOPOLE")){
        		fitmpl = false;
        	}
        	else if(ln.toUpperCase().contains("FIX-DIPOLE")){
        		fitdpl = false;
        	}
        	else if(ln.toUpperCase().contains("FIX-QUADRUPOLE")){
        		fitqdpl = false;
        	}
        }
        nvars = getCoordinates(null).length;
        scaling = new double[nvars];
        for(int i = 0; i < scaling.length; i++){
        	scaling[i] = 1;
        }
    }

    @Override
    public void lambdaGradient(boolean λGradient) {
        throw new UnsupportedOperationException("Not supported yet.");
    }

    @Override
    public double getdEdLambda() {
        throw new UnsupportedOperationException("Not supported yet.");
    }

    @Override
    public double getd2EdLambda2() {
        throw new UnsupportedOperationException("Not supported yet.");
    }

    @Override
    public void getdEdLambdaGradient(double[] gradients) {
        throw new UnsupportedOperationException("Not supported yet.");
    }

    public void set_target_grid(double target_grid[][][]){
    	this.target_grid = target_grid;
    }
    
    public void varprm(double x[], int ivar, double eps){
    	int n = 0;
    	ArrayList<Integer> types = new ArrayList<Integer>();
    	for(int i = 0; i < nAtoms; i++){
    		Atom ai = atoms[i];
    		int itype = ai.getType();
    		if(!types.contains(itype)){
    			types.add(itype);
        		if(fitmpl){
        			if(localMultipole[i][t000] != 0){
        				localMultipole[i][t000] = x[n] + ((n == ivar) ? eps : 0);
        				n++;
        			}
        		}
        		if(fitdpl){
        			if(localMultipole[i][t100] != 0){
        				localMultipole[i][t100] = x[n] + ((n == ivar) ? eps : 0);
        				n++;
        			}
        			if(localMultipole[i][t010] != 0){
        				localMultipole[i][t010] = x[n] + ((n == ivar) ? eps : 0);
        				n++;
        			}
        			if(localMultipole[i][t001] != 0){
        				localMultipole[i][t001] = x[n] + ((n == ivar) ? eps : 0);
        				n++;
        			}
        		}
        		if(fitqdpl){
        			if(localMultipole[i][t200] != 0){
        				localMultipole[i][t200] = (x[n] + ((n == ivar) ? eps : 0))*3;
        				n++;
        			}
        			if(localMultipole[i][t020] != 0){
        				localMultipole[i][t020] = (x[n] + ((n == ivar) ? eps : 0))*3;
        				n++;
        			}
        			//Keep ZZ-Quad Fixed. Improves Optimization
//        			if(localMultipole[i][t002] != 0){
//        				localMultipole[i][t002] = x[n] + ((n == ivar) ? 0 : 0);
//        				n++;
//        			}
        			if(localMultipole[i][t110] != 0){
        				localMultipole[i][t110] = (x[n] + ((n == ivar) ? eps : 0))*3;
        				n++;
        			}
        			if(localMultipole[i][t101] != 0){
        				localMultipole[i][t101] = (x[n] + ((n == ivar) ? eps : 0))*3;
        				n++;
        			}
        			if(localMultipole[i][t011] != 0){
        				localMultipole[i][t011] = (x[n] + ((n == ivar) ? eps : 0))*3;
        				n++;
        			}
                                localMultipole[i][t002] = -localMultipole[i][t200] - localMultipole[i][t020];
        		}
        		for(int k = 0; k < nAtoms; k++){
        			if(k != i){
            			Atom ak = atoms[k];
            			if(ak.getType() == itype){
            				for(int j = 0; j < 10; j++){
            					localMultipole[k][j] = localMultipole[i][j];
            				}
            			}
        			}
        		}
    		}
    	}
    }
    
    /*Methods needed to implement Potential interface*/
    public double energyAndGradient(double x[], double g[]){
    	//long currenttime = System.nanoTime(); 
    	double pot_grid[][][] = new double[nSymm][][];
    	Double xyz[] = new Double[3];
    	//Change parameters
    	varprm(x, -1, 0);
//    	for(int i = 0; i < x.length; i++){
//    		System.out.println(x[i]);
//    	}
    	//rotate multipoles and induce
    	init_prms();
    	//calc new energy grid
    	for(int i = 0; i < nSymm; i++){
    		pot_grid[i] = new double[target_grid[i].length][1];
    		for(int j = 0; j < target_grid[i].length; j++){
    			xyz[0] = target_grid[i][j][0];
    			xyz[1] = target_grid[i][j][1];
    			xyz[2] = target_grid[i][j][2];
    			pot_grid[i][j][0] = potpoint(xyz);
    		}
    	}
    	//calc error
    	double total_error = 0;
        double cscale = 100000000.0 / nSymm;                                                        
        double tscale = 10000.0 / nSymm;                                                            
        double eps = 0.000001;
        //double eps = 1;
    	double netchg;
    	int npoints = target_grid[0].length;
    	double er = 0;
    	double ec = 0;
    	double et = 0;
    	for(int i = 0; i < nSymm; i++){
    		netchg = 0;
    		for(int j = 0; j < npoints; j++){
    			er += Math.pow(pot_grid[i][j][0] - target_grid[i][j][3],2);
    		}
    		for(int j = 0; j < nAtoms; j++){
        		netchg += globalMultipole[i][j][0];
    		}
        	ec += cscale * Math.pow(netchg - Math.round(netchg), 2);
    	}
    	er = Math.sqrt(er / npoints);
    	total_error = er + ec + et;
        //System.out.println(total_error+" "+er+" "+ec+" "+et+" "+npoints);
    	//set up gradient array
    	double e0 = 0;
    	double e = 0;
    	//int nvars = getNumberOfVariables();
    	for(int k = 0; k < nvars; k++){
    		varprm(x, k, -.5*eps);
    		init_prms();
        	//calc new energy grid
        	for(int i = 0; i < nSymm; i++){
        		pot_grid[i] = new double[target_grid[i].length][1];
        		for(int j = 0; j < target_grid[i].length; j++){
        			xyz[0] = target_grid[i][j][0];
        			xyz[1] = target_grid[i][j][1];
        			xyz[2] = target_grid[i][j][2];
        			pot_grid[i][j][0] = potpoint(xyz);
        		}
        	}
        	er = 0;
        	ec = 0;
        	et = 0;
        	for(int i = 0; i < nSymm; i++){
        		netchg = 0;
        		for(int j = 0; j < npoints; j++){
        			er += Math.pow(pot_grid[i][j][0] - target_grid[i][j][3],2);
        		}
        		//System.out.println("er2 = "+er);
        		for(int j = 0; j < nAtoms; j++){
            		netchg += globalMultipole[i][j][0];
        		}
            	ec += cscale * Math.pow(netchg - Math.round(netchg), 2);
            	//System.out.println("ec2 = "+ec);
        	}
        	er = Math.sqrt(er / npoints);
        	e0 = er + ec + et;
        	varprm(x, k, .5*eps);
    		init_prms();
        	for(int i = 0; i < nSymm; i++){
        		pot_grid[i] = new double[target_grid[i].length][1];
        		for(int j = 0; j < target_grid[i].length; j++){
        			xyz[0] = target_grid[i][j][0];
        			xyz[1] = target_grid[i][j][1];
        			xyz[2] = target_grid[i][j][2];
        			pot_grid[i][j][0] = potpoint(xyz);
        		}
        	}
        	er = 0;
        	ec = 0;
        	et = 0;
        	for(int i = 0; i < nSymm; i++){
        		netchg = 0;
        		for(int j = 0; j < npoints; j++){
        			er += Math.pow(pot_grid[i][j][0] - target_grid[i][j][3],2);
        		}
        		for(int j = 0; j < nAtoms; j++){
            		netchg += globalMultipole[i][j][0];
        		}
            	ec += cscale * Math.pow(netchg - Math.round(netchg), 2);
        	}
        	er = Math.sqrt(er / npoints);
        	e = er + ec + et;
        	g[k] = (e - e0) / eps;
//        	System.out.println(k+" g[k] = "+g[k]+" "+e0+" "+e);
    	}
    	//long endtime = System.nanoTime();
    	//System.out.println("TIME "+(endtime - currenttime)*1e-9);
    	return total_error;
    }
    
    public void setScaling(double scaling[]){
    	this.scaling = scaling;
    }
    
    public double[] getScaling(){
    	return scaling;
    }
    
    public double[] getCoordinates(double parameters[]){
    	ArrayList<Double> p = new ArrayList<Double>();
    	ArrayList<Integer> types = new ArrayList<Integer>();

    	for(int i = 0; i < nAtoms; i++){
    		Atom ai = atoms[i];
    		if(!types.contains(ai.getType())){
    			types.add(ai.getType());
    			if(fitmpl){
    				if(localMultipole[i][t000] != 0) p.add(localMultipole[i][t000]);
    			}
    			if(fitdpl){
    				if(localMultipole[i][t100] != 0) p.add(localMultipole[i][t100]);
    				if(localMultipole[i][t010] != 0) p.add(localMultipole[i][t010]);
    				if(localMultipole[i][t001] != 0) p.add(localMultipole[i][t001]);
    			}
    			if(fitqdpl){
    				if(localMultipole[i][t200] != 0) p.add(localMultipole[i][t200]/3);
    				if(localMultipole[i][t020] != 0) p.add(localMultipole[i][t020]/3);
    				//Keep ZZ-Quad Fixed. Improves Optimization
    				//if(localMultipole[i][t002] != 0) p.add(localMultipole[i][t002]*3);
    				//System.out.println(localMultipole[i][t002]);
    				if(localMultipole[i][t110] != 0) p.add(localMultipole[i][t110]/3);
    				if(localMultipole[i][t101] != 0) p.add(localMultipole[i][t101]/3);
    				if(localMultipole[i][t011] != 0) p.add(localMultipole[i][t011]/3);
    			}
    		}
    	}
    	if(parameters == null){
    		parameters = new double[p.size()];
    	}
    	//System.out.println(p.size());
    	for(int i = 0; i < p.size(); i++){
    		parameters[i] = p.get(i).doubleValue();
    		//System.out.println("parameters[i] "+i+" "+parameters[i]);
    	}
    	return parameters;
    }
    
    public double[] getallmpoles(double x[]){
    	ArrayList<Double> p = new ArrayList<Double>();
    	ArrayList<Integer> types = new ArrayList<Integer>();
    	int r = 0;
//    	for(int i = 0; i < nAtoms; i++){
//    		System.out.println(frame[i]);
//    		Atom ai = atoms[i];
//    		if(!types.contains(ai.getType())){
//    			types.add(ai.getType());
//    		}
//    	}
//    	Collections.sort(types);
    	for(int i = 0; i < nAtoms; i++){
    		Atom ai = atoms[i];
    		if(!types.contains(ai.getType())){
    			types.add(ai.getType());
        		if(fitmpl){
        			if(localMultipole[i][t000] == 0){
            			p.add(localMultipole[i][t000]);
        			}
        			else{
        				p.add(x[r]);
        				r = r + 1;
        			}
        		}
        		if(fitdpl){
        			if(localMultipole[i][t100] == 0){
            			p.add(localMultipole[i][t100]);
        			}
        			else{
        				p.add(x[r]);
        				r = r + 1;
        			}
        			if(localMultipole[i][t010] == 0){
            			p.add(localMultipole[i][t010]);
        			}
        			else{
        				p.add(x[r]);
        				r = r + 1;
        			}
        			if(localMultipole[i][t001] == 0){
            			p.add(localMultipole[i][t001]);
        			}
        			else{
        				p.add(x[r]);
        				r = r + 1;
        			}
        		}
        		if(fitqdpl){
        			if(localMultipole[i][t200] == 0){
            			p.add(localMultipole[i][t200]);
        			}
        			else{
        				p.add(x[r]*3);
        				r = r + 1;
        			}
        			if(localMultipole[i][t020] == 0){
            			p.add(localMultipole[i][t020]);
        			}
        			else{
        				p.add(x[r]*3);
        				r = r + 1;
        			}
        			//Keep ZZ-Quad Fixed. Improves Optimization
        			p.add(localMultipole[i][t002]);
        			//System.out.println(localMultipole[i][t002]);
        			//if(localMultipole[i][t002] == 0){
            		//	p.add(localMultipole[i][t002]);
        			//}
        			//else{
        			//	p.add(x[r]);
        			//	r = r + 1;
        			//}
        			if(localMultipole[i][t110] == 0){
            			p.add(localMultipole[i][t110]);
        			}
        			else{
        				p.add(x[r]*3);
        				r = r + 1;
        			}
        			if(localMultipole[i][t101] == 0){
            			p.add(localMultipole[i][t101]);
        			}
        			else{
        				p.add(x[r]*3);
        				r = r + 1;
        			}
        			if(localMultipole[i][t011] == 0){
            			p.add(localMultipole[i][t011]);
        			}
        			else{
        				p.add(x[r]*3);
        				r = r + 1;
        			}
        		}
    		}
    	}
    	double parameters[] = new double[p.size()];
    	for(int i = 0; i < p.size(); i++){
    		parameters[i] = p.get(i).doubleValue();
    	}
    	return parameters;
    }
    
    public double[] getMass(){
    	return null;
    }
    
    public int getNumberOfVariables(){
    	return nvars;
    }
    
    public void setkey(ArrayList<String> key){
    	this.key = key;
    }
    
    //added by gchattree
    public static void polargrp(){
    	int index;
    	
    	ArrayList<ArrayList<Integer>> temp_groups1 = new ArrayList<ArrayList<Integer>>();
    	ArrayList<ArrayList<Integer>> temp_groups2 = new ArrayList<ArrayList<Integer>>();
    	ArrayList<ArrayList<Integer>> temp_groups3 = new ArrayList<ArrayList<Integer>>();
    	ArrayList<ArrayList<Integer>> temp_groups4 = new ArrayList<ArrayList<Integer>>();
    	
        ArrayList<Integer> polarizationGroup = new ArrayList<Integer>();
        
    	ArrayList<Integer> list = new ArrayList<Integer>();
    	int nlist = 0;
    	ArrayList<Integer> keep = new ArrayList<Integer>();
    	//int nkeep = 0;
    	ArrayList<Integer> mask = new ArrayList<Integer>();

    	
    	ArrayList<Integer> jg;
    	ArrayList<Integer> ig;
    	int kk;
    	int jj;
    	int start;
    	int stop;
    	boolean done;
    	
    	for(Atom ai : atoms){
            ArrayList<Integer> group = new ArrayList<Integer>();
    		polarizationGroup.clear();
    		index = ai.getXYZIndex() - 1;
    		group.add(index);
            //polarizationGroup.add(ai.getType());
            PolarizeType polarizeType = ai.getPolarizeType();
            if (polarizeType != null) {
                if (polarizeType.polarizationGroup != null) {
                    for (int i : polarizeType.polarizationGroup) {
                        if (!polarizationGroup.contains(i)) {
                            polarizationGroup.add(i);
                        }
                    }
                }
            }
            for (Bond bi : ai.getBonds()) {
                Atom aj = bi.get1_2(ai);
                int tj = aj.getType();
                for (int g : polarizationGroup) {
                    if (g == tj) {
                    	Integer index2 = aj.getXYZIndex() - 1;
                        group.add(index2);
                    }
                }
            }
            Collections.sort(group);
            temp_groups1.add(group);
    	}
    	
    	//Next part of ip11 creation
    	for(int n = 0; n < nAtoms; n++){
    		list.add(n, -1);
    	}
    	
    	for(int i = 0; i < nAtoms; i++){
    		ig = temp_groups1.get(i);
    		done = false;
    		start = 1;
    		stop = ig.size();
    		for(int j = start - 1; j < stop ; j++){
    			jj = ig.get(j);
    			if(jj < i){
    				done = true;
    				jg = temp_groups1.get(jj);
    				for(int k = 0; k < jg.size(); k++){
    					if(k > ig.size() - 1){
    						for(int s = ig.size(); s < k+1; s++){
    							ig.add(0);
    						}
        					ig.set(k,jg.get(k));
    					}
    					else{
        					ig.set(k,jg.get(k));
    					}
    				}
    			}
    			else{
    				list.set(jj,i);
    			}
    		}
    		while(!done){
    			done = true;
    			for(int j = start - 1; j < stop; j++){
    				jj = ig.get(j);
    				jg = temp_groups1.get(jj);
    				for(int k = 0; k < jg.size(); k++){
    					kk = jg.get(k);
    					if(list.get(kk) != i){
    						ig.add(kk);
    						list.set(kk,i);
    					}
    				}
    			}
    			if(ig.size() != stop){
    				done = false;
    				start = stop + 1;
    				stop = ig.size();
    			}
    		}
    		Collections.sort(ig);
    	}
    	
    	//final part of ip11 array creation
    	for(int n  = 0; n < nAtoms; n++){
    		ArrayList<Integer> group = temp_groups1.get(n);
            Collections.sort(group);
            //System.out.println(group);
            ip11[n] = new int[group.size()];
            int j = 0;
            for (int k : group) {
                ip11[n][j++] = k;
            }
    	}
    	
    	//start ip12 creation
    	for(int n = 0; n < nAtoms; n++){
    		mask.add(n, -1);
    	}
    	for(int i = 0; i < nAtoms; i++){
        	list.clear();
        	keep.clear();
    		ArrayList<Integer> group = new ArrayList<Integer>();
    		ig = temp_groups1.get(i);
    		for(int j = 0; j < ig.size(); j++){
    			jj = ig.get(j);
    			list.add(jj);
    			mask.set(jj, i);
    		}
    		for(int j = 0; j < list.size(); j++){
    			jj = list.get(j);
    			Atom ajj = atoms[jj];
    			for(int k = 0; k < ajj.getBonds().size(); k++){
    				kk = ajj.getBonds().get(k).get1_2(ajj).getXYZIndex() - 1;
    				//System.out.println(mask.get(kk)+" "+i);
    				if(mask.get(kk) != i){
    					keep.add(kk);
    				}
    			}
    		}
    		nlist = 0;
    		list.clear();
    		for(int j = 0; j < keep.size(); j++){
    			jj = keep.get(j);
    			jg = temp_groups1.get(jj);
    			for(int k = 0; k < jg.size(); k++){
    				kk = jg.get(k);
    				//System.out.println((j+1)+" "+(jj+1)+" "+(k+1)+" "+(kk+1));
    				nlist++;
    				//list.set(nlist, kk);
    				if(nlist - 1 < list.size()){
        				list.set(nlist - 1,kk);
    				}
    				else{
    					list.add(kk);
    				}
    			}
    		}
    		Collections.sort(list);
    		for(int j = 0; j < list.size(); j++){
    			group.add(j, list.get(j));
    		}
    		temp_groups2.add(group);
    	}
    	//final part of ip12 array creation
    	for(int n  = 0; n < nAtoms; n++){
    		ArrayList<Integer> group = temp_groups2.get(n);
            Collections.sort(group);
            //System.out.println(group);
            ip12[n] = new int[group.size()];
            int j = 0;
            for (int k : group) {
                ip12[n][j++] = k;
            }
    	}
    	
    	//start ip13 creation
    	mask.clear();
    	for(int n = 0; n < nAtoms; n++){
    		mask.add(n, -1);
    	}
    	for(int i = 0; i < nAtoms; i++){
        	list.clear();
    		ArrayList<Integer> group = new ArrayList<Integer>();
    		ig = temp_groups1.get(i);
    		for(int j = 0; j < ig.size(); j++){
    			jj = ig.get(j);
    			mask.set(jj, i);
    		}
    		ig = temp_groups2.get(i);
    		for(int j = 0; j < ig.size(); j++){
    			jj = ig.get(j);
    			mask.set(jj, i);
    		}
    		for(int j = 0; j < ig.size(); j++){
    			jj = ig.get(j);
    			jg = temp_groups2.get(jj);
    			for(int k = 0; k < jg.size(); k++){
    				kk = jg.get(k);
    				if(mask.get(kk) != i){
    					list.add(kk);
    				}
    			}
    		}
    		Collections.sort(list);
    		for(int j = 0; j < list.size(); j++){
    			group.add(j, list.get(j));
    		}
    		temp_groups3.add(group);
    	}
    	//final part of ip13 array creation
    	for(int n  = 0; n < nAtoms; n++){
    		ArrayList<Integer> group = temp_groups3.get(n);
            Collections.sort(group);
            //System.out.println(group);
            ip13[n] = new int[group.size()];
            int j = 0;
            for (int k : group) {
                ip13[n][j++] = k;
            }
    	}
    	
    	//start ip14 creation
    	mask.clear();
    	for(int n = 0; n < nAtoms; n++){
    		mask.add(n, -1);
    	}
    	for(int i = 0; i < nAtoms; i++){
        	list.clear();
    		ArrayList<Integer> group = new ArrayList<Integer>();
    		ig = temp_groups1.get(i);
    		for(int j = 0; j < ig.size(); j++){
    			jj = ig.get(j);
    			mask.set(jj, i);
    		}
    		ig = temp_groups2.get(i);
    		for(int j = 0; j < ig.size(); j++){
    			jj = ig.get(j);
    			mask.set(jj, i);
    		}
    		ig = temp_groups3.get(i);
    		for(int j = 0; j < ig.size(); j++){
    			jj = ig.get(j);
    			mask.set(jj, i);
    		}
    		for(int j = 0; j < ig.size(); j++){
    			jj = ig.get(j);
    			jg = temp_groups2.get(jj);
    			for(int k = 0; k < jg.size(); k++){
    				kk = jg.get(k);
    				if(mask.get(kk) != i){
    					list.add(kk);
    				}
    			}
    		}
    		Collections.sort(list);
    		for(int j = 0; j < list.size(); j++){
    			group.add(j, list.get(j));
    		}
    		temp_groups4.add(group);
    	}
    	//final part of ip14 array creation
    	for(int n  = 0; n < nAtoms; n++){
    		ArrayList<Integer> group = temp_groups3.get(n);
            Collections.sort(group);
            //System.out.println(group);
            ip14[n] = new int[group.size()];
            int j = 0;
            for (int k : group) {
                ip14[n][j++] = k;
            }
    	}
    }
    
    
    public static void induce_pedit(){
    	double d12scale = 1;
    	double d13scale = 1;
    	double d14scale = 1;
        double mask_local[];
        double maskp_local[];
        double fx_local[];
        double fy_local[];
        double fz_local[];
        double fxp_local[];
        double fyp_local[];
        double fzp_local[];
        double dx_local[];
        mask_local = new double[nAtoms];
        maskp_local = new double[nAtoms];
        fx_local = new double[nAtoms];
        fy_local = new double[nAtoms];
        fz_local = new double[nAtoms];
        fxp_local = new double[nAtoms];
        fyp_local = new double[nAtoms];
        fzp_local = new double[nAtoms];
        dx_local = new double[3];
        
        for (int i = 0; i < nAtoms; i++) {
            mask_local[i] = 1.0;
            maskp_local[i] = 1.0;
        }

        for (int i = 0; i < nAtoms; i++) {
            fx_local[i] = 0.0;
            fy_local[i] = 0.0;
            fz_local[i] = 0.0;
            fxp_local[i] = 0.0;
            fyp_local[i] = 0.0;
            fzp_local[i] = 0.0;
        }
        int lists[][] = neighborLists[0];
        final double x[] = coordinates[0][0];
        final double y[] = coordinates[0][1];
        final double z[] = coordinates[0][2];
        final double mpole[][] = globalMultipole[0];
        /**
            System.out.println((i+1)+" "+ind[0]+" "+polar+" "+fieldi[0]);
         * Loop over atoms
         * 
         */
        for (int i = 0; i < (nAtoms - 1); i++) {
            final double pdi = pdamp[i];
            final double pti = thole[i];
            final double xi = x[i];
            final double yi = y[i];
            final double zi = z[i];
            final double globalMultipolei[] = mpole[i];
            final double ci = globalMultipolei[0];
            final double dix = globalMultipolei[1];
            final double diy = globalMultipolei[2];
            final double diz = globalMultipolei[3];
            final double qixx = globalMultipolei[4];
            final double qiyy = globalMultipolei[8];
            final double qizz = globalMultipolei[12];
            final double qixy = globalMultipolei[5];
            final double qixz = globalMultipolei[6];
            final double qiyz = globalMultipolei[9];
            /**
             * Apply energy masking rules. (not working for maskp)
             */
            Atom ai = atoms[i];
            for (Torsion torsion : ai.getTorsions()) {
                Atom ak = torsion.get1_4(ai);
                if (ak != null) {
                    int index = ak.xyzIndex - 1;
                    for (int k : ip11[i]) {
                        if (k == index) {
                            maskp_local[index] = 0.5;
                        }
                    }
                }
            }
            for (Angle angle : ai.getAngles()) {
                Atom ak = angle.get1_3(ai);
                if (ak != null) {
                    int index = ak.xyzIndex - 1;
                    maskp_local[index] = p13scale;
                }
            }
            for (Bond bond : ai.getBonds()) {
                int index = bond.get1_2(ai).xyzIndex - 1;
                maskp_local[index] = p12scale;
            }
            /**
             * Apply group based polarization masking rule.1.334^(1/6)
             * 
             */
            for (int index : ip11[i]) {
                mask_local[index] = d11scale;
                
            }
            for (int index : ip12[i]) {
                mask_local[index] = d12scale;
                
            }
            for (int index : ip13[i]) {
                mask_local[index] = d13scale;
            }
            for (int index : ip14[i]) {
                mask_local[index] = d14scale;
            }
            for (int k = i; k < nAtoms; k++){
            	if(i != k){
                    final double xk = x[k];
                    final double yk = y[k];
                    final double zk = z[k];
                    dx_local[0] = xk - xi;
                    dx_local[1] = yk - yi;
                    dx_local[2] = zk - zi;
                    //final double r2 = crystal.image(dx_local);
                    final double r2 = dx_local[0] * dx_local[0] + dx_local[1] * dx_local[1] + dx_local[2] * dx_local[2];
                    if (r2 <= off2) {
                        final double xr = dx_local[0];
                        final double yr = dx_local[1];
                        final double zr = dx_local[2];
                        final double pdk = pdamp[k];
                        final double ptk = thole[k];
                        final double globalMultipolek[] = mpole[k];
                        final double ck = globalMultipolek[0];
                        final double dkx = globalMultipolek[1];
                        final double dky = globalMultipolek[2];
                        final double dkz = globalMultipolek[3];
                        final double qkxx = globalMultipolek[4];
                        final double qkyy = globalMultipolek[8];
                        final double qkzz = globalMultipolek[12];
                        final double qkxy = globalMultipolek[5];
                        final double qkxz = globalMultipolek[6];
                        final double qkyz = globalMultipolek[9];
                        final double r = sqrt(r2);
                        /**
                         * Compute the error function scaled and unscaled
                         * terms.
                         */

                        double scale3 = mask_local[k];
                        double scale5 = mask_local[k];
                        double scale7 = mask_local[k];
                        double damp = pdi * pdk;
                        double expdamp = 0.0;
                        if (damp != 0.0) {
                            final double pgamma = min(pti, ptk);
                            final double rdamp = r / damp;
                            damp = -pgamma * rdamp * rdamp * rdamp;
                            if (damp > -50.0) {
                                expdamp = exp(damp);
                                scale3 = scale3 * (1.0 - expdamp);
                                scale5 = scale5 * (1.0 - expdamp * (1.0 - damp));
                                scale7 = scale7 * (1.0 - expdamp * (1.0 - damp + 0.6 * damp * damp));
                            }
                        }
                        final double rr3 = scale3 * 1.0 / (r * r2);
                        final double rr5 = (scale3 != 0) ? scale5/scale3 * 3.0 * rr3 / r2 : 0;
                        final double rr7 = (scale5 != 0) ? scale7/scale5 * 5.0 * rr5 / r2 : 0;
                        final double dir = dix * xr + diy * yr + diz * zr;
                        final double qix = 2.0 * (qixx * xr + qixy * yr + qixz * zr);
                        final double qiy = 2.0 * (qixy * xr + qiyy * yr + qiyz * zr);
                        final double qiz = 2.0 * (qixz * xr + qiyz * yr + qizz * zr);
                        final double qir = (qix * xr + qiy * yr + qiz * zr) / 2.0;
                        final double dkr = dkx * xr + dky * yr + dkz * zr;
                        final double qkx = 2.0 * (qkxx * xr + qkxy * yr + qkxz * zr);
                        final double qky = 2.0 * (qkxy * xr + qkyy * yr + qkyz * zr);
                        final double qkz = 2.0 * (qkxz * xr + qkyz * yr + qkzz * zr);
                        final double qkr = (qkx * xr + qky * yr + qkz * zr) / 2.0;
                        final double fidx = -xr * (rr3 * ck - rr5 * dkr + rr7 * qkr) - rr3 * dkx + rr5 * qkx;
                        final double fidy = -yr * (rr3 * ck - rr5 * dkr + rr7 * qkr) - rr3 * dky + rr5 * qky;
                        final double fidz = -zr * (rr3 * ck - rr5 * dkr + rr7 * qkr) - rr3 * dkz + rr5 * qkz;
                        final double fkdx = xr * (rr3 * ci + rr5 * dir + rr7 * qir) - rr3 * dix - rr5 * qix;
                        final double fkdy = yr * (rr3 * ci + rr5 * dir + rr7 * qir) - rr3 * diy - rr5 * qiy;
                        final double fkdz = zr * (rr3 * ci + rr5 * dir + rr7 * qir) - rr3 * diz - rr5 * qiz;
                        //System.out.println((i+1)+" "+(k+1)+" "+xr+" "+rr3+" "+ck+" "+rr5+" "+dkr+" "+rr7+" "+qkr);
                        fx_local[i] += fidx;
                        fy_local[i] += fidy;
                        fz_local[i] += fidz;
                        fx_local[k] += fkdx;
                        fy_local[k] += fkdy;
                        fz_local[k] += fkdz;
                    }
                }
            }   
        }
        //set up fields
        for(int i = 0; i < nAtoms; i++){
            double fieldi[] = field1[i];
            double field2i[] = field2[i];
            fieldi[0] = fx_local[i];
            fieldi[1] = fy_local[i];
            fieldi[2] = fz_local[i];
            //System.out.println(fx_local[i]+" "+fy_local[i]+" "+fz_local[i]);
            field2i[0] = fxp_local[i];
            field2i[1] = fyp_local[i];
            field2i[2] = fzp_local[i];
        }
        setDipoleMoments(false);
    }
    
    //added by gchattree
    public static void induce0a(){
    	double d12scale = 1;
    	double d13scale = 1;
    	double d14scale = 1;
        double mask_local[];
        double maskp_local[];
        double fx_local[];
        double fy_local[];
        double fz_local[];
        double fxp_local[];
        double fyp_local[];
        double fzp_local[];
        double dx_local[];
        mask_local = new double[nAtoms];
        maskp_local = new double[nAtoms];
        fx_local = new double[nAtoms];
        fy_local = new double[nAtoms];
        fz_local = new double[nAtoms];
        fxp_local = new double[nAtoms];
        fyp_local = new double[nAtoms];
        fzp_local = new double[nAtoms];
        dx_local = new double[3];
        
        for (int i = 0; i < nAtoms; i++) {
            mask_local[i] = 1.0;
            maskp_local[i] = 1.0;
        }

        for (int i = 0; i < nAtoms; i++) {
            fx_local[i] = 0.0;
            fy_local[i] = 0.0;
            fz_local[i] = 0.0;
            fxp_local[i] = 0.0;
            fyp_local[i] = 0.0;
            fzp_local[i] = 0.0;
        }
        int lists[][] = neighborLists[0];
        final double x[] = coordinates[0][0];
        final double y[] = coordinates[0][1];
        final double z[] = coordinates[0][2];
        final double mpole[][] = globalMultipole[0];
        /**
         * Loop over atoms
         * 
         */
        for (int i = 0; i < (nAtoms - 1); i++) {
            final double pdi = pdamp[i];
            final double pti = thole[i];
            final double xi = x[i];
            final double yi = y[i];
            final double zi = z[i];
            final double globalMultipolei[] = mpole[i];
            final double ci = globalMultipolei[0];
            final double dix = globalMultipolei[t100];
            final double diy = globalMultipolei[t010];
            final double diz = globalMultipolei[t001];
            final double qixx = globalMultipolei[t200] / 3.0;
            final double qiyy = globalMultipolei[t020] / 3.0;
            final double qizz = globalMultipolei[t002] / 3.0;
            final double qixy = globalMultipolei[t110] / 3.0;
            final double qixz = globalMultipolei[t101] / 3.0;
            final double qiyz = globalMultipolei[t011] / 3.0;
            /**
             * Apply energy masking rules. (not working for maskp)
             */
            Atom ai = atoms[i];
            for (Torsion torsion : ai.getTorsions()) {
                Atom ak = torsion.get1_4(ai);
                if (ak != null) {
                    int index = ak.xyzIndex - 1;
                    for (int k : ip11[i]) {
                        if (k == index) {
                            maskp_local[index] = 0.5;
                        }
                    }
                }
            }
            for (Angle angle : ai.getAngles()) {
                Atom ak = angle.get1_3(ai);
                if (ak != null) {
                    int index = ak.xyzIndex - 1;
                    maskp_local[index] = p13scale;
                }
            }
            for (Bond bond : ai.getBonds()) {
                int index = bond.get1_2(ai).xyzIndex - 1;
                maskp_local[index] = p12scale;
            }
            /**
             * Apply group based polarization masking rule.
             * 
             */
            for (int index : ip11[i]) {
                mask_local[index] = d11scale;
                
            }
            for (int index : ip12[i]) {
                mask_local[index] = d12scale;
                
            }
            for (int index : ip13[i]) {
                mask_local[index] = d13scale;
            }
            for (int index : ip14[i]) {
                mask_local[index] = d14scale;
            }
//            if(i == 3){
//            	for (int index : ip11[i]) System.out.println("1 "+index);
//            	for (int index : ip12[i]) System.out.println("2 "+index);
//            	for (int index : ip13[i]) System.out.println("3 "+index);
//            	for (int index : ip14[i]) System.out.println("4 "+index);
//            }
            for (int k = i; k < nAtoms; k++){
            	if(i != k){
                    final double xk = x[k];
                    final double yk = y[k];
                    final double zk = z[k];
                    dx_local[0] = xk - xi;
                    dx_local[1] = yk - yi;
                    dx_local[2] = zk - zi;
                    //final double r2 = crystal.image(dx_local);
                    final double r2 = dx_local[0] * dx_local[0] + dx_local[1] * dx_local[1] + dx_local[2] * dx_local[2];
                    if (r2 <= off2) {
                        final double xr = dx_local[0];
                        final double yr = dx_local[1];
                        final double zr = dx_local[2];
                        final double pdk = pdamp[k];
                        final double ptk = thole[k];
                        final double globalMultipolek[] = mpole[k];
                        final double ck = globalMultipolek[t000];
                        final double dkx = globalMultipolek[t100];
                        final double dky = globalMultipolek[t010];
                        final double dkz = globalMultipolek[t001];
                        final double qkxx = globalMultipolek[t200] / 3.0;
                        final double qkyy = globalMultipolek[t020] / 3.0;
                        final double qkzz = globalMultipolek[t002] / 3.0;
                        final double qkxy = globalMultipolek[t110] / 3.0;
                        final double qkxz = globalMultipolek[t101] / 3.0;
                        final double qkyz = globalMultipolek[t011] / 3.0;
                        final double r = sqrt(r2);
                        /**
                         * Compute the error function scaled and unscaled
                         * terms.
                         */
                        double scale3 = 1.0;
                        double scale5 = 1.0;
                        double scale7 = 1.0;
                        double damp = pdi * pdk;
                        double expdamp = 0.0;
                        if (damp != 0.0) {
                            final double pgamma = min(pti, ptk);
                            final double rdamp = r / damp;
                            damp = -pgamma * rdamp * rdamp * rdamp;
                            if (damp > -50.0) {
                                expdamp = exp(damp);
                                scale3 = 1.0 - expdamp;
                                scale5 = 1.0 - expdamp * (1.0 - damp);
                                scale7 = 1.0 - expdamp * (1.0 - damp + 0.6 * damp * damp);
                            }
                        }
                        final double rr3 = scale3 * 1.0 / (r * r2);
                        final double rr5 = (scale3 != 0) ? scale5/scale3 * 3.0 * rr3 / r2 : 0;
                        final double rr7 = (scale5 != 0) ? scale7/scale5 * 5.0 * rr5 / r2 : 0;
                        final double dir = dix * xr + diy * yr + diz * zr;
                        final double qix = 2.0 * (qixx * xr + qixy * yr + qixz * zr);
                        final double qiy = 2.0 * (qixy * xr + qiyy * yr + qiyz * zr);
                        final double qiz = 2.0 * (qixz * xr + qiyz * yr + qizz * zr);
                        final double qir = (qix * xr + qiy * yr + qiz * zr) / 2.0;
                        final double dkr = dkx * xr + dky * yr + dkz * zr;
                        final double qkx = 2.0 * (qkxx * xr + qkxy * yr + qkxz * zr);
                        final double qky = 2.0 * (qkxy * xr + qkyy * yr + qkyz * zr);
                        final double qkz = 2.0 * (qkxz * xr + qkyz * yr + qkzz * zr);
                        final double qkr = (qkx * xr + qky * yr + qkz * zr) / 2.0;
                        final double fidx = -xr * (rr3 * ck - rr5 * dkr + rr7 * qkr) - rr3 * dkx + rr5 * qkx;
                        final double fidy = -yr * (rr3 * ck - rr5 * dkr + rr7 * qkr) - rr3 * dky + rr5 * qky;
                        final double fidz = -zr * (rr3 * ck - rr5 * dkr + rr7 * qkr) - rr3 * dkz + rr5 * qkz;
                        final double fkdx = xr * (rr3 * ci + rr5 * dir + rr7 * qir) - rr3 * dix - rr5 * qix;
                        final double fkdy = yr * (rr3 * ci + rr5 * dir + rr7 * qir) - rr3 * diy - rr5 * qiy;
                        final double fkdz = zr * (rr3 * ci + rr5 * dir + rr7 * qir) - rr3 * diz - rr5 * qiz;
                        final double fipx = -xr * (rr3 * ck - rr5 * dkr + rr7 * qkr) - rr3 * dkx + rr5 * qkx;
                        final double fipy = -yr * (rr3 * ck - rr5 * dkr + rr7 * qkr) - rr3 * dky + rr5 * qky;
                        final double fipz = -zr * (rr3 * ck - rr5 * dkr + rr7 * qkr) - rr3 * dkz + rr5 * qkz;
                        final double fkpx = xr * (rr3 * ci + rr5 * dir + rr7 * qir) - rr3 * dix - rr5 * qix;
                        final double fkpy = yr * (rr3 * ci + rr5 * dir + rr7 * qir) - rr3 * diy - rr5 * qiy;
                        final double fkpz = zr * (rr3 * ci + rr5 * dir + rr7 * qir) - rr3 * diz - rr5 * qiz;

                        fx_local[i] += fidx * mask_local[k];
                        fy_local[i] += fidy * mask_local[k];
                        fz_local[i] += fidz * mask_local[k];
                        fx_local[k] += fkdx * mask_local[k];
                        fy_local[k] += fkdy * mask_local[k];
                        fz_local[k] += fkdz * mask_local[k];
                        //System.out.println(mask_local[k]);
                        //not working
                        fxp_local[i] += fipx * maskp_local[k];
                        //System.out.println((i+1)+" "+(k+1)+" "+xr+" "+rr3+" "+ck+" "+rr5+" "+dkr+" "+rr7+" "+qkr);
                        fyp_local[i] += fipy * maskp_local[k];
                        fzp_local[i] += fipz * maskp_local[k];
                        fxp_local[k] += fkpx * maskp_local[k];
                        fyp_local[k] += fkpy * maskp_local[k];
                        fzp_local[k] += fkpz * maskp_local[k];
                    }
                }
            }   
        }
        /**
         * Loop over symmetry mates.
         * THIS IS PROBABLY NOT RIGHT, CHECK!
         */
//        for (int iSymm = 1; iSymm < nSymm; iSymm++) {
//            lists = neighborLists[iSymm];
//            double xs[] = coordinates[iSymm][0];
//            double ys[] = coordinates[iSymm][1];
//            double zs[] = coordinates[iSymm][2];
//            double mpoles[][] = globalMultipole[iSymm];
//            /**
//             * Loop over atoms in a chunk of the asymmetric unit.
//             */
//            for (int i = 0; i < nAtoms; i++) {
//                /**
//                 * Apply energy masking rules. (not working for maskp)
//                 */
//                Atom ai = atoms[i];
//                for (Torsion torsion : ai.getTorsions()) {
//                    Atom ak = torsion.get1_4(ai);
//                    if (ak != null) {
//                        int index = ak.xyzIndex - 1;
//                        for (int k : ip11[i]) {
//                            if (k == index) {
//                                maskp_local[index] = 0.5;
//                            }
//                        }
//                    }
//                }
//                for (Angle angle : ai.getAngles()) {
//                    Atom ak = angle.get1_3(ai);
//                    if (ak != null) {
//                        int index = ak.xyzIndex - 1;
//                        maskp_local[index] = p13scale;
//                    }
//                }
//                for (Bond bond : ai.getBonds()) {
//                    int index = bond.get1_2(ai).xyzIndex - 1;
//                    maskp_local[index] = p12scale;
//                }
//                /**
//                 * Apply group based polarization masking rule.
//                 * FIX
//                 */
//                for (int index : ip11[i]) {
//                    mask_local[index] = d11scale;
//                }
//                for (int index : ip12[i]) {
//                    mask_local[index] = d12scale;
//                }
//                for (int index : ip13[i]) {
//                    mask_local[index] = d13scale;
//                }
//                for (int index : ip14[i]) {
//                    mask_local[index] = d14scale;
//                }
//                
//                final double pdi = pdamp[i];
//                final double pti = thole[i];
//                final double xi = x[i];
//                final double yi = y[i];
//                final double zi = z[i];
//                /**
//                 * Loop over the neighbor list.
//                 */
//                final int list[] = lists[i];
//                final int npair = list.length;
//                for (int j = 0; j < npair; j++) {
//                    int k = list[j];
//                    final double xk = xs[k];
//                    final double yk = ys[k];
//                    final double zk = zs[k];
//                    dx_local[0] = xk - xi;
//                    dx_local[1] = yk - yi;
//                    dx_local[2] = zk - zi;
//                    final double r2 = crystal.image(dx_local);
//                    if (r2 <= off2) {
//                        //ewald[counts[i]++] = k;
//                        final double xr = dx_local[0];
//                        final double yr = dx_local[1];
//                        final double zr = dx_local[2];
//                        final double pdk = pdamp[k];
//                        final double ptk = thole[k];
//                        final double multipolek[] = mpoles[k];
//                        final double ck = multipolek[t000];
//                        final double dkx = multipolek[t100];
//                        final double dky = multipolek[t010];
//                        final double dkz = multipolek[t001];
//                        final double qkxx = multipolek[t200] / 3.0;
//                        final double qkyy = multipolek[t020] / 3.0;
//                        final double qkzz = multipolek[t002] / 3.0;
//                        final double qkxy = multipolek[t110] / 3.0;
//                        final double qkxz = multipolek[t101] / 3.0;
//                        final double qkyz = multipolek[t011] / 3.0;
//                        final double r = sqrt(r2);
//                        /**
//                         * Compute the error function scaled and
//                         * unscaled terms.
//                         */
//                        double scale3 = 1.0;
//                        double scale5 = 1.0;
//                        double scale7 = 1.0;
//                        double damp = pdi * pdk;
//                        double expdamp = 0.0;
//                        if (damp != 0.0) {
//                            final double pgamma = min(pti, ptk);
//                            final double rdamp = r / damp;
//                            damp = -pgamma * rdamp * rdamp * rdamp;
//                            if (damp > -50.0) {
//                                expdamp = exp(damp);
//                                scale3 = 1.0 - expdamp;
//                                scale5 = 1.0 - expdamp * (1.0 - damp);
//                                scale7 = 1.0 - expdamp * (1.0 - damp + 0.6 * damp * damp);
//                            }
//                        }
//                        final double rr3 = scale3 * 1.0 / (r * r2);
//                        final double rr5 = scale5 * 3.0 * rr3 / r2;
//                        final double rr7 = scale7 * 5.0 * rr5 / r2;
//                        final double dkr = dkx * xr + dky * yr + dkz * zr;
//                        final double qkx = 2.0 * (qkxx * xr + qkxy * yr + qkxz * zr);
//                        final double qky = 2.0 * (qkxy * xr + qkyy * yr + qkyz * zr);
//                        final double qkz = 2.0 * (qkxz * xr + qkyz * yr + qkzz * zr);
//                        final double qkr = (qkx * xr + qky * yr + qkz * zr) / 2.0;
//                        final double fidx = -xr * (rr3 * ck - rr5 * dkr + rr7 * qkr) - rr3 * dkx + rr5 * qkx;
//                        final double fidy = -yr * (rr3 * ck - rr5 * dkr + rr7 * qkr) - rr3 * dky + rr5 * qky;
//                        final double fidz = -zr * (rr3 * ck - rr5 * dkr + rr7 * qkr) - rr3 * dkz + rr5 * qkz;
//                        fx_local[i] += fidx;
//                        fy_local[i] += fidy;
//                        fz_local[i] += fidz;
//                        fxp_local[i] += fidx;
//                        fyp_local[i] += fidy;
//                        fzp_local[i] += fidz;
//                    }
//                }
//            }
//        }
        //set up fields
        for(int i = 0; i < nAtoms; i++){
            double fieldi[] = field1[i];
            double field2i[] = field2[i];
            fieldi[0] = fx_local[i];
            fieldi[1] = fy_local[i];
            fieldi[2] = fz_local[i];
            field2i[0] = fxp_local[i];
            field2i[1] = fyp_local[i];
            field2i[2] = fzp_local[i];
        }
        setDipoleMoments(false);
    }
    
    public static void setDipoleMoments(boolean print){
        long startTime = System.nanoTime();
        //set the induced dipoles
        if (polarization == Polarization.NONE) {
            for (int i = 0; i < nAtoms; i++) {
                inducedDipole[0][i][0] = 0.0;
                inducedDipole[0][i][1] = 0.0;
                inducedDipole[0][i][2] = 0.0;
                inducedDipolep[0][i][0] = 0.0;
                inducedDipolep[0][i][1] = 0.0;
                inducedDipolep[0][i][2] = 0.0;
            }
            try {
                //CHECK! Do I need this?
    		//parallelTeam.execute(expandInducedDipolesRegion);
    		} catch (Exception e) {
    			e.printStackTrace();
    		}
            return;
        }
        /**
         * Set the induced dipoles to the polarizability times the direct field.
         */
        final double induced0[][] = inducedDipole[0];
        final double inducedp0[][] = inducedDipolep[0];
        for (int i = 0; i < nAtoms; i++) {
            final double polar = polarizability[i];
            final double fieldi[] = field1[i];
            final double ind[] = induced0[i];
            final double directi[] = directDipole[i];
            ind[0] = polar * fieldi[0];
            ind[1] = polar * fieldi[1];
            ind[2] = polar * fieldi[2];
            //System.out.println((i+1)+" "+ind[0]+" "+polar+" "+fieldi[0]);
            directi[0] = ind[0];
            directi[1] = ind[1];
            directi[2] = ind[2];
            final double field2i[] = field2[i];
            final double inp[] = inducedp0[i];
            final double directpi[] = directDipolep[i];
            inp[0] = polar * field2i[0];
            inp[1] = polar * field2i[1];
            inp[2] = polar * field2i[2];
            directpi[0] = inp[0];
            directpi[1] = inp[1];
            directpi[2] = inp[2];
        }
        //Expands dipole moments to other symmetries?
        //CHECK. Need this expandInducedDipolesRegion?
//        try {
//            parallelTeam.execute(expandInducedDipolesRegion);
//        } catch (Exception e) {
//            e.printStackTrace();
//        }
        
        if (polarization == Polarization.MUTUAL) {
        	calcMutualDipoleMoments(print, startTime);
        }    
    }
        
    public static void calcMutualDipoleMoments(boolean print, long startTime){
        double mask_local[] = new double[nAtoms];
        double dx_local[] = new double[3];
        final double induced0[][] = inducedDipole[0];
        final double inducedp0[][] = inducedDipolep[0];
    	double d12scale = 1;
    	double d13scale = 1;
    	double d14scale = 1;
        StringBuffer sb = null;
        long directTime = System.nanoTime() - startTime;
        if (print) {
            sb = new StringBuffer(
                    "\n SELF-CONSISTENT FIELD\n"
                    + " Iter     RMS Change (Debyes)   Time\n");
        }
        
        boolean done = false;
        int maxiter = 1000;
        int iter = 0;
        double eps = 100.0;
        double epsold;
        
        while (!done) {
        	//reset fields
            for(int i = 0; i < nAtoms; i++){
                double fieldi[] = field1[i];
                double field2i[] = field2[i];
                fieldi[0] = 0;
                fieldi[1] = 0;
                fieldi[2] = 0;
                field2i[0] = 0;
                field2i[1] = 0;
                field2i[2] = 0;
            }
            
            double fx_local[] = new double[nAtoms];
            double fy_local[] = new double[nAtoms];
            double fz_local[] = new double[nAtoms];
            double fxp_local[] = new double[nAtoms];
            double fyp_local[] = new double[nAtoms];
            double fzp_local[] = new double[nAtoms];
            
            long cycleTime = -System.nanoTime();
            for (int i = 0; i < (nAtoms - 1); i++) {
                double ind[] = induced0[i];
                double indp[] = inducedp0[i];
                double xyzi[] = atoms[i].getXYZ();
                double pdi = pdamp[i];
                double pti = thole[i];
                double duix = ind[0];
                double duiy = ind[1];
                double duiz = ind[2];
                double puix = indp[0];
                double puiy = indp[1];
                double puiz = indp[2];
                for(int j = i+1; j < nAtoms; j++){
                	//If it is not pedit, mask_local is set to 1 or the 'dXscale'
                	mask_local[j] = !pedit ? 1 : 0;
                }
                for (int index : ip11[i]) {
                	double u1scale = 1;
                	if(pedit) u1scale = u1scale - d11scale;
                    mask_local[index] = u1scale;
                }
                for (int index : ip12[i]) {
                	double u2scale = 1;
                	if(pedit) u2scale = u2scale - d12scale;
                    mask_local[index] = u2scale;
                }
                for (int index : ip13[i]) {
                	double u3scale = 1;
                	if(pedit) u3scale = u3scale - d13scale;
                    mask_local[index] = u3scale;
                }
                for (int index : ip14[i]) {
                	double u4scale = 1;
                	if(pedit) u4scale = u4scale - d14scale;
                    mask_local[index] = u4scale;
                }
                
                for(int k = i+1; k <  nAtoms; k++){
                    double indk[] = induced0[k];
                    double indkp[] = inducedp0[k];
                	double xyzk[] = atoms[k].getXYZ();
                	dx_local[0] = xyzk[0] - xyzi[0];
                	dx_local[1] = xyzk[1] - xyzi[1];
                	dx_local[2] = xyzk[2] - xyzi[2];
                    //final double r2 = crystal.image(dx_local);
                    final double r2 = dx_local[0] * dx_local[0] + dx_local[1] * dx_local[1] + dx_local[2] * dx_local[2];
                    if (r2 <= off2) {
                    	double xr = dx_local[0];
                    	double yr = dx_local[1];
                    	double zr = dx_local[2];
                    	double r = sqrt(r2);
                        double dukx = indk[0];
                        double duky = indk[1];
                        double dukz = indk[2];
                        double pukx = indkp[0];
                        double puky = indkp[1];
                        double pukz = indkp[2];
                        double scale3 = mask_local[k];
                        double scale5 = mask_local[k];
                        double damp = pdi * pdamp[k];
                        if(damp != 0){
                        	final double pgamma = min(pti, thole[k]);
                            damp = -pgamma * pow((r/damp),3); 
                            if (damp > -50){
                                double expdamp = exp(damp);
                                scale3 = scale3 * (1 - expdamp);
                                scale5 = scale5 * (1 - expdamp*(1 - damp));
                            }
                        }
                        double rr3 = scale3 / (r * r2);
                        double rr5 = 3 * scale5 / (r * r2 * r2);
                        double duir = xr*duix + yr*duiy + zr*duiz;
                        double dukr = xr*dukx + yr*duky + zr*dukz;
                        double puir = xr*puix + yr*puiy + zr*puiz;
                        double pukr = xr*pukx + yr*puky + zr*pukz;
                        double fidx = -rr3 * dukx + rr5*dukr*xr;
                        double fidy = -rr3 * duky + rr5*dukr*yr;
                        double fidz = -rr3 * dukz + rr5*dukr*zr;
                        double fkdx = -rr3 * duix + rr5*duir*xr;
                        double fkdy = -rr3 * duiy + rr5*duir*yr;
                        double fkdz = -rr3 * duiz + rr5*duir*zr;
                        double fipx = -rr3 * pukx + rr5*pukr*xr;
                        double fipy = -rr3 * puky + rr5*pukr*yr;
                        double fipz = -rr3 * pukz + rr5*pukr*zr;
                        double fkpx = -rr3 * puix + rr5*puir*xr;
                        double fkpy = -rr3 * puiy + rr5*puir*yr;
                        double fkpz = -rr3 * puiz + rr5*puir*zr;
                        fx_local[i] += fidx;
                        fy_local[i] += fidy;
                        fz_local[i] += fidz;
                        fx_local[k] += fkdx;
                        fy_local[k] += fkdy;
                        fz_local[k] += fkdz;
                        fxp_local[i] += fipx;
                        fyp_local[i] += fipy;
                        fzp_local[i] += fipz;
                        fxp_local[k] += fkpx;
                        fyp_local[k] += fkpy;
                        fzp_local[k] += fkpz;
//                        System.out.println(i+" "+k+" "+fidx+" "+fkdx+" "+duix+" "+dukx);
                    }
                }
            }
            
            //add to the fields
            for(int i = 0; i < nAtoms; i++){
                double fieldi[] = field1[i];
                double field2i[] = field2[i];
                fieldi[0] += fx_local[i];
                fieldi[1] += fy_local[i];
                fieldi[2] += fz_local[i];
                field2i[0] += fxp_local[i];
                field2i[1] += fyp_local[i];
                field2i[2] += fzp_local[i];
            }
            //Fix this later
            for (int iSymm = 1; iSymm < nSymm; iSymm++) {
                for (int i = 0; i < (nAtoms - 1); i++) {
                    double ind[] = induced0[i];
                    double indp[] = inducedp0[i];
                    double xyzi[] = atoms[i].getXYZ();
                    double pdi = pdamp[i];
                    double pti = thole[i];
                    double duix = ind[0];
                    double duiy = ind[1];
                    double duiz = ind[2];
                    double puix = indp[0];
                    double puiy = indp[1];
                    double puiz = indp[2];
                    for (int index : ip11[i]) {
                    	final double u1scale = 1;
                        mask_local[index] = u1scale;
                    }
                    for (int index : ip12[i]) {
                    	final double u2scale = 1;
                        mask_local[index] = u2scale;
                    }
                    for (int index : ip13[i]) {
                    	final double u3scale = 1;
                        mask_local[index] = u3scale;
                    }
                    for (int index : ip14[i]) {
                    	final double u4scale = 1;
                        mask_local[index] = u4scale;
                    }
                    for(int k = i+1; k <  nAtoms; k++){
                        double indk[] = induced0[k];
                        double indkp[] = inducedp0[k];
                    	double xyzk[] = atoms[k].getXYZ();
                    	dx_local[0] = xyzk[0] - xyzi[0];
                    	dx_local[1] = xyzk[1] - xyzi[1];
                    	dx_local[2] = xyzk[2] - xyzi[2];
                    	final double r2 = crystal.image(dx_local);
                        if (r2 <= off2) {
                        	double xr = dx_local[0];
                        	double yr = dx_local[1];
                        	double zr = dx_local[2];
                        	double r = sqrt(r2);
                            double dukx = indk[0];
                            double duky = indk[1];
                            double dukz = indk[2];
                            double pukx = indkp[0];
                            double puky = indkp[1];
                            double pukz = indkp[2];
                            double scale3 = mask_local[k];
                            double scale5 = mask_local[k];
                            double damp = pdi * pdamp[k];
                            if(damp != 0){
                            	final double pgamma = min(pti, thole[k]);
                                damp = -pgamma * pow((r/damp),3); 
                                if (damp > -50){
                                    double expdamp = exp(damp);
                                    scale3 = scale3 * (1 - expdamp);
                                    scale5 = scale5 * (1 - expdamp*(1 - damp));
                                }
                            }
                            double rr3 = scale3 / (r * r2);
                            double rr5 = 3 * scale5 / (r * r2 * r2);
                            double duir = xr*duix + yr*duiy + zr*duiz;
                            double dukr = xr*dukx + yr*duky + zr*dukz;
                            double puir = xr*puix + yr*puiy + zr*puiz;
                            double pukr = xr*pukx + yr*puky + zr*pukz;
                            double fidx = -rr3 * dukx + rr5*dukr*xr;
                            double fidy = -rr3 * duky + rr5*dukr*yr;
                            double fidz = -rr3 * dukz + rr5*dukr*zr;
                            double fkdx = -rr3 * duix + rr5*duir*xr;
                            double fkdy = -rr3 * duiy + rr5*duir*yr;
                            double fkdz = -rr3 * duiz + rr5*duir*zr;
                            double fipx = -rr3 * pukx + rr5*pukr*xr;
                            double fipy = -rr3 * puky + rr5*pukr*yr;
                            double fipz = -rr3 * pukz + rr5*pukr*zr;
                            double fkpx = -rr3 * puix + rr5*puir*xr;
                            double fkpy = -rr3 * puiy + rr5*puir*yr;
                            double fkpz = -rr3 * puiz + rr5*puir*zr;
                            fx_local[i] += fidx;
                            fy_local[i] += fidy;
                            fz_local[i] += fidz;
                            fx_local[k] += fkdx;
                            fy_local[k] += fkdy;
                            fz_local[k] += fkdz;
                            fxp_local[i] += fipx;
                            fyp_local[i] += fipy;
                            fzp_local[i] += fipz;
                            fxp_local[k] += fkpx;
                            fyp_local[k] += fkpy;
                            fzp_local[k] += fkpz;
                        }
                    }
                }
                //add to the fields
                for(int i = 0; i < nAtoms; i++){
                    double fieldi[] = field1[i];
                    double field2i[] = field2[i];
                    fieldi[0] += fx_local[i];
                    fieldi[1] += fy_local[i];
                    fieldi[2] += fz_local[i];
                    field2i[0] += fxp_local[i];
                    field2i[1] += fyp_local[i];
                    field2i[2] += fzp_local[i];
                }
            }
            iter++;
            epsold = eps;
            eps = 0.0;
            double epsp = 0.0;
            for (int i = 0; i < nAtoms; i++) {
                final double ind[] = induced0[i];
                final double indp[] = inducedp0[i];
                final double direct[] = directDipole[i];
                final double directp[] = directDipolep[i];
                final double fieldi[] = field1[i];
                final double field2i[] = field2[i];
                final double polar = polarizability[i];
                for (int j = 0; j < 3; j++) {
                    double previous = ind[j];
                    double mutual = polar * fieldi[j];
                    ind[j] = direct[j] + mutual;
                    double delta = polsor * (ind[j] - previous);
                    ind[j] = previous + delta;
                    eps += delta * delta;
                    previous = indp[j];
                    mutual = polar * field2i[j];
                    indp[j] = directp[j] + mutual;
                    delta = polsor * (indp[j] - previous);
                    indp[j] = previous + delta;
                    epsp += delta * delta;
                }
            }
            //CHECK. NEED THIS?
//            try {
//    			parallelTeam.execute(expandInducedDipolesRegion);
//    		} catch (Exception e) {
//    			e.printStackTrace();
//    		}
            eps = max(eps, epsp);
            eps = MultipoleType.DEBYE * sqrt(eps / (double) nAtoms);
            cycleTime += System.nanoTime();

            if (print) {
                sb.append(String.format(
                        " %4d  %15.10f      %8.3f\n", iter, eps, cycleTime * toSeconds));
            }
            if (eps < poleps) {
                done = true;
            }
            if (eps > epsold) {
            	done = true;
                if (sb != null) {
                    logger.warning(sb.toString());
                }
                String message = String.format("Fatal convergence failure: (%10.5f > %10.5f)\n", eps, epsold);
                logger.severe(message);
            }
            if (iter >= maxiter) {
            	done = true;
                if (sb != null) {
                    logger.warning(sb.toString());
                }
                String message = String.format("Maximum iterations reached: (%d)\n", iter);
                logger.severe(message);
            }
        }
        
        if (print) {
            sb.append(String.format("\n Direct:                    %8.3f\n",
                    toSeconds * directTime));
            startTime = System.nanoTime() - startTime;
            sb.append(String.format(" SCF Total:                 %8.3f\n",
                    startTime * toSeconds));
            logger.info(sb.toString());
        }
        if (false) {
            sb = new StringBuffer();
            for (int i = 0; i < 100; i++) {
                sb.append(String.format(
                        "Induced Dipole  %d %15.8f %15.8f %15.8f\n", i + 1,
                        MultipoleType.DEBYE * inducedDipole[0][i][0],
                        MultipoleType.DEBYE * inducedDipole[0][i][1],
                        MultipoleType.DEBYE * inducedDipole[0][i][2]));
            }
            logger.info(sb.toString());
        }
    }      
    
    public void init_prms(){
        if(propyze){
            dividempoles3();
        }
    	//rotate multipoles into new frame and induce
    	try{
            //Don't need to expand CoordinatesRegion. Decide later.
    		parallelTeam.execute(expandCoordinatesRegion);
    		parallelTeam.execute(rotateMultipolesRegion);
    	} 
    	catch (Exception e) {
    		e.printStackTrace();
    	}
        if(!propyze){
            induce0a();
        }
    }
    
    public void dividempoles3(){
        for(int i = 0; i < nAtoms; i++){
            for(int j = 4; j < 10; j++){
                localMultipole[i][j] = localMultipole[i][j]/3;
            }
        }
    }
    
    //added by gchattree
    public double potpoint(Double xyz[]){
    	double epot = 0;
    	double xi = xyz[0];
    	double yi = xyz[1];
    	double zi = xyz[2];
        double mpole[][] = globalMultipole[0];
        double ind[][] = inducedDipole[0];
        double indp[][] = inducedDipolep[0];
    	double ci;
    	double dix;
    	double diy;
    	double diz;
    	double qixx;
    	double qiyy;
    	double qizz;
        double qixy;
        double qixz;
        double qiyz;
        double uix;
        double uiy;
        double uiz;
        double qkx;
        double qky;
        double qkz;
        double scq;
        double scd;
        double scu;
        double globalMultipolei[];
        double inducedDipolei[];
        double inducedDipolepi[];
        double xr;
        double yr;
        double zr;
        double r2;
        double r;
        double rr1;
        double rr3;
        double rr5;
        double ei;
        double e;
        double em = 0;
        double ep = 0;
        double[] xyza;

        for(int i = 0; i < mpole.length; i++){
        	xyza = atoms[i].getXYZ();
        	xr = xyza[0] - xi;
        	yr = xyza[1] - yi;
        	zr = xyza[2] - zi;
        	r2 = xr*xr + yr*yr + zr*zr;
        	r = sqrt(r2);
        	globalMultipolei = mpole[i];
        	inducedDipolei = ind[i];
        	inducedDipolepi = indp[i];
        	ci = globalMultipolei[t000];
		    dix = globalMultipolei[t100];
		    diy = globalMultipolei[t010];
		    diz = globalMultipolei[t001];
		    qixx = globalMultipolei[t200] / 3.0;
		    qiyy = globalMultipolei[t020] / 3.0;
		    qizz = globalMultipolei[t002] / 3.0;
		    qixy = globalMultipolei[t110] / 3.0;
		    qixz = globalMultipolei[t101] / 3.0;
		    qiyz = globalMultipolei[t011] / 3.0;
		    uix = inducedDipolei[0];
		    uiy = inducedDipolei[1];
		    uiz = inducedDipolei[2];
		    
            qkx = qixx*xr + qixy*yr + qixz*zr;
            qky = qixy*xr + qiyy*yr + qiyz*zr;
            qkz = qixz*xr + qiyz*yr + qizz*zr;
            
            scd = dix*xr + diy*yr + diz*zr;
            scq = qkx*xr + qky*yr + qkz*zr;
            scu = uix*xr + uiy*yr + uiz*zr;
            
            rr1 = 1 / r;
            rr3 = rr1 / r2;
            rr5 = 3 * rr3 / r2;
            e = ci*rr1 - scd*rr3 + scq*rr5;
            ei = -scu * rr3;
            e = electric * e;
            ei = electric * ei;
            em = em + e;
            ep = ep + ei;
            
        }
    	epot = ep + em;
    	return epot;
    }

    private void setEwaldParameters() {
        off = forceField.getDouble(ForceFieldDouble.EWALD_CUTOFF, 7.0);
        aewald = forceField.getDouble(ForceFieldDouble.EWALD_ALPHA, ewaldCoefficient(off));
        off2 = off * off;
        alsq2 = 2.0 * aewald * aewald;
        piEwald = 1.0 / (sqrtPi * aewald);
        aewald3 = 4.0 / 3.0 * pow(aewald, 3.0) / sqrtPi;
        permanentSelfEnergy = permanentSelfEnergy();
    }

    private void checkCacheSize() {
        for (int i = 0; i < nSymm; i++) {
            for (int j = 0; j < nAtoms; j++) {
                int size = neighborLists[i][j].length;
                if (ewaldLists[i][j] == null || ewaldLists[i][j].length < size) {
                    ewaldLists[i][j] = new int[size];
                }
            }
        }
    }

    /**
     * Set the electrostatic lambda scaling factor. Atoms whose permanent
     * multipole and polarizability will be scaled are echoed to the logger.
     *
     * @param lambda Must satisfy greater than or equal to 0.0 and less than or
     *      equal to 1.0.
     */
    @Override
    public void setLambda(double lambda) {
        assert (lambda >= 0.0 && lambda <= 1.0);
        this.lambda = lambda;
        /**
         * Log the new lambda value.
         */
        StringBuilder sb = new StringBuilder(" Multipoles and polarizabilities will be scaled for:\n");
        boolean scaleAtoms = false;
        for (int i = 0; i < nAtoms; i++) {
            if (atoms[i].applyLambda()) {
                scaleAtoms = true;
                sb.append(" " + atoms[i].toShortString() + "\n");
            }
        }
        if (scaleAtoms) {
            logger.info(format(" Electrostatic lambda value is set to %8.3f", lambda));
            logger.info(sb.toString());
        } else {
            logger.warning(" No atoms are selected for multipole and polarizability scaling.\n");
        }
    }

    /**
     * Get the current lambda scale value.
     * @return lambda
     */
    @Override
    public double getLambda() {
        return lambda;
    }

    /**
     * Calculate the PME electrostatic energy.
     *
     * @param gradient If <code>true</code>, the gradient will be calculated.
     * @param print If <code>true</code>, extra logging is enabled.
     * @return return the total electrostatic energy (permanent + polarization).
     */
    public double energy(boolean gradient, boolean print) {
        /**
         * Initialize the energy components.
         */
        double eself = 0.0;
        double erecip = 0.0;
        double ereal = 0.0;
        double eselfi = 0.0;
        double erecipi = 0.0;
        double ereali = 0.0;
        multipoleEnergy = 0.0;
        polarizationEnergy = 0.0;
        interactions = 0;
        realSpaceTime = 0;
        reciprocalSpaceTime = 0;

        /**
         * Initialize the coordinates.
         */
        double x[] = coordinates[0][0];
        double y[] = coordinates[0][1];
        double z[] = coordinates[0][2];
        for (int i = 0; i < nAtoms; i++) {
            double xyz[] = atoms[i].getXYZ();
            x[i] = xyz[0];
            y[i] = xyz[1];
            z[i] = xyz[2];
        }

        checkCacheSize();

        /**
         * Initialize the gradient accumulation arrays.
         */
        if (gradient) {
            for (int j = 0; j < nAtoms; j++) {
                sharedGrad[0].set(j, 0.0);
                sharedGrad[1].set(j, 0.0);
                sharedGrad[2].set(j, 0.0);
                sharedTorque[0].set(j, 0.0);
                sharedTorque[1].set(j, 0.0);
                sharedTorque[2].set(j, 0.0);
            }
        }

        /**
         * Find the permanent multipole potential and its gradients.
         */
        try {
            parallelTeam.execute(expandCoordinatesRegion);
            parallelTeam.execute(rotateMultipolesRegion);

            bsplineTime = -System.nanoTime();
            reciprocalSpace.computeBSplines();
            bsplineTime += System.nanoTime();

            densityTime = -System.nanoTime();
<<<<<<< HEAD
            reciprocalSpace.computePermanentDensity(globalMultipole, false);
=======
            reciprocalSpace.computePermanentDensity(globalMultipole,1.0);
>>>>>>> 990fa755
            densityTime += System.nanoTime();
            /**
             * Here the real space contribution to the field is calculated at
             * the same time the reciprocal space convolution is being done.
             * This is useful since the reciprocal space convolution
             * (the 3D FFT and inverse FFT) do not parallelize well.
             */
            realAndFFTTime = -System.nanoTime();
            sectionTeam.execute(permanentFieldRegion);
            realAndFFTTime += System.nanoTime();

            phiTime = -System.nanoTime();
            reciprocalSpace.computePermanentPhi(cartesianMultipolePhi);
            phiTime += System.nanoTime();
        } catch (Exception e) {
            String message = "Fatal exception computing the permanent multipole field.\n";
            logger.log(Level.SEVERE, message, e);
        }

        /**
         * Do the self consistent field calculation.
         */
        selfConsistentField(logger.isLoggable(Level.FINE));

        if (logger.isLoggable(Level.FINE)) {
            StringBuilder sb = new StringBuilder();
            sb.append(format("\n b-Spline:   %8.3f (sec)\n", bsplineTime * toSeconds));
            sb.append(format(" Density:    %8.3f (sec)\n", densityTime * toSeconds));
            sb.append(format(" Real + FFT: %8.3f (sec)\n", realAndFFTTime * toSeconds));
            sb.append(format(" Phi:        %8.3f (sec)\n", phiTime * toSeconds));
            logger.fine(sb.toString());
        }

        /**
         * The self energy of the permanent multipoles is constant.
         */
        eself = permanentSelfEnergy;
        interactions = nAtoms;

        /**
         * The energy of the permanent multipoles in their reciprocal space
         * potential. This potential was computed prior to the SCF.
         */
        erecip = permanentReciprocalSpaceEnergy(gradient);

        /**
         * Find the total real space energy. This includes the permanent
         * multipoles in their own real space potential and the interaction of
         * permanent multipoles with induced dipoles.
         */
        long time = System.nanoTime();
        try {
            realSpaceEnergyRegion.setGradient(gradient);
            parallelTeam.execute(realSpaceEnergyRegion);
            ereal = realSpaceEnergyRegion.getPermanentEnergy();
            ereali = realSpaceEnergyRegion.getPolarizationEnergy();
            interactions += realSpaceEnergyRegion.getInteractions();
        } catch (Exception e) {
            String message = "Exception computing the real space energy.\n";
            logger.log(Level.SEVERE, message, e);
        }
        time = System.nanoTime() - time;
        realSpaceTime += time;

        if (polarization != Polarization.NONE) {
            /**
             * The induced dipole self energy due to interaction with the
             * permanent dipole.
             */
            eselfi = inducedDipoleSelfEnergy(gradient);
            /**
             * The energy of the permanent multipoles in the induced dipole
             * reciprocal potential.
             */
            time = System.nanoTime();
            erecipi = inducedDipoleReciprocalSpaceEnergy(gradient);
            time = System.nanoTime() - time;
            reciprocalSpaceTime += time;
        }
        if (logger.isLoggable(Level.FINE)) {
            StringBuilder sb = new StringBuilder();
            sb.append(format("\n Total Time =    Real +   Recip (sec)\n"));
            sb.append(format("   %8.3f =%8.3f +%8.3f\n", toSeconds * (realSpaceTime + reciprocalSpaceTime), toSeconds * realSpaceTime,
                             toSeconds * reciprocalSpaceTime));
            sb.append(format(" Multipole Self-Energy:   %16.8f\n", eself));
            sb.append(format(" Multipole Reciprocal:    %16.8f\n", erecip));
            sb.append(format(" Multipole Real Space:    %16.8f\n", ereal));
            sb.append(format(" Polarization Self-Energy:%16.8f\n", eselfi));
            sb.append(format(" Polarization Reciprocal: %16.8f\n", erecipi));
            sb.append(format(" Polarization Real Space: %16.8f\n", ereali));
            logger.fine(sb.toString());
        }
        // Collect energy terms.
        multipoleEnergy = eself + erecip + ereal;
        polarizationEnergy = eselfi + erecipi + ereali;
        // Add electrostatic gradient to total atomic gradient.
        if (gradient) {
            // Convert torques to forces.
            try {
                parallelTeam.execute(torqueRegion);
            } catch (Exception e) {
                String message = "Exception calculating torques.";
                logger.log(Level.SEVERE, message, e);
            }
            for (int i = 0; i < nAtoms; i++) {
                atoms[i].addToXYZGradient(sharedGrad[0].get(i), sharedGrad[1].get(i), sharedGrad[2].get(i));
            }
        }
        return multipoleEnergy + polarizationEnergy;
    }

    public int getInteractions() {
        return interactions;
    }

    public double getPermanentEnergy() {
        return multipoleEnergy;
    }

    public double getPolarizationEnergy() {
        return polarizationEnergy;
    }

    public void getGradients(double grad[][]) {
        for (int i = 0; i < nAtoms; i++) {
            grad[0][i] = sharedGrad[0].get(i);
            grad[1][i] = sharedGrad[1].get(i);
            grad[2][i] = sharedGrad[2].get(i);
        }
    }

    private void selfConsistentField(boolean print) {
        long startTime = System.nanoTime();
        /**
         * Initialize the electric field to the direct field.
         */
        for (int i = 0; i < nAtoms; i++) {
            double fieldi[] = field1[i];
            double fieldpi[] = field2[i];
            double mpolei[] = globalMultipole[0][i];
            double phii[] = cartesianMultipolePhi[i];
            double fx = aewald3 * mpolei[t100] - phii[t100];
            double fy = aewald3 * mpolei[t010] - phii[t010];
            double fz = aewald3 * mpolei[t001] - phii[t001];
            fieldi[0] += fx;
            fieldi[1] += fy;
            fieldi[2] += fz;
            fieldpi[0] += fx;
            fieldpi[1] += fy;
            fieldpi[2] += fz;
        }

        if (polarization == Polarization.NONE) {
            for (int i = 0; i < nAtoms; i++) {
                inducedDipole[0][i][0] = 0.0;
                inducedDipole[0][i][1] = 0.0;
                inducedDipole[0][i][2] = 0.0;
                inducedDipolep[0][i][0] = 0.0;
                inducedDipolep[0][i][1] = 0.0;
                inducedDipolep[0][i][2] = 0.0;
            }
            try {
                parallelTeam.execute(expandInducedDipolesRegion);
            } catch (Exception e) {
                String message = "Exception expanding induced dipoles.";
                logger.log(Level.SEVERE, message, e);
            }
            return;
        }
        /**
         * Set the induced dipoles to the polarizability times the direct field.
         */
        final double induced0[][] = inducedDipole[0];
        final double inducedp0[][] = inducedDipolep[0];
        for (int i = 0; i < nAtoms; i++) {
            final double polar = polarizability[i];
            final double fieldi[] = field1[i];
            final double ind[] = induced0[i];
            final double directi[] = directDipole[i];
            ind[0] = polar * fieldi[0];
            ind[1] = polar * fieldi[1];
            ind[2] = polar * fieldi[2];
            directi[0] = ind[0];
            directi[1] = ind[1];
            directi[2] = ind[2];
            final double field2i[] = field2[i];
            final double inp[] = inducedp0[i];
            final double directpi[] = directDipolep[i];
            inp[0] = polar * field2i[0];
            inp[1] = polar * field2i[1];
            inp[2] = polar * field2i[2];
            directpi[0] = inp[0];
            directpi[1] = inp[1];
            directpi[2] = inp[2];
        }

        try {
            parallelTeam.execute(expandInducedDipolesRegion);
        } catch (Exception e) {
            String message = "Exception expanding induced dipoles.";
            logger.log(Level.SEVERE, message, e);
        }

        if (polarization == Polarization.MUTUAL) {
            StringBuilder sb = null;
            long directTime = System.nanoTime() - startTime;
            if (print) {
                sb = new StringBuilder(
                        "\n SELF-CONSISTENT FIELD\n"
                        + " Iter     RMS Change (Debyes)   Time\n");
            }
            boolean done = false;
            int maxiter = 1000;
            int iter = 0;
            double eps = 100.0;
            double epsold;
            while (!done) {
                long cycleTime = -System.nanoTime();
                /**
                 * Find the induced dipole field.
                 */
                try {
                    densityTime -= System.nanoTime();
                    reciprocalSpace.computeInducedDensity(inducedDipole, inducedDipolep);
                    densityTime += System.nanoTime();

                    realAndFFTTime -= System.nanoTime();
                    sectionTeam.execute(inducedDipoleFieldRegion);
                    realAndFFTTime += System.nanoTime();

                    phiTime -= System.nanoTime();
                    reciprocalSpace.computeInducedPhi(cartesianDipolePhi, cartesianDipolepPhi);
                    phiTime += System.nanoTime();
                } catch (Exception e) {
                    String message = "Fatal exception computing the induced dipole field.\n";
                    logger.log(Level.SEVERE, message, e);
                }

                /**
                 * Add the self and reciprocal space fields to the
                 * real space field.
                 */
                for (int i = 0; i < nAtoms; i++) {
                    double fieldi[] = field1[i];
                    double fieldpi[] = field2[i];
                    double dipolei[] = induced0[i];
                    double dipolepi[] = inducedp0[i];
                    final double phii[] = cartesianDipolePhi[i];
                    final double phipi[] = cartesianDipolepPhi[i];
                    fieldi[0] += aewald3 * dipolei[0];
                    fieldi[1] += aewald3 * dipolei[1];
                    fieldi[2] += aewald3 * dipolei[2];
                    fieldi[0] -= phii[t100];
                    fieldi[1] -= phii[t010];
                    fieldi[2] -= phii[t001];
                    fieldpi[0] += aewald3 * dipolepi[0];
                    fieldpi[1] += aewald3 * dipolepi[1];
                    fieldpi[2] += aewald3 * dipolepi[2];
                    fieldpi[0] -= phipi[t100];
                    fieldpi[1] -= phipi[t010];
                    fieldpi[2] -= phipi[t001];
                }

                /**
                 * Apply Successive Over-Relaxation (SOR) and
                 * check for convergence of the SCF.
                 */
                iter++;
                epsold = eps;
                eps = 0.0;
                double epsp = 0.0;
                for (int i = 0; i < nAtoms; i++) {
                    final double ind[] = induced0[i];
                    final double indp[] = inducedp0[i];
                    final double direct[] = directDipole[i];
                    final double directp[] = directDipolep[i];
                    final double fieldi[] = field1[i];
                    final double field2i[] = field2[i];
                    final double polar = polarizability[i];
                    for (int j = 0; j < 3; j++) {
                        double previous = ind[j];
                        double mutual = polar * fieldi[j];
                        ind[j] = direct[j] + mutual;
                        double delta = polsor * (ind[j] - previous);
                        ind[j] = previous + delta;
                        eps += delta * delta;
                        previous = indp[j];
                        mutual = polar * field2i[j];
                        indp[j] = directp[j] + mutual;
                        delta = polsor * (indp[j] - previous);
                        indp[j] = previous + delta;
                        epsp += delta * delta;
                    }
                }
                try {
                    parallelTeam.execute(expandInducedDipolesRegion);
                } catch (Exception e) {
                    String message = "Exception expanding induced dipoles.";
                    logger.log(Level.SEVERE, message, e);
                }
                eps = max(eps, epsp);
                eps = MultipoleType.DEBYE * sqrt(eps / (double) nAtoms);
                cycleTime += System.nanoTime();

                if (print) {
                    sb.append(format(
                            " %4d  %15.10f      %8.3f\n", iter, eps, cycleTime * toSeconds));
                }
                if (eps < poleps) {
                    done = true;
                }
                if (eps > epsold) {
                    if (sb != null) {
                        logger.warning(sb.toString());
                    }
                    String message = format("Fatal convergence failure: (%10.5f > %10.5f)\n", eps, epsold);
                    logger.severe(message);
                }
                if (iter >= maxiter) {
                    if (sb != null) {
                        logger.warning(sb.toString());
                    }
                    String message = format("Maximum iterations reached: (%d)\n", iter);
                    logger.severe(message);
                }
            }
            if (print) {
                sb.append(format("\n Direct:                    %8.3f\n",
                                 toSeconds * directTime));
                startTime = System.nanoTime() - startTime;
                sb.append(format(" SCF Total:                 %8.3f\n",
                                 startTime * toSeconds));
                logger.info(sb.toString());
            }
            if (false) {
                sb = new StringBuilder();
                for (int i = 0; i < 100; i++) {
                    sb.append(format(
                            "Induced Dipole  %d %15.8f %15.8f %15.8f\n", i + 1,
                            MultipoleType.DEBYE * inducedDipole[0][i][0],
                            MultipoleType.DEBYE * inducedDipole[0][i][1],
                            MultipoleType.DEBYE * inducedDipole[0][i][2]));
                }
                logger.info(sb.toString());
            }
        }
    }

    private double permanentSelfEnergy() {
        double e = 0.0;
        double term = 2.0 * aewald * aewald;
        double fterm = -electric * aewald / sqrtPi;
        for (int i = 0; i < nAtoms; i++) {
            double in[] = localMultipole[i];
            double cii = in[t000] * in[t000];
            double dii = in[t100] * in[t100] + in[t010] * in[t010] + in[t001] * in[t001];
            double qii = in[t200] * in[t200] + in[t020] * in[t020] + in[t002] * in[t002] + 2.0 * (in[t110] * in[t110] + in[t101] * in[t101] + in[t011] * in[t011]);
            e += fterm * (cii + term * (dii / 3.0 + 2.0 * term * qii / 45.0));
        }
        return e;
    }

    /**
     * The Permanent Field Region should be executed by a ParallelTeam with
     * exactly 2 threads. The Real Space and Reciprocal Space Sections will be
     * run concurrently, each with the number of threads defined by their
     * respective ParallelTeam instances.
     */
    private class PermanentFieldRegion extends ParallelRegion {

        private PermanentRealSpaceFieldSection permanentRealSpaceFieldSection;
        private PermanentReciprocalSection permanentReciprocalSection;

        public PermanentFieldRegion(ParallelTeam pt) {
            permanentRealSpaceFieldSection = new PermanentRealSpaceFieldSection(pt);
            permanentReciprocalSection = new PermanentReciprocalSection();
        }

        @Override
        public void run() {
            try {
                execute(permanentRealSpaceFieldSection, permanentReciprocalSection);
            } catch (Exception e) {
                String message = "Fatal exception computing the permanent multipole field.\n";
                logger.log(Level.SEVERE, message, e);
            }
        }
    }

    /**
     * Computes the Permanent Multipole Real Space Field.
     */
    private class PermanentRealSpaceFieldSection extends ParallelSection {

        private final PermanentRealSpaceFieldRegion permanentRealSpaceFieldRegion;
        private final ParallelTeam pt;

        public PermanentRealSpaceFieldSection(ParallelTeam pt) {
            this.pt = pt;
            int nt = pt.getThreadCount();
            permanentRealSpaceFieldRegion = new PermanentRealSpaceFieldRegion(nt);
        }

        @Override
        public void run() {
            try {
                long time = -System.nanoTime();
                pt.execute(permanentRealSpaceFieldRegion);
                permanentRealSpaceFieldRegion.setField(field1, field2);
                time += System.nanoTime();
                realSpaceTime += time;
            } catch (Exception e) {
                String message = "Fatal exception computing the real space field.\n";
                logger.log(Level.SEVERE, message, e);
            }
        }
    }

    /**
     * Compute the permanent multipole reciprocal space contribution to the
     * electric potential, field, etc. using the number of threads specified
     * by the ParallelTeam used to construct the ReciprocalSpace instance.
     */
    private class PermanentReciprocalSection extends ParallelSection {

        @Override
        public void run() {
            reciprocalSpace.computePermanentConvolution();
        }
    }

    /**
     * The Induced Dipole Field Region should be executed by a ParallelTeam with
     * exactly 2 threads. The Real Space and Reciprocal Space Sections will be
     * run concurrently, each with the number of threads defined by their
     * respective ParallelTeam instances.
     */
    private class InducedDipoleFieldRegion extends ParallelRegion {

        private InducedDipoleRealSpaceFieldSection inducedRealSpaceFieldSection;
        private InducedDipoleReciprocalFieldSection inducedReciprocalFieldSection;

        public InducedDipoleFieldRegion(ParallelTeam pt) {
            inducedRealSpaceFieldSection = new InducedDipoleRealSpaceFieldSection(pt);
            inducedReciprocalFieldSection = new InducedDipoleReciprocalFieldSection();
        }

        @Override
        public void run() {
            try {
                execute(inducedRealSpaceFieldSection, inducedReciprocalFieldSection);
            } catch (Exception e) {
                String message = "Fatal exception computing the induced dipole field.\n";
                logger.log(Level.SEVERE, message, e);
            }
        }
    }

    private class InducedDipoleRealSpaceFieldSection extends ParallelSection {

        private final InducedDipoleRealSpaceFieldRegion polarizationRealSpaceFieldRegion;
        private final ParallelTeam pt;

        public InducedDipoleRealSpaceFieldSection(ParallelTeam pt) {
            this.pt = pt;
            int nt = pt.getThreadCount();
            polarizationRealSpaceFieldRegion = new InducedDipoleRealSpaceFieldRegion(nt);
        }

        @Override
        public void run() {
            try {
                long time = System.nanoTime();
                pt.execute(polarizationRealSpaceFieldRegion);
                polarizationRealSpaceFieldRegion.setField(field1, field2);
                time = System.nanoTime() - time;
                realSpaceTime += time;
            } catch (Exception e) {
                String message = "Fatal exception computing the real space field.\n";
                logger.log(Level.SEVERE, message, e);
            }
        }
    }

    private class InducedDipoleReciprocalFieldSection extends ParallelSection {

        @Override
        public void run() {
            reciprocalSpace.computeInducedConvolution();
        }
    }

    private double permanentReciprocalSpaceEnergy(boolean gradient) {
        double erecip = 0.0;
        final double pole[][] = globalMultipole[0];
        final double fpole[][] = reciprocalSpace.getFractionalMultipoles();
        final double fractionalMultipolePhi[][] = reciprocalSpace.getFractionalMultipolePhi();
        final double nfftX = reciprocalSpace.getXDim();
        final double nfftY = reciprocalSpace.getYDim();
        final double nfftZ = reciprocalSpace.getZDim();
        for (int i = 0; i < nAtoms; i++) {
            final double phi[] = cartesianMultipolePhi[i];
            final double fPhi[] = fractionalMultipolePhi[i];
            final double mpole[] = pole[i];
            final double fmpole[] = fpole[i];
            double e = fmpole[t000] * fPhi[t000] + fmpole[t100] * fPhi[t100]
                       + fmpole[t010] * fPhi[t010] + fmpole[t001] * fPhi[t001]
                       + fmpole[t200] * fPhi[t200] + fmpole[t020] * fPhi[t020]
                       + fmpole[t002] * fPhi[t002] + fmpole[t110] * fPhi[t110]
                       + fmpole[t101] * fPhi[t101] + fmpole[t011] * fPhi[t011];
            erecip += e;
            if (gradient) {
                double gx = fmpole[t000] * fPhi[t100] + fmpole[t100] * fPhi[t200] + fmpole[t010] * fPhi[t110] + fmpole[t001] * fPhi[t101] + fmpole[t200] * fPhi[t300] + fmpole[t020] * fPhi[t120] + fmpole[t002] * fPhi[t102] + fmpole[t110] * fPhi[t210] + fmpole[t101] * fPhi[t201] + fmpole[t011] * fPhi[t111];
                double gy = fmpole[t000] * fPhi[t010] + fmpole[t100] * fPhi[t110] + fmpole[t010] * fPhi[t020] + fmpole[t001] * fPhi[t011] + fmpole[t200] * fPhi[t210] + fmpole[t020] * fPhi[t030] + fmpole[t002] * fPhi[t012] + fmpole[t110] * fPhi[t120] + fmpole[t101] * fPhi[t111] + fmpole[t011] * fPhi[t021];
                double gz = fmpole[t000] * fPhi[t001] + fmpole[t100] * fPhi[t101] + fmpole[t010] * fPhi[t011] + fmpole[t001] * fPhi[t002] + fmpole[t200] * fPhi[t201] + fmpole[t020] * fPhi[t021] + fmpole[t002] * fPhi[t003] + fmpole[t110] * fPhi[t111] + fmpole[t101] * fPhi[t102] + fmpole[t011] * fPhi[t012];
                gx *= nfftX;
                gy *= nfftY;
                gz *= nfftZ;
                final double recip[][] = crystal.getUnitCell().A;
                final double dfx = recip[0][0] * gx + recip[0][1] * gy + recip[0][2] * gz;
                final double dfy = recip[1][0] * gx + recip[1][1] * gy + recip[1][2] * gz;
                final double dfz = recip[2][0] * gx + recip[2][1] * gy + recip[2][2] * gz;
                // Compute dipole torques
                double tqx = -mpole[t010] * phi[t001] + mpole[t001] * phi[t010];
                double tqy = -mpole[t001] * phi[t100] + mpole[t100] * phi[t001];
                double tqz = -mpole[t100] * phi[t010] + mpole[t010] * phi[t100];
                // Compute quadrupole torques
                tqx -= 2.0 / 3.0 * (mpole[t110] * phi[t101] + mpole[t020] * phi[t011] + mpole[t011] * phi[t002] - mpole[t101] * phi[t110] - mpole[t011] * phi[t020] - mpole[t002] * phi[t011]);
                tqy -= 2.0 / 3.0 * (mpole[t101] * phi[t200] + mpole[t011] * phi[t110] + mpole[t002] * phi[t101] - mpole[t200] * phi[t101] - mpole[t110] * phi[t011] - mpole[t101] * phi[t002]);
                tqz -= 2.0 / 3.0 * (mpole[t200] * phi[t110] + mpole[t110] * phi[t020] + mpole[t101] * phi[t011] - mpole[t110] * phi[t200] - mpole[t020] * phi[t110] - mpole[t011] * phi[t101]);
                sharedGrad[0].addAndGet(i, electric * dfx);
                sharedGrad[1].addAndGet(i, electric * dfy);
                sharedGrad[2].addAndGet(i, electric * dfz);
                sharedTorque[0].addAndGet(i, electric * tqx);
                sharedTorque[1].addAndGet(i, electric * tqy);
                sharedTorque[2].addAndGet(i, electric * tqz);
            }
        }
        erecip = 0.5 * electric * erecip;
        return erecip;
    }

    private double inducedDipoleSelfEnergy(boolean gradient) {
        double e = 0.0;
        final double term = -2.0 / 3.0 * electric * aewald * aewald * aewald / sqrtPi;
        final double ind[][] = inducedDipole[0];
        final double indp[][] = inducedDipolep[0];
        final double mpole[][] = globalMultipole[0];
        for (int i = 0; i < nAtoms; i++) {
            final double indi[] = ind[i];
            final double multipolei[] = mpole[i];
            final double dix = multipolei[t100];
            final double diy = multipolei[t010];
            final double diz = multipolei[t001];
            final double dii = indi[0] * dix + indi[1] * diy + indi[2] * diz;
            e += term * dii;
        }
        if (gradient) {
            final double fterm = -2.0 * term;
            for (int i = 0; i < nAtoms; i++) {
                final double indi[] = ind[i];
                final double indpi[] = indp[i];
                final double multipolei[] = mpole[i];
                final double dix = multipolei[t100];
                final double diy = multipolei[t010];
                final double diz = multipolei[t001];
                final double uix = 0.5 * (indi[0] + indpi[0]);
                final double uiy = 0.5 * (indi[1] + indpi[1]);
                final double uiz = 0.5 * (indi[2] + indpi[2]);
                sharedTorque[0].addAndGet(i, fterm * (diy * uiz - diz * uiy));
                sharedTorque[1].addAndGet(i, fterm * (diz * uix - dix * uiz));
                sharedTorque[2].addAndGet(i, fterm * (dix * uiy - diy * uix));
            }
        }
        return e;
    }

    private double inducedDipoleReciprocalSpaceEnergy(boolean gradient) {
        double e = 0.0;
        if (gradient && polarization == Polarization.DIRECT) {
            try {
                reciprocalSpace.computeInducedDensity(inducedDipole, inducedDipolep);
                sectionTeam.execute(inducedDipoleFieldRegion);
                reciprocalSpace.computeInducedPhi(cartesianDipolePhi, cartesianDipolepPhi);
            } catch (Exception ex) {
                String message = "Fatal exception computing the induced reciprocal space field.\n";
                logger.log(Level.SEVERE, message, ex);
            }
            for (int i = 0; i < nAtoms; i++) {
                final double fieldi[] = field1[i];
                final double phii[] = cartesianDipolePhi[i];
                fieldi[0] -= phii[t100];
                fieldi[1] -= phii[t010];
                fieldi[2] -= phii[t001];
                final double fieldpi[] = field2[i];
                final double phipi[] = cartesianDipolepPhi[i];
                fieldpi[0] -= phipi[t100];
                fieldpi[1] -= phipi[t010];
                fieldpi[2] -= phipi[t001];
            }
        } else {
            reciprocalSpace.cartesianToFractionalDipoles(inducedDipole, inducedDipolep);
        }
        final double nfftX = reciprocalSpace.getXDim();
        final double nfftY = reciprocalSpace.getYDim();
        final double nfftZ = reciprocalSpace.getZDim();
        final double mpole[][] = globalMultipole[0];
        final double fractionalMultipolePhi[][] = reciprocalSpace.getFractionalMultipolePhi();
        final double fractionalInducedDipolePhi[][] = reciprocalSpace.getFractionalInducedDipolePhi();
        final double fractionalInducedDipolepPhi[][] = reciprocalSpace.getFractionalInducedDipolepPhi();
        final double fmpole[][] = reciprocalSpace.getFractionalMultipoles();
        final double find[][] = reciprocalSpace.getFractionalInducedDipoles();
        final double finp[][] = reciprocalSpace.getFractionalInducedDipolesp();
        for (int i = 0; i < nAtoms; i++) {
            final double fPhi[] = fractionalMultipolePhi[i];
            final double findi[] = find[i];
            final double indx = findi[0];
            final double indy = findi[1];
            final double indz = findi[2];
            e += indx * fPhi[t100] + indy * fPhi[t010] + indz * fPhi[t001];
            if (gradient) {
                final double iPhi[] = cartesianDipolePhi[i];
                final double ipPhi[] = cartesianDipolepPhi[i];
                final double fiPhi[] = fractionalInducedDipolePhi[i];
                final double fipPhi[] = fractionalInducedDipolepPhi[i];
                final double mpolei[] = mpole[i];
                final double fmpolei[] = fmpole[i];
                final double finpi[] = finp[i];
                final double inpx = finpi[0];
                final double inpy = finpi[1];
                final double inpz = finpi[2];
                final double insx = indx + inpx;
                final double insy = indy + inpy;
                final double insz = indz + inpz;
                for (int t = 0; t < tensorCount; t++) {
                    sPhi[t] = 0.5 * (iPhi[t] + ipPhi[t]);
                    sfPhi[t] = fiPhi[t] + fipPhi[t];
                }
                double gx = insx * fPhi[t200] + insy * fPhi[t110] + insz * fPhi[t101];
                double gy = insx * fPhi[t110] + insy * fPhi[t020] + insz * fPhi[t011];
                double gz = insx * fPhi[t101] + insy * fPhi[t011] + insz * fPhi[t002];
                if (polarization == Polarization.MUTUAL) {
                    gx += indx * fipPhi[t200] + inpx * fiPhi[t200] + indy * fipPhi[t110] + inpy * fiPhi[t110] + indz * fipPhi[t101] + inpz * fiPhi[t101];
                    gy += indx * fipPhi[t110] + inpx * fiPhi[t110] + indy * fipPhi[t020] + inpy * fiPhi[t020] + indz * fipPhi[t011] + inpz * fiPhi[t011];
                    gz += indx * fipPhi[t101] + inpx * fiPhi[t101] + indy * fipPhi[t011] + inpy * fiPhi[t011] + indz * fipPhi[t002] + inpz * fiPhi[t002];
                }
                gx += fmpolei[t000] * sfPhi[t100] + fmpolei[t100] * sfPhi[t200] + fmpolei[t010] * sfPhi[t110] + fmpolei[t001] * sfPhi[t101] + fmpolei[t200] * sfPhi[t300] + fmpolei[t020] * sfPhi[t120] + fmpolei[t002] * sfPhi[t102] + fmpolei[t110] * sfPhi[t210] + fmpolei[t101] * sfPhi[t201] + fmpolei[t011] * sfPhi[t111];
                gy += fmpolei[t000] * sfPhi[t010] + fmpolei[t100] * sfPhi[t110] + fmpolei[t010] * sfPhi[t020] + fmpolei[t001] * sfPhi[t011] + fmpolei[t200] * sfPhi[t210] + fmpolei[t020] * sfPhi[t030] + fmpolei[t002] * sfPhi[t012] + fmpolei[t110] * sfPhi[t120] + fmpolei[t101] * sfPhi[t111] + fmpolei[t011] * sfPhi[t021];
                gz += fmpolei[t000] * sfPhi[t001] + fmpolei[t100] * sfPhi[t101] + fmpolei[t010] * sfPhi[t011] + fmpolei[t001] * sfPhi[t002] + fmpolei[t200] * sfPhi[t201] + fmpolei[t020] * sfPhi[t021] + fmpolei[t002] * sfPhi[t003] + fmpolei[t110] * sfPhi[t111] + fmpolei[t101] * sfPhi[t102] + fmpolei[t011] * sfPhi[t012];
                gx *= nfftX;
                gy *= nfftY;
                gz *= nfftZ;
                double recip[][] = crystal.getUnitCell().A;
                final double dfx = recip[0][0] * gx + recip[0][1] * gy + recip[0][2] * gz;
                final double dfy = recip[1][0] * gx + recip[1][1] * gy + recip[1][2] * gz;
                final double dfz = recip[2][0] * gx + recip[2][1] * gy + recip[2][2] * gz;
                // Compute dipole torques
                double tqx = -mpolei[t010] * sPhi[t001] + mpolei[t001] * sPhi[t010];
                double tqy = -mpolei[t001] * sPhi[t100] + mpolei[t100] * sPhi[t001];
                double tqz = -mpolei[t100] * sPhi[t010] + mpolei[t010] * sPhi[t100];
                // Compute quadrupole torques
                tqx -= 2.0 / 3.0 * (mpolei[t110] * sPhi[t101] + mpolei[t020] * sPhi[t011] + mpolei[t011] * sPhi[t002] - mpolei[t101] * sPhi[t110] - mpolei[t011] * sPhi[t020] - mpolei[t002] * sPhi[t011]);
                tqy -= 2.0 / 3.0 * (mpolei[t101] * sPhi[t200] + mpolei[t011] * sPhi[t110] + mpolei[t002] * sPhi[t101] - mpolei[t200] * sPhi[t101] - mpolei[t110] * sPhi[t011] - mpolei[t101] * sPhi[t002]);
                tqz -= 2.0 / 3.0 * (mpolei[t200] * sPhi[t110] + mpolei[t110] * sPhi[t020] + mpolei[t101] * sPhi[t011] - mpolei[t110] * sPhi[t200] - mpolei[t020] * sPhi[t110] - mpolei[t011] * sPhi[t101]);
                sharedGrad[0].addAndGet(i, 0.5 * electric * dfx);
                sharedGrad[1].addAndGet(i, 0.5 * electric * dfy);
                sharedGrad[2].addAndGet(i, 0.5 * electric * dfz);
                sharedTorque[0].addAndGet(i, electric * tqx);
                sharedTorque[1].addAndGet(i, electric * tqy);
                sharedTorque[2].addAndGet(i, electric * tqz);
            }
        }
        e *= 0.5 * electric;
        return e;
    }

    private class PermanentRealSpaceFieldRegion extends ParallelRegion {

        private final PermanentRealSpaceFieldLoop permanentRealSpaceFieldLoop[];
        private final SharedDoubleArray sharedField[];
        private final SharedDoubleArray sharedFieldp[];

        public PermanentRealSpaceFieldRegion(int nt) {
            super();
            sharedField = new SharedDoubleArray[3];
            sharedField[0] = new SharedDoubleArray(nAtoms);
            sharedField[1] = new SharedDoubleArray(nAtoms);
            sharedField[2] = new SharedDoubleArray(nAtoms);
            sharedFieldp = new SharedDoubleArray[3];
            sharedFieldp[0] = new SharedDoubleArray(nAtoms);
            sharedFieldp[1] = new SharedDoubleArray(nAtoms);
            sharedFieldp[2] = new SharedDoubleArray(nAtoms);
            permanentRealSpaceFieldLoop = new PermanentRealSpaceFieldLoop[nt];
            for (int i = 0; i < nt; i++) {
                permanentRealSpaceFieldLoop[i] = new PermanentRealSpaceFieldLoop();
            }
        }

        public void setField(double fld[][], double fldp[][]) {
            for (int i = 0; i < nAtoms; i++) {
                fld[i][0] = sharedField[0].get(i);
                fld[i][1] = sharedField[1].get(i);
                fld[i][2] = sharedField[2].get(i);
                fldp[i][0] = sharedFieldp[0].get(i);
                fldp[i][1] = sharedFieldp[1].get(i);
                fldp[i][2] = sharedFieldp[2].get(i);
            }
        }

        @Override
        public void start() {
            for (int i = 0; i < nAtoms; i++) {
                sharedField[0].set(i, 0.0);
                sharedField[1].set(i, 0.0);
                sharedField[2].set(i, 0.0);
                sharedFieldp[0].set(i, 0.0);
                sharedFieldp[1].set(i, 0.0);
                sharedFieldp[2].set(i, 0.0);
            }
        }

        @Override
        public void run() {
            try {
                execute(0, nAtoms - 1,
                        permanentRealSpaceFieldLoop[getThreadIndex()]);
            } catch (Exception e) {
                String message = "Fatal exception computing the real space field in thread " + getThreadIndex() + "\n";
                logger.log(Level.SEVERE, message, e);
                System.exit(-1);
            }
        }

        @Override
        public void finish() {
            // logger.info(format("\nPermanent Real Space Field: %10.3f seconds\n",
            // (System.nanoTime() - time) * 0.000000001));
        }

        private class PermanentRealSpaceFieldLoop extends IntegerForLoop {

            private final double mask_local[];
            private final double maskp_local[];
            private final double fx_local[];
            private final double fy_local[];
            private final double fz_local[];
            private final double fxp_local[];
            private final double fyp_local[];
            private final double fzp_local[];
            private final double dx_local[];

            public PermanentRealSpaceFieldLoop() {
                super();
                mask_local = new double[nAtoms];
                maskp_local = new double[nAtoms];
                fx_local = new double[nAtoms];
                fy_local = new double[nAtoms];
                fz_local = new double[nAtoms];
                fxp_local = new double[nAtoms];
                fyp_local = new double[nAtoms];
                fzp_local = new double[nAtoms];
                dx_local = new double[3];
                for (int i = 0; i < nAtoms; i++) {
                    mask_local[i] = 1.0;
                    maskp_local[i] = 1.0;
                }
            }

            @Override
            public IntegerSchedule schedule() {
                return pairWiseSchedule;
            }

            @Override
            public void start() {
                for (int i = 0; i < nAtoms; i++) {
                    fx_local[i] = 0.0;
                    fy_local[i] = 0.0;
                    fz_local[i] = 0.0;
                    fxp_local[i] = 0.0;
                    fyp_local[i] = 0.0;
                    fzp_local[i] = 0.0;
                }
            }

            @Override
            public void run(int lb, int ub) {
                int lists[][] = neighborLists[0];
                int ewalds[][] = ewaldLists[0];
                int counts[] = ewaldCounts[0];
                final double x[] = coordinates[0][0];
                final double y[] = coordinates[0][1];
                final double z[] = coordinates[0][2];
                final double mpole[][] = globalMultipole[0];
                /**
                 * Loop over atom chunk.
                 */
                for (int i = lb; i <= ub; i++) {
                    final double pdi = pdamp[i];
                    final double pti = thole[i];
                    final double xi = x[i];
                    final double yi = y[i];
                    final double zi = z[i];
                    final double globalMultipolei[] = mpole[i];
                    final double ci = globalMultipolei[0];
                    final double dix = globalMultipolei[t100];
                    final double diy = globalMultipolei[t010];
                    final double diz = globalMultipolei[t001];
                    final double qixx = globalMultipolei[t200] / 3.0;
                    final double qiyy = globalMultipolei[t020] / 3.0;
                    final double qizz = globalMultipolei[t002] / 3.0;
                    final double qixy = globalMultipolei[t110] / 3.0;
                    final double qixz = globalMultipolei[t101] / 3.0;
                    final double qiyz = globalMultipolei[t011] / 3.0;
                    /**
                     * Apply energy masking rules.
                     */
                    Atom ai = atoms[i];
                    for (Torsion torsion : ai.getTorsions()) {
                        Atom ak = torsion.get1_4(ai);
                        if (ak != null) {
                            int index = ak.xyzIndex - 1;
                            for (int k : ip11[i]) {
                                if (k == index) {
                                    maskp_local[index] = 0.5;
                                }
                            }
                        }
                    }
                    for (Angle angle : ai.getAngles()) {
                        Atom ak = angle.get1_3(ai);
                        if (ak != null) {
                            int index = ak.xyzIndex - 1;
                            maskp_local[index] = p13scale;
                        }
                    }
                    for (Bond bond : ai.getBonds()) {
                        int index = bond.get1_2(ai).xyzIndex - 1;
                        maskp_local[index] = p12scale;
                    }
                    /**
                     * Apply group based polarization masking rule.
                     */
                    for (int index : ip11[i]) {
                        mask_local[index] = d11scale;
                    }
                    /**
                     * Loop over the neighbor list.
                     */
                    final int list[] = lists[i];
                    int npair = list.length;
                    counts[i] = 0;
                    final int ewald[] = ewalds[i];
                    for (int j = 0; j < npair; j++) {
                        int k = list[j];
                        final double xk = x[k];
                        final double yk = y[k];
                        final double zk = z[k];
                        dx_local[0] = xk - xi;
                        dx_local[1] = yk - yi;
                        dx_local[2] = zk - zi;
                        final double r2 = crystal.image(dx_local);
                        if (r2 <= off2) {
                            ewald[counts[i]++] = k;
                            final double xr = dx_local[0];
                            final double yr = dx_local[1];
                            final double zr = dx_local[2];
                            final double pdk = pdamp[k];
                            final double ptk = thole[k];
                            final double globalMultipolek[] = mpole[k];
                            final double ck = globalMultipolek[t000];
                            final double dkx = globalMultipolek[t100];
                            final double dky = globalMultipolek[t010];
                            final double dkz = globalMultipolek[t001];
                            final double qkxx = globalMultipolek[t200] / 3.0;
                            final double qkyy = globalMultipolek[t020] / 3.0;
                            final double qkzz = globalMultipolek[t002] / 3.0;
                            final double qkxy = globalMultipolek[t110] / 3.0;
                            final double qkxz = globalMultipolek[t101] / 3.0;
                            final double qkyz = globalMultipolek[t011] / 3.0;
                            final double r = sqrt(r2);
                            /**
                             * Calculate the error function damping terms.
                             */
                            final double ralpha = aewald * r;
                            final double bn0 = erfc(ralpha) / r;
                            double alsq2n = piEwald;
                            final double exp2a = exp(-ralpha * ralpha);
                            alsq2n = alsq2 * alsq2n;
                            final double bn1 = (bn0 + alsq2n * exp2a) / r2;
                            alsq2n = alsq2 * alsq2n;
                            final double bn2 = (3.0 * bn1 + alsq2n * exp2a) / r2;
                            alsq2n = alsq2 * alsq2n;
                            final double bn3 = (5.0 * bn2 + alsq2n * exp2a) / r2;
                            /**
                             * Compute the error function scaled and unscaled
                             * terms.
                             */
                            double scale3 = 1.0;
                            double scale5 = 1.0;
                            double scale7 = 1.0;
                            double damp = pdi * pdk;
                            double expdamp = 0.0;
                            if (damp != 0.0) {
                                final double pgamma = min(pti, ptk);
                                final double rdamp = r / damp;
                                damp = -pgamma * rdamp * rdamp * rdamp;
                                if (damp > -50.0) {
                                    expdamp = exp(damp);
                                    scale3 = 1.0 - expdamp;
                                    scale5 = 1.0 - expdamp * (1.0 - damp);
                                    scale7 = 1.0 - expdamp * (1.0 - damp + 0.6 * damp * damp);
                                }
                            }
                            final double scale = mask_local[k];
                            final double scalep = maskp_local[k];
                            final double dsc3 = scale3 * scale;
                            final double dsc5 = scale5 * scale;
                            final double dsc7 = scale7 * scale;
                            final double psc3 = scale3 * scalep;
                            final double psc5 = scale5 * scalep;
                            final double psc7 = scale7 * scalep;
                            final double rr3 = 1.0 / (r * r2);
                            final double rr5 = 3.0 * rr3 / r2;
                            final double rr7 = 5.0 * rr5 / r2;
                            final double drr3 = (1.0 - dsc3) * rr3;
                            final double drr5 = (1.0 - dsc5) * rr5;
                            final double drr7 = (1.0 - dsc7) * rr7;
                            final double prr3 = (1.0 - psc3) * rr3;
                            final double prr5 = (1.0 - psc5) * rr5;
                            final double prr7 = (1.0 - psc7) * rr7;
                            final double dir = dix * xr + diy * yr + diz * zr;
                            final double qix = 2.0 * (qixx * xr + qixy * yr + qixz * zr);
                            final double qiy = 2.0 * (qixy * xr + qiyy * yr + qiyz * zr);
                            final double qiz = 2.0 * (qixz * xr + qiyz * yr + qizz * zr);
                            final double qir = (qix * xr + qiy * yr + qiz * zr) / 2.0;
                            final double dkr = dkx * xr + dky * yr + dkz * zr;
                            final double qkx = 2.0 * (qkxx * xr + qkxy * yr + qkxz * zr);
                            final double qky = 2.0 * (qkxy * xr + qkyy * yr + qkyz * zr);
                            final double qkz = 2.0 * (qkxz * xr + qkyz * yr + qkzz * zr);
                            final double qkr = (qkx * xr + qky * yr + qkz * zr) / 2.0;
                            final double fimx = -xr * (bn1 * ck - bn2 * dkr + bn3 * qkr) - bn1 * dkx + bn2 * qkx;
                            final double fimy = -yr * (bn1 * ck - bn2 * dkr + bn3 * qkr) - bn1 * dky + bn2 * qky;
                            final double fimz = -zr * (bn1 * ck - bn2 * dkr + bn3 * qkr) - bn1 * dkz + bn2 * qkz;
                            final double fkmx = xr * (bn1 * ci + bn2 * dir + bn3 * qir) - bn1 * dix - bn2 * qix;
                            final double fkmy = yr * (bn1 * ci + bn2 * dir + bn3 * qir) - bn1 * diy - bn2 * qiy;
                            final double fkmz = zr * (bn1 * ci + bn2 * dir + bn3 * qir) - bn1 * diz - bn2 * qiz;
                            final double fidx = -xr * (drr3 * ck - drr5 * dkr + drr7 * qkr) - drr3 * dkx + drr5 * qkx;
                            final double fidy = -yr * (drr3 * ck - drr5 * dkr + drr7 * qkr) - drr3 * dky + drr5 * qky;
                            final double fidz = -zr * (drr3 * ck - drr5 * dkr + drr7 * qkr) - drr3 * dkz + drr5 * qkz;
                            final double fkdx = xr * (drr3 * ci + drr5 * dir + drr7 * qir) - drr3 * dix - drr5 * qix;
                            final double fkdy = yr * (drr3 * ci + drr5 * dir + drr7 * qir) - drr3 * diy - drr5 * qiy;
                            final double fkdz = zr * (drr3 * ci + drr5 * dir + drr7 * qir) - drr3 * diz - drr5 * qiz;
                            final double fipx = -xr * (prr3 * ck - prr5 * dkr + prr7 * qkr) - prr3 * dkx + prr5 * qkx;
                            final double fipy = -yr * (prr3 * ck - prr5 * dkr + prr7 * qkr) - prr3 * dky + prr5 * qky;
                            final double fipz = -zr * (prr3 * ck - prr5 * dkr + prr7 * qkr) - prr3 * dkz + prr5 * qkz;
                            final double fkpx = xr * (prr3 * ci + prr5 * dir + prr7 * qir) - prr3 * dix - prr5 * qix;
                            final double fkpy = yr * (prr3 * ci + prr5 * dir + prr7 * qir) - prr3 * diy - prr5 * qiy;
                            final double fkpz = zr * (prr3 * ci + prr5 * dir + prr7 * qir) - prr3 * diz - prr5 * qiz;
                            fx_local[i] += fimx - fidx;
                            fy_local[i] += fimy - fidy;
                            fz_local[i] += fimz - fidz;
                            fx_local[k] += fkmx - fkdx;
                            fy_local[k] += fkmy - fkdy;
                            fz_local[k] += fkmz - fkdz;
                            fxp_local[i] += fimx - fipx;
                            fyp_local[i] += fimy - fipy;
                            fzp_local[i] += fimz - fipz;
                            fxp_local[k] += fkmx - fkpx;
                            fyp_local[k] += fkmy - fkpy;
                            fzp_local[k] += fkmz - fkpz;
                        }
                    }
                    for (Torsion torsion : ai.getTorsions()) {
                        Atom ak = torsion.get1_4(ai);
                        if (ak != null) {
                            int index = ak.xyzIndex - 1;
                            maskp_local[index] = 1.0;
                        }
                    }
                    for (Angle angle : ai.getAngles()) {
                        Atom ak = angle.get1_3(ai);
                        if (ak != null) {
                            int index = ak.xyzIndex - 1;
                            maskp_local[index] = 1.0;
                        }
                    }
                    for (Bond bond : ai.getBonds()) {
                        int index = bond.get1_2(ai).xyzIndex - 1;
                        maskp_local[index] = 1.0;
                    }
                    for (int index : ip11[i]) {
                        mask_local[index] = 1.0;
                    }
                }
                /**
                 * Loop over symmetry mates.
                 */
                for (int iSymm = 1; iSymm < nSymm; iSymm++) {
                    lists = neighborLists[iSymm];
                    ewalds = ewaldLists[iSymm];
                    counts = ewaldCounts[iSymm];
                    double xs[] = coordinates[iSymm][0];
                    double ys[] = coordinates[iSymm][1];
                    double zs[] = coordinates[iSymm][2];
                    double mpoles[][] = globalMultipole[iSymm];
                    /**
                     * Loop over atoms in a chunk of the asymmetric unit.
                     */
                    for (int i = lb; i <= ub; i++) {
                        final double pdi = pdamp[i];
                        final double pti = thole[i];
                        final double xi = x[i];
                        final double yi = y[i];
                        final double zi = z[i];
                        /**
                         * Loop over the neighbor list.
                         */
                        final int list[] = lists[i];
                        final int npair = list.length;
                        counts[i] = 0;
                        final int ewald[] = ewalds[i];
                        for (int j = 0; j < npair; j++) {
                            int k = list[j];
                            final double xk = xs[k];
                            final double yk = ys[k];
                            final double zk = zs[k];
                            dx_local[0] = xk - xi;
                            dx_local[1] = yk - yi;
                            dx_local[2] = zk - zi;
                            final double r2 = crystal.image(dx_local);
                            if (r2 <= off2) {
                                ewald[counts[i]++] = k;
                                final double xr = dx_local[0];
                                final double yr = dx_local[1];
                                final double zr = dx_local[2];
                                final double pdk = pdamp[k];
                                final double ptk = thole[k];
                                final double multipolek[] = mpoles[k];
                                final double ck = multipolek[t000];
                                final double dkx = multipolek[t100];
                                final double dky = multipolek[t010];
                                final double dkz = multipolek[t001];
                                final double qkxx = multipolek[t200] / 3.0;
                                final double qkyy = multipolek[t020] / 3.0;
                                final double qkzz = multipolek[t002] / 3.0;
                                final double qkxy = multipolek[t110] / 3.0;
                                final double qkxz = multipolek[t101] / 3.0;
                                final double qkyz = multipolek[t011] / 3.0;
                                final double r = sqrt(r2);
                                /**
                                 * Calculate the error function damping terms.
                                 */
                                final double ralpha = aewald * r;
                                final double bn0 = erfc(ralpha) / r;
                                double alsq2n = piEwald;
                                final double exp2a = exp(-ralpha * ralpha);
                                alsq2n = alsq2 * alsq2n;
                                final double bn1 = (bn0 + alsq2n * exp2a) / r2;
                                alsq2n = alsq2 * alsq2n;
                                final double bn2 = (3.0 * bn1 + alsq2n * exp2a) / r2;
                                alsq2n = alsq2 * alsq2n;
                                final double bn3 = (5.0 * bn2 + alsq2n * exp2a) / r2;
                                /**
                                 * Compute the error function scaled and
                                 * unscaled terms.
                                 */
                                double scale3 = 1.0;
                                double scale5 = 1.0;
                                double scale7 = 1.0;
                                double damp = pdi * pdk;
                                double expdamp = 0.0;
                                if (damp != 0.0) {
                                    final double pgamma = min(pti, ptk);
                                    final double rdamp = r / damp;
                                    damp = -pgamma * rdamp * rdamp * rdamp;
                                    if (damp > -50.0) {
                                        expdamp = exp(damp);
                                        scale3 = 1.0 - expdamp;
                                        scale5 = 1.0 - expdamp * (1.0 - damp);
                                        scale7 = 1.0 - expdamp * (1.0 - damp + 0.6 * damp * damp);
                                    }
                                }
                                final double dsc3 = scale3;
                                final double dsc5 = scale5;
                                final double dsc7 = scale7;
                                final double rr3 = 1.0 / (r * r2);
                                final double rr5 = 3.0 * rr3 / r2;
                                final double rr7 = 5.0 * rr5 / r2;
                                final double drr3 = (1.0 - dsc3) * rr3;
                                final double drr5 = (1.0 - dsc5) * rr5;
                                final double drr7 = (1.0 - dsc7) * rr7;
                                final double dkr = dkx * xr + dky * yr + dkz * zr;
                                final double qkx = 2.0 * (qkxx * xr + qkxy * yr + qkxz * zr);
                                final double qky = 2.0 * (qkxy * xr + qkyy * yr + qkyz * zr);
                                final double qkz = 2.0 * (qkxz * xr + qkyz * yr + qkzz * zr);
                                final double qkr = (qkx * xr + qky * yr + qkz * zr) / 2.0;
                                final double fimx = -xr * (bn1 * ck - bn2 * dkr + bn3 * qkr) - bn1 * dkx + bn2 * qkx;
                                final double fimy = -yr * (bn1 * ck - bn2 * dkr + bn3 * qkr) - bn1 * dky + bn2 * qky;
                                final double fimz = -zr * (bn1 * ck - bn2 * dkr + bn3 * qkr) - bn1 * dkz + bn2 * qkz;
                                final double fidx = -xr * (drr3 * ck - drr5 * dkr + drr7 * qkr) - drr3 * dkx + drr5 * qkx;
                                final double fidy = -yr * (drr3 * ck - drr5 * dkr + drr7 * qkr) - drr3 * dky + drr5 * qky;
                                final double fidz = -zr * (drr3 * ck - drr5 * dkr + drr7 * qkr) - drr3 * dkz + drr5 * qkz;
                                fx_local[i] += fimx - fidx;
                                fy_local[i] += fimy - fidy;
                                fz_local[i] += fimz - fidz;
                                fxp_local[i] += fimx - fidx;
                                fyp_local[i] += fimy - fidy;
                                fzp_local[i] += fimz - fidz;
                            }
                        }
                    }
                }
            }

            @Override
            public void finish() {
                sharedField[0].reduce(fx_local, DoubleOp.SUM);
                sharedField[1].reduce(fy_local, DoubleOp.SUM);
                sharedField[2].reduce(fz_local, DoubleOp.SUM);
                sharedFieldp[0].reduce(fxp_local, DoubleOp.SUM);
                sharedFieldp[1].reduce(fyp_local, DoubleOp.SUM);
                sharedFieldp[2].reduce(fzp_local, DoubleOp.SUM);
            }
        }
    }

    private class InducedDipoleRealSpaceFieldRegion extends ParallelRegion {

        private final PolarizationRealSpaceFieldLoop polarizationRealSpaceFieldLoop[];
        private final SharedDoubleArray sharedField[];
        private final SharedDoubleArray sharedFieldp[];

        public InducedDipoleRealSpaceFieldRegion(int nt) {
            super();
            sharedField = new SharedDoubleArray[3];
            sharedField[0] = new SharedDoubleArray(nAtoms);
            sharedField[1] = new SharedDoubleArray(nAtoms);
            sharedField[2] = new SharedDoubleArray(nAtoms);
            sharedFieldp = new SharedDoubleArray[3];
            sharedFieldp[0] = new SharedDoubleArray(nAtoms);
            sharedFieldp[1] = new SharedDoubleArray(nAtoms);
            sharedFieldp[2] = new SharedDoubleArray(nAtoms);
            polarizationRealSpaceFieldLoop = new PolarizationRealSpaceFieldLoop[nt];
            for (int i = 0; i < nt; i++) {
                polarizationRealSpaceFieldLoop[i] = new PolarizationRealSpaceFieldLoop();
            }
        }

        public void setField(double fld[][], double fldp[][]) {
            for (int i = 0; i < nAtoms; i++) {
                fld[i][0] = sharedField[0].get(i);
                fld[i][1] = sharedField[1].get(i);
                fld[i][2] = sharedField[2].get(i);
                fldp[i][0] = sharedFieldp[0].get(i);
                fldp[i][1] = sharedFieldp[1].get(i);
                fldp[i][2] = sharedFieldp[2].get(i);
            }
        }

        /**
         * Initialize the shared field arrays to 0.
         */
        @Override
        public void start() {
            for (int i = 0; i < nAtoms; i++) {
                sharedField[0].set(i, 0.0);
                sharedField[1].set(i, 0.0);
                sharedField[2].set(i, 0.0);
                sharedFieldp[0].set(i, 0.0);
                sharedFieldp[1].set(i, 0.0);
                sharedFieldp[2].set(i, 0.0);
            }
        }

        @Override
        public void run() {
            try {
                execute(0, nAtoms - 1,
                        polarizationRealSpaceFieldLoop[getThreadIndex()]);
            } catch (Exception e) {
                String message = "Fatal exception computing the induced real space field in thread " + getThreadIndex() + "\n";
                logger.log(Level.SEVERE, message, e);
            }
        }

        private class PolarizationRealSpaceFieldLoop extends IntegerForLoop {

            private int list[], lists[][], counts[];
            private int npair, i, j, k, iSymm;
            private double fx, fy, fz;
            private double px, py, pz;
            private double xi, yi, zi;
            private double pdi, pdk, pti, ptk;
            private double dipolei[], dipolepi[];
            private double uix, uiy, uiz;
            private double pix, piy, piz;
            private double xr, yr, zr;
            private double dipolek[], dipolepk[];
            private double ukx, uky, ukz;
            private double pkx, pky, pkz;
            private double bn0, bn1, bn2;
            private double scale3, scale5, damp, expdamp, pgamma, rdamp;
            private double r, ralpha, alsq2n, exp2a, r2, rr3, rr5;
            private double uir, ukr, pir, pkr;
            private double bn2ukr, bn2uir, bn2pkr, bn2pir;
            private double rr5ukr, rr5uir, rr5pkr, rr5pir;
            private double fimx, fimy, fimz;
            private double fkmx, fkmy, fkmz;
            private double fidx, fidy, fidz;
            private double fkdx, fkdy, fkdz;
            private double pimx, pimy, pimz;
            private double pkmx, pkmy, pkmz;
            private double pidx, pidy, pidz;
            private double pkdx, pkdy, pkdz;
            private double xs[], ys[], zs[];
            private double inds[][], indps[][];
            private final double fx_local[];
            private final double fy_local[];
            private final double fz_local[];
            private final double fxp_local[];
            private final double fyp_local[];
            private final double fzp_local[];
            private final double dx_local[];
            private final double x[] = coordinates[0][0];
            private final double y[] = coordinates[0][1];
            private final double z[] = coordinates[0][2];
            private final double ind[][] = inducedDipole[0];
            private final double inp[][] = inducedDipolep[0];

            public PolarizationRealSpaceFieldLoop() {
                super();
                fx_local = new double[nAtoms];
                fy_local = new double[nAtoms];
                fz_local = new double[nAtoms];
                fxp_local = new double[nAtoms];
                fyp_local = new double[nAtoms];
                fzp_local = new double[nAtoms];
                dx_local = new double[3];
            }

            @Override
            public IntegerSchedule schedule() {
                return pairWiseSchedule;
            }

            @Override
            public void start() {
                for (i = 0; i < nAtoms; i++) {
                    fx_local[i] = 0.0;
                    fy_local[i] = 0.0;
                    fz_local[i] = 0.0;
                    fxp_local[i] = 0.0;
                    fyp_local[i] = 0.0;
                    fzp_local[i] = 0.0;
                }
            }

            @Override
            public void run(int lb, int ub) {
                /**
                 * Loop over a chunk of atoms.
                 */
                lists = ewaldLists[0];
                counts = ewaldCounts[0];
                for (i = lb; i <= ub; i++) {
                    fx = 0.0;
                    fy = 0.0;
                    fz = 0.0;
                    px = 0.0;
                    py = 0.0;
                    pz = 0.0;
                    xi = x[i];
                    yi = y[i];
                    zi = z[i];
                    dipolei = ind[i];
                    uix = dipolei[0];
                    uiy = dipolei[1];
                    uiz = dipolei[2];
                    dipolepi = inp[i];
                    pix = dipolepi[0];
                    piy = dipolepi[1];
                    piz = dipolepi[2];
                    pdi = pdamp[i];
                    pti = thole[i];
                    /**
                     * Loop over the neighbor list.
                     */
                    list = lists[i];
                    npair = counts[i];
                    for (j = 0; j < npair; j++) {
                        k = list[j];
                        pdk = pdamp[k];
                        ptk = thole[k];
                        dx_local[0] = x[k] - xi;
                        dx_local[1] = y[k] - yi;
                        dx_local[2] = z[k] - zi;
                        r2 = crystal.image(dx_local);
                        xr = dx_local[0];
                        yr = dx_local[1];
                        zr = dx_local[2];
                        dipolek = ind[k];
                        ukx = dipolek[0];
                        uky = dipolek[1];
                        ukz = dipolek[2];
                        dipolepk = inp[k];
                        pkx = dipolepk[0];
                        pky = dipolepk[1];
                        pkz = dipolepk[2];
                        uir = uix * xr + uiy * yr + uiz * zr;
                        ukr = ukx * xr + uky * yr + ukz * zr;
                        pir = pix * xr + piy * yr + piz * zr;
                        pkr = pkx * xr + pky * yr + pkz * zr;
                        /**
                         * Calculate the error function damping terms.
                         */
                        r = sqrt(r2);
                        ralpha = aewald * r;
                        bn0 = erfc(ralpha) / r;
                        alsq2n = piEwald;
                        exp2a = exp(-ralpha * ralpha);
                        alsq2n = alsq2 * alsq2n;
                        bn1 = (bn0 + alsq2n * exp2a) / r2;
                        alsq2n = alsq2 * alsq2n;
                        bn2 = (3.0 * bn1 + alsq2n * exp2a) / r2;
                        scale3 = 1.0;
                        scale5 = 1.0;
                        damp = pdi * pdk;
                        expdamp = 0.0;
                        if (damp != 0.0) {
                            pgamma = min(pti, ptk);
                            rdamp = r / damp;
                            damp = -pgamma * rdamp * rdamp * rdamp;
                            if (damp > -50.0) {
                                expdamp = exp(damp);
                                scale3 = 1.0 - expdamp;
                                scale5 = 1.0 - expdamp * (1.0 - damp);
                            }
                        }
                        rr3 = 1.0 / (r * r2);
                        rr5 = 3.0 * rr3 / r2;
                        rr3 *= (1.0 - scale3);
                        rr5 *= (1.0 - scale5);
                        bn2ukr = bn2 * ukr;
                        bn2uir = bn2 * uir;
                        bn2pkr = bn2 * pkr;
                        bn2pir = bn2 * pir;
                        rr5ukr = rr5 * ukr;
                        rr5uir = rr5 * uir;
                        rr5pkr = rr5 * pkr;
                        rr5pir = rr5 * pir;
                        fimx = -bn1 * ukx + bn2ukr * xr;
                        fimy = -bn1 * uky + bn2ukr * yr;
                        fimz = -bn1 * ukz + bn2ukr * zr;
                        fkmx = -bn1 * uix + bn2uir * xr;
                        fkmy = -bn1 * uiy + bn2uir * yr;
                        fkmz = -bn1 * uiz + bn2uir * zr;
                        fidx = -rr3 * ukx + rr5ukr * xr;
                        fidy = -rr3 * uky + rr5ukr * yr;
                        fidz = -rr3 * ukz + rr5ukr * zr;
                        fkdx = -rr3 * uix + rr5uir * xr;
                        fkdy = -rr3 * uiy + rr5uir * yr;
                        fkdz = -rr3 * uiz + rr5uir * zr;
                        pimx = -bn1 * pkx + bn2pkr * xr;
                        pimy = -bn1 * pky + bn2pkr * yr;
                        pimz = -bn1 * pkz + bn2pkr * zr;
                        pkmx = -bn1 * pix + bn2pir * xr;
                        pkmy = -bn1 * piy + bn2pir * yr;
                        pkmz = -bn1 * piz + bn2pir * zr;
                        pidx = -rr3 * pkx + rr5pkr * xr;
                        pidy = -rr3 * pky + rr5pkr * yr;
                        pidz = -rr3 * pkz + rr5pkr * zr;
                        pkdx = -rr3 * pix + rr5pir * xr;
                        pkdy = -rr3 * piy + rr5pir * yr;
                        pkdz = -rr3 * piz + rr5pir * zr;
                        fx += fimx - fidx;
                        fy += fimy - fidy;
                        fz += fimz - fidz;
                        px += pimx - pidx;
                        py += pimy - pidy;
                        pz += pimz - pidz;
                        fx_local[k] += fkmx - fkdx;
                        fy_local[k] += fkmy - fkdy;
                        fz_local[k] += fkmz - fkdz;
                        fxp_local[k] += pkmx - pkdx;
                        fyp_local[k] += pkmy - pkdy;
                        fzp_local[k] += pkmz - pkdz;
                    }
                    fx_local[i] += fx;
                    fy_local[i] += fy;
                    fz_local[i] += fz;
                    fxp_local[i] += px;
                    fyp_local[i] += py;
                    fzp_local[i] += pz;
                }
                /**
                 * Loop over symmetry mates.
                 */
                for (iSymm = 1; iSymm < nSymm; iSymm++) {
                    lists = ewaldLists[iSymm];
                    counts = ewaldCounts[iSymm];
                    xs = coordinates[iSymm][0];
                    ys = coordinates[iSymm][1];
                    zs = coordinates[iSymm][2];
                    inds = inducedDipole[iSymm];
                    indps = inducedDipolep[iSymm];
                    /**
                     * Loop over a chunk of atoms.
                     */
                    for (i = lb; i <= ub; i++) {
                        fx = 0.0;
                        fy = 0.0;
                        fz = 0.0;
                        px = 0.0;
                        py = 0.0;
                        pz = 0.0;
                        xi = x[i];
                        yi = y[i];
                        zi = z[i];
                        pdi = pdamp[i];
                        pti = thole[i];
                        /**
                         * Loop over the neighbor list.
                         */
                        list = lists[i];
                        npair = counts[i];
                        for (j = 0; j < npair; j++) {
                            k = list[j];
                            pdk = pdamp[k];
                            ptk = thole[k];
                            dx_local[0] = xs[k] - xi;
                            dx_local[1] = ys[k] - yi;
                            dx_local[2] = zs[k] - zi;
                            r2 = crystal.image(dx_local);
                            xr = dx_local[0];
                            yr = dx_local[1];
                            zr = dx_local[2];
                            dipolek = inds[k];
                            dipolepk = indps[k];
                            ukx = dipolek[0];
                            uky = dipolek[1];
                            ukz = dipolek[2];
                            pkx = dipolepk[0];
                            pky = dipolepk[1];
                            pkz = dipolepk[2];
                            ukr = ukx * xr + uky * yr + ukz * zr;
                            pkr = pkx * xr + pky * yr + pkz * zr;
                            /**
                             * Calculate the error function damping terms.
                             */
                            r = sqrt(r2);
                            ralpha = aewald * r;
                            bn0 = erfc(ralpha) / r;
                            alsq2n = piEwald;
                            exp2a = exp(-ralpha * ralpha);
                            alsq2n = alsq2 * alsq2n;
                            bn1 = (bn0 + alsq2n * exp2a) / r2;
                            alsq2n = alsq2 * alsq2n;
                            bn2 = (3.0 * bn1 + alsq2n * exp2a) / r2;
                            scale3 = 1.0;
                            scale5 = 1.0;
                            damp = pdi * pdk;
                            expdamp = 0.0;
                            if (damp != 0.0) {
                                pgamma = min(pti, ptk);
                                rdamp = r / damp;
                                damp = -pgamma * rdamp * rdamp * rdamp;
                                if (damp > -50.0) {
                                    expdamp = exp(damp);
                                    scale3 = 1.0 - expdamp;
                                    scale5 = 1.0 - expdamp * (1.0 - damp);
                                }
                            }
                            rr3 = 1.0 / (r * r2);
                            rr5 = 3.0 * rr3 / r2;
                            rr3 *= (1.0 - scale3);
                            rr5 *= (1.0 - scale5);
                            bn2ukr = bn2 * ukr;
                            bn2pkr = bn2 * pkr;
                            rr5ukr = rr5 * ukr;
                            rr5pkr = rr5 * pkr;
                            fimx = -bn1 * ukx + bn2ukr * xr;
                            fimy = -bn1 * uky + bn2ukr * yr;
                            fimz = -bn1 * ukz + bn2ukr * zr;
                            fidx = -rr3 * ukx + rr5ukr * xr;
                            fidy = -rr3 * uky + rr5ukr * yr;
                            fidz = -rr3 * ukz + rr5ukr * zr;
                            pimx = -bn1 * pkx + bn2pkr * xr;
                            pimy = -bn1 * pky + bn2pkr * yr;
                            pimz = -bn1 * pkz + bn2pkr * zr;
                            pidx = -rr3 * pkx + rr5pkr * xr;
                            pidy = -rr3 * pky + rr5pkr * yr;
                            pidz = -rr3 * pkz + rr5pkr * zr;
                            fx += fimx - fidx;
                            fy += fimy - fidy;
                            fz += fimz - fidz;
                            px += pimx - pidx;
                            py += pimy - pidy;
                            pz += pimz - pidz;
                        }
                        fx_local[i] += fx;
                        fy_local[i] += fy;
                        fz_local[i] += fz;
                        fxp_local[i] += px;
                        fyp_local[i] += py;
                        fzp_local[i] += pz;
                    }
                }
            }

            /**
             * Reduce this thread's field contribution into the shared arrays.
             */
            @Override
            public void finish() {
                sharedField[0].reduce(fx_local, DoubleOp.SUM);
                sharedField[1].reduce(fy_local, DoubleOp.SUM);
                sharedField[2].reduce(fz_local, DoubleOp.SUM);
                sharedFieldp[0].reduce(fxp_local, DoubleOp.SUM);
                sharedFieldp[1].reduce(fyp_local, DoubleOp.SUM);
                sharedFieldp[2].reduce(fzp_local, DoubleOp.SUM);
            }
        }
    }

    /**
     * The Real Space Gradient Region class parallelizes evaluation of the real
     * space energy and gradients using an array of Real Space Gradient Loops.
     */
    private class RealSpaceEnergyRegion extends ParallelRegion {

        private final SharedDouble sharedPermanentEnergy;
        private final SharedDouble sharedPolarizationEnergy;
        private final SharedInteger sharedInteractions;
        private final RealSpaceEnergyLoop realSpaceEnergyLoop[];
        private boolean gradient;
        private long overheadTime;

        public RealSpaceEnergyRegion(int nt) {
            super();
            sharedPermanentEnergy = new SharedDouble();
            sharedPolarizationEnergy = new SharedDouble();
            sharedInteractions = new SharedInteger();
            realSpaceEnergyLoop = new RealSpaceEnergyLoop[nt];
            for (int i = 0; i < nt; i++) {
                realSpaceEnergyLoop[i] = new RealSpaceEnergyLoop();
            }
        }

        public void setGradient(boolean gradient) {
            this.gradient = gradient;
        }

        public double getPermanentEnergy() {
            return sharedPermanentEnergy.get();
        }

        public double getPolarizationEnergy() {
            return sharedPolarizationEnergy.get();
        }

        public int getInteractions() {
            return sharedInteractions.get();
        }

        @Override
        public void start() {
            overheadTime = System.nanoTime();
            sharedPermanentEnergy.set(0.0);
            sharedPolarizationEnergy.set(0.0);
            sharedInteractions.set(0);
        }

        @Override
        public void run() {
            try {
                int threadIndex = getThreadIndex();
                realSpaceEnergyLoop[threadIndex].setGradient(gradient);
                execute(0, nAtoms - 1, realSpaceEnergyLoop[threadIndex]);
            } catch (Exception e) {
                String message = "Fatal exception computing the real space energy in thread " + getThreadIndex() + "\n";
                logger.log(Level.SEVERE, message, e);
            }
        }

        @Override
        public void finish() {
            long computeTime = 0;
            for (int i = 0; i < maxThreads; i++) {
                computeTime += realSpaceEnergyLoop[i].getComputeTime();
            }
            overheadTime = System.nanoTime() - overheadTime;
            overheadTime = overheadTime - computeTime / maxThreads;
            //double compute = (double) computeTime / threadCount * toSeconds;
            //double overhead = (double) overheadTime * toSeconds;
            //double efficiency = compute / (compute + overhead) * 100;
            /*
             * logger.info(format("Real Space Energy Parallel Performance\n"
             * + "Avg. Compute Time  %10.3f (sec)\n" +
             * "Overhead Time      %10.3f (sec)\n" +
             * "Efficiency         %10.3f\n", compute, overhead, efficiency));
             */
        }

        /**
         * The Real Space Gradient Loop class contains methods and thread local
         * variables to parallelize the evaluation of the real space permanent
         * and polarization energies and gradients.
         */
        private class RealSpaceEnergyLoop extends IntegerForLoop {

            private long computeTime;
            private boolean gradient;
            private double ci;
            private double dix, diy, diz;
            private double qixx, qiyy, qizz, qixy, qixz, qiyz;
            private double ck;
            private double dkx, dky, dkz;
            private double qkxx, qkyy, qkzz, qkxy, qkxz, qkyz;
            private double uix, uiy, uiz;
            private double pix, piy, piz;
            private double xr, yr, zr;
            private double ukx, uky, ukz;
            private double pkx, pky, pkz;
            private double bn0, bn1, bn2, bn3, bn4, bn5;
            private double rr1, rr3, rr5, rr7, rr9, rr11;
            private double scale, scale3, scale5, scale7;
            private double scalep, scaled;
            private double ddsc3x, ddsc3y, ddsc3z;
            private double ddsc5x, ddsc5y, ddsc5z;
            private double ddsc7x, ddsc7y, ddsc7z;
            private double permanentEnergy;
            private double inducedEnergy;
            private int i, k, iSymm, count;
            private final double dx_local[];
            private final double gxi_local[];
            private final double gyi_local[];
            private final double gzi_local[];
            private final double gxk_local[];
            private final double gyk_local[];
            private final double gzk_local[];
            private final double txi_local[];
            private final double tyi_local[];
            private final double tzi_local[];
            private final double txk_local[];
            private final double tyk_local[];
            private final double tzk_local[];
            private final double masking_local[];
            private final double maskingp_local[];
            private final double maskingd_local[];

            public RealSpaceEnergyLoop() {
                super();
                gxi_local = new double[nAtoms];
                gyi_local = new double[nAtoms];
                gzi_local = new double[nAtoms];
                gxk_local = new double[nAtoms];
                gyk_local = new double[nAtoms];
                gzk_local = new double[nAtoms];
                txi_local = new double[nAtoms];
                tyi_local = new double[nAtoms];
                tzi_local = new double[nAtoms];
                txk_local = new double[nAtoms];
                tyk_local = new double[nAtoms];
                tzk_local = new double[nAtoms];
                masking_local = new double[nAtoms];
                maskingp_local = new double[nAtoms];
                maskingd_local = new double[nAtoms];
                dx_local = new double[3];
            }

            public long getComputeTime() {
                return computeTime;
            }

            public void setGradient(boolean gradient) {
                this.gradient = gradient;
            }

            @Override
            public IntegerSchedule schedule() {
                return pairWiseSchedule;
            }

            @Override
            public void start() {
                permanentEnergy = 0.0;
                inducedEnergy = 0.0;
                count = 0;
                for (int j = 0; j < nAtoms; j++) {
                    masking_local[j] = 1.0;
                    maskingp_local[j] = 1.0;
                    maskingd_local[j] = 1.0;
                }
                if (gradient) {
                    for (int j = 0; j < nAtoms; j++) {
                        gxi_local[j] = 0.0;
                        gyi_local[j] = 0.0;
                        gzi_local[j] = 0.0;
                        txi_local[j] = 0.0;
                        tyi_local[j] = 0.0;
                        tzi_local[j] = 0.0;
                    }
                }
                computeTime = 0;
            }

            @Override
            public void run(int lb, int ub) {
                long startTime = System.nanoTime();
                List<SymOp> symOps = crystal.spaceGroup.symOps;
                for (iSymm = 0; iSymm < nSymm; iSymm++) {
                    if (gradient && iSymm > 0) {
                        for (int j = 0; j < nAtoms; j++) {
                            gxk_local[j] = 0.0;
                            gyk_local[j] = 0.0;
                            gzk_local[j] = 0.0;
                            txk_local[j] = 0.0;
                            tyk_local[j] = 0.0;
                            tzk_local[j] = 0.0;
                        }
                    }
                    realSpaceChunk(lb, ub);
                    if (gradient && iSymm > 0) {
                        /**
                         * Apply the symmetry rotation to the force and torque
                         * of atoms in a symmetry mate.
                         */
                        SymOp symOp = symOps.get(iSymm);
                        crystal.applySymRot(nAtoms, gxk_local, gyk_local,
                                            gzk_local, gxk_local, gyk_local, gzk_local,
                                            symOp);
                        crystal.applySymRot(nAtoms, txk_local, tyk_local,
                                            tzk_local, txk_local, tyk_local, tzk_local,
                                            symOp);
                        /**
                         * The two force and torque arrays can now be condensed
                         * into single arrays.
                         */
                        for (int j = 0; j < nAtoms; j++) {
                            gxi_local[j] += gxk_local[j];
                            gyi_local[j] += gyk_local[j];
                            gzi_local[j] += gzk_local[j];
                            txi_local[j] += txk_local[j];
                            tyi_local[j] += tyk_local[j];
                            tzi_local[j] += tzk_local[j];
                        }
                    }
                }
                computeTime += System.nanoTime() - startTime;
            }

            @Override
            public void finish() {
                sharedInteractions.addAndGet(count);
                sharedPermanentEnergy.addAndGet(permanentEnergy * electric);
                sharedPolarizationEnergy.addAndGet(inducedEnergy * electric);
                if (gradient) {
                    for (int j = 0; j < nAtoms; j++) {
                        gxi_local[j] *= electric;
                        gyi_local[j] *= electric;
                        gzi_local[j] *= electric;
                        txi_local[j] *= electric;
                        tyi_local[j] *= electric;
                        tzi_local[j] *= electric;
                    }
                    /**
                     * Reduce the force and torque contributions computed by the
                     * current thread into the shared arrays.
                     */
                    sharedGrad[0].reduce(gxi_local, DoubleOp.SUM);
                    sharedGrad[1].reduce(gyi_local, DoubleOp.SUM);
                    sharedGrad[2].reduce(gzi_local, DoubleOp.SUM);
                    sharedTorque[0].reduce(txi_local, DoubleOp.SUM);
                    sharedTorque[1].reduce(tyi_local, DoubleOp.SUM);
                    sharedTorque[2].reduce(tzi_local, DoubleOp.SUM);
                }
            }

            /**
             * Evaluate the real space permanent energy and polarization energy
             * for a chunk of atoms.
             *
             * @param lb
             *            The lower bound of the chunk.
             * @param ub
             *            The upper bound of the chunk.
             */
            private void realSpaceChunk(final int lb, final int ub) {
                final double x[] = coordinates[0][0];
                final double y[] = coordinates[0][1];
                final double z[] = coordinates[0][2];
                final double mpole[][] = globalMultipole[0];
                final double ind[][] = inducedDipole[0];
                final double indp[][] = inducedDipolep[0];
                final int lists[][] = ewaldLists[iSymm];
                final double neighborX[] = coordinates[iSymm][0];
                final double neighborY[] = coordinates[iSymm][1];
                final double neighborZ[] = coordinates[iSymm][2];
                final double neighborMultipole[][] = globalMultipole[iSymm];
                final double neighborInducedDipole[][] = inducedDipole[iSymm];
                final double neighborInducedDipolep[][] = inducedDipolep[iSymm];
                double asymmetric = 1.0;
                if (iSymm > 0) {
                    asymmetric = 0.5;
                }
                for (i = lb; i <= ub; i++) {
                    final Atom ai = atoms[i];
                    if (iSymm == 0) {
                        for (Atom ak : ai.get1_5s()) {
                            /*
                            dx_local[0] = ak.getX() - ai.getX();
                            dx_local[1] = ak.getY() - ai.getY();
                            dx_local[2] = ak.getZ() - ai.getZ();
                            final double r2 = crystal.image(dx_local);
                            if (r2 > off2) {
                            logger.warning("Needed Ewald interaction is outside the cutoff: " + ai + ak);
                            } */
                            masking_local[ak.xyzIndex - 1] = m15scale;
                        }
                        for (Torsion torsion : ai.getTorsions()) {
                            Atom ak = torsion.get1_4(ai);
                            if (ak != null) {
                                int index = ak.xyzIndex - 1;
                                masking_local[index] = m14scale;
                                for (int j : ip11[i]) {
                                    if (j == index) {
                                        maskingp_local[index] = 0.5;
                                    }
                                }
                            }
                        }
                        for (Angle angle : ai.getAngles()) {
                            Atom ak = angle.get1_3(ai);
                            if (ak != null) {
                                int index = ak.xyzIndex - 1;
                                masking_local[index] = m13scale;
                                maskingp_local[index] = p13scale;
                            }
                        }
                        for (Bond bond : ai.getBonds()) {
                            int index = bond.get1_2(ai).xyzIndex - 1;
                            masking_local[index] = m12scale;
                            maskingp_local[index] = p12scale;
                        }
                        for (int j : ip11[i]) {
                            maskingd_local[j] = d11scale;
                        }
                    }
                    final double xi = x[i];
                    final double yi = y[i];
                    final double zi = z[i];
                    final double globalMultipolei[] = mpole[i];
                    final double inducedDipolei[] = ind[i];
                    final double inducedDipolepi[] = indp[i];
                    ci = globalMultipolei[t000];
                    dix = globalMultipolei[t100];
                    diy = globalMultipolei[t010];
                    diz = globalMultipolei[t001];
                    qixx = globalMultipolei[t200] / 3.0;
                    qiyy = globalMultipolei[t020] / 3.0;
                    qizz = globalMultipolei[t002] / 3.0;
                    qixy = globalMultipolei[t110] / 3.0;
                    qixz = globalMultipolei[t101] / 3.0;
                    qiyz = globalMultipolei[t011] / 3.0;
                    uix = inducedDipolei[0];
                    uiy = inducedDipolei[1];
                    uiz = inducedDipolei[2];
                    pix = inducedDipolepi[0];
                    piy = inducedDipolepi[1];
                    piz = inducedDipolepi[2];
                    final double pdi = pdamp[i];
                    final double pti = thole[i];
                    final int list[] = lists[i];
                    final int npair = ewaldCounts[iSymm][i];
                    for (int j = 0; j < npair; j++) {
                        k = list[j];
                        final double xk = neighborX[k];
                        final double yk = neighborY[k];
                        final double zk = neighborZ[k];
                        dx_local[0] = xk - xi;
                        dx_local[1] = yk - yi;
                        dx_local[2] = zk - zi;
                        final double r2 = crystal.image(dx_local);
                        xr = dx_local[0];
                        yr = dx_local[1];
                        zr = dx_local[2];
                        final double globalMultipolek[] = neighborMultipole[k];
                        ck = globalMultipolek[t000];
                        dkx = globalMultipolek[t100];
                        dky = globalMultipolek[t010];
                        dkz = globalMultipolek[t001];
                        qkxx = globalMultipolek[t200] / 3.0;
                        qkyy = globalMultipolek[t020] / 3.0;
                        qkzz = globalMultipolek[t002] / 3.0;
                        qkxy = globalMultipolek[t110] / 3.0;
                        qkxz = globalMultipolek[t101] / 3.0;
                        qkyz = globalMultipolek[t011] / 3.0;
                        final double inducedDipolek[] = neighborInducedDipole[k];
                        ukx = inducedDipolek[0];
                        uky = inducedDipolek[1];
                        ukz = inducedDipolek[2];
                        final double inducedDipolepk[] = neighborInducedDipolep[k];
                        pkx = inducedDipolepk[0];
                        pky = inducedDipolepk[1];
                        pkz = inducedDipolepk[2];
                        final double pdk = pdamp[k];
                        final double ptk = thole[k];
                        scale = masking_local[k];
                        scalep = maskingp_local[k];
                        scaled = maskingd_local[k];
                        scale3 = 1.0;
                        scale5 = 1.0;
                        scale7 = 1.0;
                        final double r = sqrt(r2);
                        final double ralpha = aewald * r;
                        bn0 = erfc(ralpha) / r;
                        double alsq2n = piEwald;
                        final double exp2a = exp(-ralpha * ralpha);
                        alsq2n = alsq2 * alsq2n;
                        bn1 = (bn0 + alsq2n * exp2a) / r2;
                        alsq2n = alsq2 * alsq2n;
                        bn2 = (3.0 * bn1 + alsq2n * exp2a) / r2;
                        alsq2n = alsq2 * alsq2n;
                        bn3 = (5.0 * bn2 + alsq2n * exp2a) / r2;
                        alsq2n = alsq2 * alsq2n;
                        bn4 = (7.0 * bn3 + alsq2n * exp2a) / r2;
                        alsq2n = alsq2 * alsq2n;
                        bn5 = (9.0 * bn4 + alsq2n * exp2a) / r2;
                        rr1 = 1.0 / r;
                        rr3 = rr1 / r2;
                        rr5 = 3.0 * rr3 / r2;
                        rr7 = 5.0 * rr5 / r2;
                        rr9 = 7.0 * rr7 / r2;
                        rr11 = 9.0 * rr9 / r2;
                        ddsc3x = 0.0;
                        ddsc3y = 0.0;
                        ddsc3z = 0.0;
                        ddsc5x = 0.0;
                        ddsc5y = 0.0;
                        ddsc5z = 0.0;
                        ddsc7x = 0.0;
                        ddsc7y = 0.0;
                        ddsc7z = 0.0;
                        double damp = pdi * pdk;
                        if (damp != 0.0) {
                            final double pgamma = min(pti, ptk);
                            final double rdamp = r / damp;
                            damp = -pgamma * rdamp * rdamp * rdamp;
                            if (damp > -50.0) {
                                final double expdamp = exp(damp);
                                scale3 = 1.0 - expdamp;
                                scale5 = 1.0 - expdamp * (1.0 - damp);
                                scale7 = 1.0 - expdamp * (1.0 - damp + 0.6 * damp * damp);
                                final double temp3 = -3.0 * damp * expdamp / r2;
                                final double temp5 = -damp;
                                final double temp7 = -0.2 - 0.6 * damp;
                                ddsc3x = temp3 * xr;
                                ddsc3y = temp3 * yr;
                                ddsc3z = temp3 * zr;
                                ddsc5x = temp5 * ddsc3x;
                                ddsc5y = temp5 * ddsc3y;
                                ddsc5z = temp5 * ddsc3z;
                                ddsc7x = temp7 * ddsc5x;
                                ddsc7y = temp7 * ddsc5y;
                                ddsc7z = temp7 * ddsc5z;
                            }
                        }
                        double e = asymmetric * realSpacePermanentPair();
                        permanentEnergy += e;
                        if (polarization != Polarization.NONE) {
                            inducedEnergy += asymmetric * realSpacePolarizationPair();
                        }
                        /*
                        if (i == 0) {
                        System.out.println(format("%5d %10.5f %10.5f %5d %10.5f %10.5f %10.5f", k + 1, e * electric / asymmetric, r, iSymm + 1, xk, yk, zk));
                        }
                        if (k == 0) {
                        System.out.println(format("%5d %10.5f %10.5f %5d %10.5f %10.5f %10.5f", i + 1, e * electric / asymmetric, r, iSymm + 1, xi, yi, zi));
                        }
                         */
                        count++;
                    }
                    if (iSymm == 0) {
                        for (Atom ak : ai.get1_5s()) {
                            int index = ak.xyzIndex - 1;
                            masking_local[index] = 1.0;
                        }
                        for (Torsion torsion : ai.getTorsions()) {
                            Atom ak = torsion.get1_4(ai);
                            if (ak != null) {
                                int index = ak.xyzIndex - 1;
                                masking_local[index] = 1.0;
                                maskingp_local[index] = 1.0;
                            }
                        }
                        for (Angle angle : ai.getAngles()) {
                            Atom ak = angle.get1_3(ai);
                            if (ak != null) {
                                int index = ak.xyzIndex - 1;
                                masking_local[index] = 1.0;
                                maskingp_local[index] = 1.0;
                            }
                        }
                        for (Bond bond : ai.getBonds()) {
                            int index = bond.get1_2(ai).xyzIndex - 1;
                            masking_local[index] = 1.0;
                            maskingp_local[index] = 1.0;
                        }
                        for (int j : ip11[i]) {
                            maskingd_local[j] = 1.0;
                        }
                    }
                }
            }

            /**
             * Evaluate the real space permanent energy for a pair of multipole
             * sites.
             *
             * @return the permanent multipole energy.
             */
            private double realSpacePermanentPair() {
                final double dixdkx = diy * dkz - diz * dky;
                final double dixdky = diz * dkx - dix * dkz;
                final double dixdkz = dix * dky - diy * dkx;
                final double dixrx = diy * zr - diz * yr;
                final double dixry = diz * xr - dix * zr;
                final double dixrz = dix * yr - diy * xr;
                final double dkxrx = dky * zr - dkz * yr;
                final double dkxry = dkz * xr - dkx * zr;
                final double dkxrz = dkx * yr - dky * xr;
                final double qirx = qixx * xr + qixy * yr + qixz * zr;
                final double qiry = qixy * xr + qiyy * yr + qiyz * zr;
                final double qirz = qixz * xr + qiyz * yr + qizz * zr;
                final double qkrx = qkxx * xr + qkxy * yr + qkxz * zr;
                final double qkry = qkxy * xr + qkyy * yr + qkyz * zr;
                final double qkrz = qkxz * xr + qkyz * yr + qkzz * zr;
                final double qiqkrx = qixx * qkrx + qixy * qkry + qixz * qkrz;
                final double qiqkry = qixy * qkrx + qiyy * qkry + qiyz * qkrz;
                final double qiqkrz = qixz * qkrx + qiyz * qkry + qizz * qkrz;
                final double qkqirx = qkxx * qirx + qkxy * qiry + qkxz * qirz;
                final double qkqiry = qkxy * qirx + qkyy * qiry + qkyz * qirz;
                final double qkqirz = qkxz * qirx + qkyz * qiry + qkzz * qirz;
                final double qixqkx = qixy * qkxz + qiyy * qkyz + qiyz * qkzz - qixz * qkxy - qiyz * qkyy - qizz * qkyz;
                final double qixqky = qixz * qkxx + qiyz * qkxy + qizz * qkxz - qixx * qkxz - qixy * qkyz - qixz * qkzz;
                final double qixqkz = qixx * qkxy + qixy * qkyy + qixz * qkyz - qixy * qkxx - qiyy * qkxy - qiyz * qkxz;
                final double rxqirx = yr * qirz - zr * qiry;
                final double rxqiry = zr * qirx - xr * qirz;
                final double rxqirz = xr * qiry - yr * qirx;
                final double rxqkrx = yr * qkrz - zr * qkry;
                final double rxqkry = zr * qkrx - xr * qkrz;
                final double rxqkrz = xr * qkry - yr * qkrx;
                final double rxqikrx = yr * qiqkrz - zr * qiqkry;
                final double rxqikry = zr * qiqkrx - xr * qiqkrz;
                final double rxqikrz = xr * qiqkry - yr * qiqkrx;
                final double rxqkirx = yr * qkqirz - zr * qkqiry;
                final double rxqkiry = zr * qkqirx - xr * qkqirz;
                final double rxqkirz = xr * qkqiry - yr * qkqirx;
                final double qkrxqirx = qkry * qirz - qkrz * qiry;
                final double qkrxqiry = qkrz * qirx - qkrx * qirz;
                final double qkrxqirz = qkrx * qiry - qkry * qirx;
                final double qidkx = qixx * dkx + qixy * dky + qixz * dkz;
                final double qidky = qixy * dkx + qiyy * dky + qiyz * dkz;
                final double qidkz = qixz * dkx + qiyz * dky + qizz * dkz;
                final double qkdix = qkxx * dix + qkxy * diy + qkxz * diz;
                final double qkdiy = qkxy * dix + qkyy * diy + qkyz * diz;
                final double qkdiz = qkxz * dix + qkyz * diy + qkzz * diz;
                final double dixqkrx = diy * qkrz - diz * qkry;
                final double dixqkry = diz * qkrx - dix * qkrz;
                final double dixqkrz = dix * qkry - diy * qkrx;
                final double dkxqirx = dky * qirz - dkz * qiry;
                final double dkxqiry = dkz * qirx - dkx * qirz;
                final double dkxqirz = dkx * qiry - dky * qirx;
                final double rxqidkx = yr * qidkz - zr * qidky;
                final double rxqidky = zr * qidkx - xr * qidkz;
                final double rxqidkz = xr * qidky - yr * qidkx;
                final double rxqkdix = yr * qkdiz - zr * qkdiy;
                final double rxqkdiy = zr * qkdix - xr * qkdiz;
                final double rxqkdiz = xr * qkdiy - yr * qkdix;
                /**
                 * Calculate the scalar products for permanent multipoles.
                 */
                final double sc2 = dix * dkx + diy * dky + diz * dkz;
                final double sc3 = dix * xr + diy * yr + diz * zr;
                final double sc4 = dkx * xr + dky * yr + dkz * zr;
                final double sc5 = qirx * xr + qiry * yr + qirz * zr;
                final double sc6 = qkrx * xr + qkry * yr + qkrz * zr;
                final double sc7 = qirx * dkx + qiry * dky + qirz * dkz;
                final double sc8 = qkrx * dix + qkry * diy + qkrz * diz;
                final double sc9 = qirx * qkrx + qiry * qkry + qirz * qkrz;
                final double sc10 = 2.0 * (qixy * qkxy + qixz * qkxz + qiyz * qkyz) + qixx * qkxx + qiyy * qkyy + qizz * qkzz;
                /**
                 * Calculate the gl functions for permanent multipoles.
                 */
                final double gl0 = ci * ck;
                final double gl1 = ck * sc3 - ci * sc4;
                final double gl2 = ci * sc6 + ck * sc5 - sc3 * sc4;
                final double gl3 = sc3 * sc6 - sc4 * sc5;
                final double gl4 = sc5 * sc6;
                final double gl5 = -4.0 * sc9;
                final double gl6 = sc2;
                final double gl7 = 2.0 * (sc7 - sc8);
                final double gl8 = 2.0 * sc10;
                /**
                 * Compute the energy contributions for this interaction.
                 */
                double e = gl0 * bn0 + (gl1 + gl6) * bn1 + (gl2 + gl7 + gl8) * bn2 + (gl3 + gl5) * bn3 + gl4 * bn4;
                final double efix = gl0 * rr1 + (gl1 + gl6) * rr3 + (gl2 + gl7 + gl8) * rr5 + (gl3 + gl5) * rr7 + gl4 * rr9;
                e = e - efix * (1.0 - scale);
                if (!gradient) {
                    return e;
                }
                boolean dorl = false;
                if (scale != 1.0) {
                    dorl = true;
                }
                final double gf1 = bn1 * gl0 + bn2 * (gl1 + gl6) + bn3 * (gl2 + gl7 + gl8) + bn4 * (gl3 + gl5) + bn5 * gl4;
                final double gf2 = -ck * bn1 + sc4 * bn2 - sc6 * bn3;
                final double gf3 = ci * bn1 + sc3 * bn2 + sc5 * bn3;
                final double gf4 = 2.0 * bn2;
                final double gf5 = 2.0 * (-ck * bn2 + sc4 * bn3 - sc6 * bn4);
                final double gf6 = 2.0 * (-ci * bn2 - sc3 * bn3 - sc5 * bn4);
                final double gf7 = 4.0 * bn3;
                /*
                 * Get the permanent force with screening.
                 */
                double ftm2x = gf1 * xr + gf2 * dix + gf3 * dkx + gf4 * (qkdix - qidkx) + gf5 * qirx + gf6 * qkrx + gf7 * (qiqkrx + qkqirx);
                double ftm2y = gf1 * yr + gf2 * diy + gf3 * dky + gf4 * (qkdiy - qidky) + gf5 * qiry + gf6 * qkry + gf7 * (qiqkry + qkqiry);
                double ftm2z = gf1 * zr + gf2 * diz + gf3 * dkz + gf4 * (qkdiz - qidkz) + gf5 * qirz + gf6 * qkrz + gf7 * (qiqkrz + qkqirz);
                /*
                 * Get the permanent torque with screening.
                 */
                double ttm2x = -bn1 * dixdkx + gf2 * dixrx + gf4 * (dixqkrx + dkxqirx + rxqidkx - 2.0 * qixqkx) - gf5 * rxqirx - gf7 * (rxqikrx + qkrxqirx);
                double ttm2y = -bn1 * dixdky + gf2 * dixry + gf4 * (dixqkry + dkxqiry + rxqidky - 2.0 * qixqky) - gf5 * rxqiry - gf7 * (rxqikry + qkrxqiry);
                double ttm2z = -bn1 * dixdkz + gf2 * dixrz + gf4 * (dixqkrz + dkxqirz + rxqidkz - 2.0 * qixqkz) - gf5 * rxqirz - gf7 * (rxqikrz + qkrxqirz);
                double ttm3x = bn1 * dixdkx + gf3 * dkxrx - gf4 * (dixqkrx + dkxqirx + rxqkdix - 2.0 * qixqkx) - gf6 * rxqkrx - gf7 * (rxqkirx - qkrxqirx);
                double ttm3y = bn1 * dixdky + gf3 * dkxry - gf4 * (dixqkry + dkxqiry + rxqkdiy - 2.0 * qixqky) - gf6 * rxqkry - gf7 * (rxqkiry - qkrxqiry);
                double ttm3z = bn1 * dixdkz + gf3 * dkxrz - gf4 * (dixqkrz + dkxqirz + rxqkdiz - 2.0 * qixqkz) - gf6 * rxqkrz - gf7 * (rxqkirz - qkrxqirz);
                double ftm2rx = 0.0;
                double ftm2ry = 0.0;
                double ftm2rz = 0.0;
                double ttm2rx = 0.0;
                double ttm2ry = 0.0;
                double ttm2rz = 0.0;
                double ttm3rx = 0.0;
                double ttm3ry = 0.0;
                double ttm3rz = 0.0;
                if (dorl) {
                    final double gfr1 = rr3 * gl0 + rr5 * (gl1 + gl6) + rr7 * (gl2 + gl7 + gl8) + rr9 * (gl3 + gl5) + rr11 * gl4;
                    final double gfr2 = -ck * rr3 + sc4 * rr5 - sc6 * rr7;
                    final double gfr3 = ci * rr3 + sc3 * rr5 + sc5 * rr7;
                    final double gfr4 = 2.0 * rr5;
                    final double gfr5 = 2.0 * (-ck * rr5 + sc4 * rr7 - sc6 * rr9);
                    final double gfr6 = 2.0 * (-ci * rr5 - sc3 * rr7 - sc5 * rr9);
                    final double gfr7 = 4.0 * rr7;
                    /*
                     * Get the permanent force without screening.
                     */
                    ftm2rx = gfr1 * xr + gfr2 * dix + gfr3 * dkx + gfr4 * (qkdix - qidkx) + gfr5 * qirx + gfr6 * qkrx + gfr7 * (qiqkrx + qkqirx);
                    ftm2ry = gfr1 * yr + gfr2 * diy + gfr3 * dky + gfr4 * (qkdiy - qidky) + gfr5 * qiry + gfr6 * qkry + gfr7 * (qiqkry + qkqiry);
                    ftm2rz = gfr1 * zr + gfr2 * diz + gfr3 * dkz + gfr4 * (qkdiz - qidkz) + gfr5 * qirz + gfr6 * qkrz + gfr7 * (qiqkrz + qkqirz);
                    /*
                     * Get the permanent torque without screening.
                     */
                    ttm2rx = -rr3 * dixdkx + gfr2 * dixrx + gfr4 * (dixqkrx + dkxqirx + rxqidkx - 2.0 * qixqkx) - gfr5 * rxqirx - gfr7 * (rxqikrx + qkrxqirx);
                    ttm2ry = -rr3 * dixdky + gfr2 * dixry + gfr4 * (dixqkry + dkxqiry + rxqidky - 2.0 * qixqky) - gfr5 * rxqiry - gfr7 * (rxqikry + qkrxqiry);
                    ttm2rz = -rr3 * dixdkz + gfr2 * dixrz + gfr4 * (dixqkrz + dkxqirz + rxqidkz - 2.0 * qixqkz) - gfr5 * rxqirz - gfr7 * (rxqikrz + qkrxqirz);
                    ttm3rx = rr3 * dixdkx + gfr3 * dkxrx - gfr4 * (dixqkrx + dkxqirx + rxqkdix - 2.0 * qixqkx) - gfr6 * rxqkrx - gfr7 * (rxqkirx - qkrxqirx);
                    ttm3ry = rr3 * dixdky + gfr3 * dkxry - gfr4 * (dixqkry + dkxqiry + rxqkdiy - 2.0 * qixqky) - gfr6 * rxqkry - gfr7 * (rxqkiry - qkrxqiry);
                    ttm3rz = rr3 * dixdkz + gfr3 * dkxrz - gfr4 * (dixqkrz + dkxqirz + rxqkdiz - 2.0 * qixqkz) - gfr6 * rxqkrz - gfr7 * (rxqkirz - qkrxqirz);
                }
                /**
                 * Handle the case where scaling is used.
                 */
                final double scale1 = 1.0 - scale;
                ftm2x = ftm2x - scale1 * ftm2rx;
                ftm2y = ftm2y - scale1 * ftm2ry;
                ftm2z = ftm2z - scale1 * ftm2rz;
                ttm2x = ttm2x - scale1 * ttm2rx;
                ttm2y = ttm2y - scale1 * ttm2ry;
                ttm2z = ttm2z - scale1 * ttm2rz;
                ttm3x = ttm3x - scale1 * ttm3rx;
                ttm3y = ttm3y - scale1 * ttm3ry;
                ttm3z = ttm3z - scale1 * ttm3rz;
                if (iSymm == 0) {
                    gxi_local[i] += ftm2x;
                    gyi_local[i] += ftm2y;
                    gzi_local[i] += ftm2z;
                    gxi_local[k] -= ftm2x;
                    gyi_local[k] -= ftm2y;
                    gzi_local[k] -= ftm2z;
                    txi_local[i] += ttm2x;
                    tyi_local[i] += ttm2y;
                    tzi_local[i] += ttm2z;
                    txi_local[k] += ttm3x;
                    tyi_local[k] += ttm3y;
                    tzi_local[k] += ttm3z;
                } else {
                    gxi_local[i] += 0.5 * ftm2x;
                    gyi_local[i] += 0.5 * ftm2y;
                    gzi_local[i] += 0.5 * ftm2z;
                    gxk_local[k] -= 0.5 * ftm2x;
                    gyk_local[k] -= 0.5 * ftm2y;
                    gzk_local[k] -= 0.5 * ftm2z;
                    txi_local[i] += 0.5 * ttm2x;
                    tyi_local[i] += 0.5 * ttm2y;
                    tzi_local[i] += 0.5 * ttm2z;
                    txk_local[k] += 0.5 * ttm3x;
                    tyk_local[k] += 0.5 * ttm3y;
                    tzk_local[k] += 0.5 * ttm3z;
                }
                return e;
            }

            /**
             * Evaluate the polarization energy for a pair of polarizable
             * multipole sites.
             *
             * @return the polarization energy.
             */
            private double realSpacePolarizationPair() {
                final double dsc3 = 1.0 - scale3 * scaled;
                final double dsc5 = 1.0 - scale5 * scaled;
                final double dsc7 = 1.0 - scale7 * scaled;
                final double psc3 = 1.0 - scale3 * scalep;
                final double psc5 = 1.0 - scale5 * scalep;
                final double psc7 = 1.0 - scale7 * scalep;
                final double usc3 = 1.0 - scale3;
                final double usc5 = 1.0 - scale5;
                final double dixukx = diy * ukz - diz * uky;
                final double dixuky = diz * ukx - dix * ukz;
                final double dixukz = dix * uky - diy * ukx;
                final double dkxuix = dky * uiz - dkz * uiy;
                final double dkxuiy = dkz * uix - dkx * uiz;
                final double dkxuiz = dkx * uiy - dky * uix;
                final double dixukpx = diy * pkz - diz * pky;
                final double dixukpy = diz * pkx - dix * pkz;
                final double dixukpz = dix * pky - diy * pkx;
                final double dkxuipx = dky * piz - dkz * piy;
                final double dkxuipy = dkz * pix - dkx * piz;
                final double dkxuipz = dkx * piy - dky * pix;
                final double dixrx = diy * zr - diz * yr;
                final double dixry = diz * xr - dix * zr;
                final double dixrz = dix * yr - diy * xr;
                final double dkxrx = dky * zr - dkz * yr;
                final double dkxry = dkz * xr - dkx * zr;
                final double dkxrz = dkx * yr - dky * xr;
                final double qirx = qixx * xr + qixy * yr + qixz * zr;
                final double qiry = qixy * xr + qiyy * yr + qiyz * zr;
                final double qirz = qixz * xr + qiyz * yr + qizz * zr;
                final double qkrx = qkxx * xr + qkxy * yr + qkxz * zr;
                final double qkry = qkxy * xr + qkyy * yr + qkyz * zr;
                final double qkrz = qkxz * xr + qkyz * yr + qkzz * zr;
                final double rxqirx = yr * qirz - zr * qiry;
                final double rxqiry = zr * qirx - xr * qirz;
                final double rxqirz = xr * qiry - yr * qirx;
                final double rxqkrx = yr * qkrz - zr * qkry;
                final double rxqkry = zr * qkrx - xr * qkrz;
                final double rxqkrz = xr * qkry - yr * qkrx;
                final double qiukx = qixx * ukx + qixy * uky + qixz * ukz;
                final double qiuky = qixy * ukx + qiyy * uky + qiyz * ukz;
                final double qiukz = qixz * ukx + qiyz * uky + qizz * ukz;
                final double qkuix = qkxx * uix + qkxy * uiy + qkxz * uiz;
                final double qkuiy = qkxy * uix + qkyy * uiy + qkyz * uiz;
                final double qkuiz = qkxz * uix + qkyz * uiy + qkzz * uiz;
                final double qiukpx = qixx * pkx + qixy * pky + qixz * pkz;
                final double qiukpy = qixy * pkx + qiyy * pky + qiyz * pkz;
                final double qiukpz = qixz * pkx + qiyz * pky + qizz * pkz;
                final double qkuipx = qkxx * pix + qkxy * piy + qkxz * piz;
                final double qkuipy = qkxy * pix + qkyy * piy + qkyz * piz;
                final double qkuipz = qkxz * pix + qkyz * piy + qkzz * piz;
                final double uixqkrx = uiy * qkrz - uiz * qkry;
                final double uixqkry = uiz * qkrx - uix * qkrz;
                final double uixqkrz = uix * qkry - uiy * qkrx;
                final double ukxqirx = uky * qirz - ukz * qiry;
                final double ukxqiry = ukz * qirx - ukx * qirz;
                final double ukxqirz = ukx * qiry - uky * qirx;
                final double uixqkrpx = piy * qkrz - piz * qkry;
                final double uixqkrpy = piz * qkrx - pix * qkrz;
                final double uixqkrpz = pix * qkry - piy * qkrx;
                final double ukxqirpx = pky * qirz - pkz * qiry;
                final double ukxqirpy = pkz * qirx - pkx * qirz;
                final double ukxqirpz = pkx * qiry - pky * qirx;
                final double rxqiukx = yr * qiukz - zr * qiuky;
                final double rxqiuky = zr * qiukx - xr * qiukz;
                final double rxqiukz = xr * qiuky - yr * qiukx;
                final double rxqkuix = yr * qkuiz - zr * qkuiy;
                final double rxqkuiy = zr * qkuix - xr * qkuiz;
                final double rxqkuiz = xr * qkuiy - yr * qkuix;
                final double rxqiukpx = yr * qiukpz - zr * qiukpy;
                final double rxqiukpy = zr * qiukpx - xr * qiukpz;
                final double rxqiukpz = xr * qiukpy - yr * qiukpx;
                final double rxqkuipx = yr * qkuipz - zr * qkuipy;
                final double rxqkuipy = zr * qkuipx - xr * qkuipz;
                final double rxqkuipz = xr * qkuipy - yr * qkuipx;
                /**
                 * Calculate the scalar products for permanent multipoles.
                 */
                final double sc3 = dix * xr + diy * yr + diz * zr;
                final double sc4 = dkx * xr + dky * yr + dkz * zr;
                final double sc5 = qirx * xr + qiry * yr + qirz * zr;
                final double sc6 = qkrx * xr + qkry * yr + qkrz * zr;
                /**
                 * Calculate the scalar products for polarization components.
                 */
                final double sci1 = uix * dkx + uiy * dky + uiz * dkz + dix * ukx + diy * uky + diz * ukz;
                final double sci3 = uix * xr + uiy * yr + uiz * zr;
                final double sci4 = ukx * xr + uky * yr + ukz * zr;
                final double sci7 = qirx * ukx + qiry * uky + qirz * ukz;
                final double sci8 = qkrx * uix + qkry * uiy + qkrz * uiz;
                final double scip1 = pix * dkx + piy * dky + piz * dkz + dix * pkx + diy * pky + diz * pkz;
                final double scip2 = uix * pkx + uiy * pky + uiz * pkz + pix * ukx + piy * uky + piz * ukz;
                final double scip3 = pix * xr + piy * yr + piz * zr;
                final double scip4 = pkx * xr + pky * yr + pkz * zr;
                final double scip7 = qirx * pkx + qiry * pky + qirz * pkz;
                final double scip8 = qkrx * pix + qkry * piy + qkrz * piz;
                /**
                 * Calculate the gl functions for polarization components.
                 */
                final double gli1 = ck * sci3 - ci * sci4;
                final double gli2 = -sc3 * sci4 - sci3 * sc4;
                final double gli3 = sci3 * sc6 - sci4 * sc5;
                final double gli6 = sci1;
                final double gli7 = 2.0 * (sci7 - sci8);
                final double glip1 = ck * scip3 - ci * scip4;
                final double glip2 = -sc3 * scip4 - scip3 * sc4;
                final double glip3 = scip3 * sc6 - scip4 * sc5;
                final double glip6 = scip1;
                final double glip7 = 2.0 * (scip7 - scip8);
                /**
                 * Compute the energy contributions for this interaction.
                 */
                double ei = (gli1 + gli6) * bn1 + (gli2 + gli7) * bn2 + gli3 * bn3;
                final double eifix = (gli1 + gli6) * rr3 * psc3 + (gli2 + gli7) * rr5 * psc5 + gli3 * rr7 * psc7;
                ei = ei - eifix;
                ei = 0.5 * ei;
                if (!gradient) {
                    return ei;
                }
                boolean dorli = false;
                if (psc3 != 0.0 || dsc3 != 0.0 || usc3 != 0.0) {
                    dorli = true;
                }
                /*
                 * Get the induced force with screening.
                 */
                final double gfi1 = 0.5 * bn2 * (gli1 + glip1 + gli6 + glip6) + 0.5 * bn2 * scip2 + 0.5 * bn3 * (gli2 + glip2 + gli7 + glip7) - 0.5 * bn3 * (sci3 * scip4 + scip3 * sci4) + 0.5 * bn4 * (gli3 + glip3);
                final double gfi2 = -ck * bn1 + sc4 * bn2 - sc6 * bn3;
                final double gfi3 = ci * bn1 + sc3 * bn2 + sc5 * bn3;
                final double gfi4 = 2.0 * bn2;
                final double gfi5 = bn3 * (sci4 + scip4);
                final double gfi6 = -bn3 * (sci3 + scip3);
                double ftm2ix = gfi1 * xr + 0.5 * (gfi2 * (uix + pix) + bn2 * (sci4 * pix + scip4 * uix) + gfi3 * (ukx + pkx) + bn2 * (sci3 * pkx + scip3 * ukx) + (sci4 + scip4) * bn2 * dix + (sci3 + scip3) * bn2 * dkx + gfi4 * (qkuix + qkuipx - qiukx - qiukpx)) + gfi5 * qirx + gfi6 * qkrx;
                double ftm2iy = gfi1 * yr + 0.5 * (gfi2 * (uiy + piy) + bn2 * (sci4 * piy + scip4 * uiy) + gfi3 * (uky + pky) + bn2 * (sci3 * pky + scip3 * uky) + (sci4 + scip4) * bn2 * diy + (sci3 + scip3) * bn2 * dky + gfi4 * (qkuiy + qkuipy - qiuky - qiukpy)) + gfi5 * qiry + gfi6 * qkry;
                double ftm2iz = gfi1 * zr + 0.5 * (gfi2 * (uiz + piz) + bn2 * (sci4 * piz + scip4 * uiz) + gfi3 * (ukz + pkz) + bn2 * (sci3 * pkz + scip3 * ukz) + (sci4 + scip4) * bn2 * diz + (sci3 + scip3) * bn2 * dkz + gfi4 * (qkuiz + qkuipz - qiukz - qiukpz)) + gfi5 * qirz + gfi6 * qkrz;
                /*
                 * Get the induced torque with screening.
                 */
                final double gti2 = 0.5 * bn2 * (sci4 + scip4);
                final double gti3 = 0.5 * bn2 * (sci3 + scip3);
                final double gti4 = gfi4;
                final double gti5 = gfi5;
                final double gti6 = gfi6;
                double ttm2ix = -0.5 * bn1 * (dixukx + dixukpx) + gti2 * dixrx - gti5 * rxqirx + 0.5 * gti4 * (ukxqirx + rxqiukx + ukxqirpx + rxqiukpx);
                double ttm2iy = -0.5 * bn1 * (dixuky + dixukpy) + gti2 * dixry - gti5 * rxqiry + 0.5 * gti4 * (ukxqiry + rxqiuky + ukxqirpy + rxqiukpy);
                double ttm2iz = -0.5 * bn1 * (dixukz + dixukpz) + gti2 * dixrz - gti5 * rxqirz + 0.5 * gti4 * (ukxqirz + rxqiukz + ukxqirpz + rxqiukpz);
                double ttm3ix = -0.5 * bn1 * (dkxuix + dkxuipx) + gti3 * dkxrx - gti6 * rxqkrx - 0.5 * gti4 * (uixqkrx + rxqkuix + uixqkrpx + rxqkuipx);
                double ttm3iy = -0.5 * bn1 * (dkxuiy + dkxuipy) + gti3 * dkxry - gti6 * rxqkry - 0.5 * gti4 * (uixqkry + rxqkuiy + uixqkrpy + rxqkuipy);
                double ttm3iz = -0.5 * bn1 * (dkxuiz + dkxuipz) + gti3 * dkxrz - gti6 * rxqkrz - 0.5 * gti4 * (uixqkrz + rxqkuiz + uixqkrpz + rxqkuipz);
                double ftm2rix = 0.0;
                double ftm2riy = 0.0;
                double ftm2riz = 0.0;
                double ttm2rix = 0.0;
                double ttm2riy = 0.0;
                double ttm2riz = 0.0;
                double ttm3rix = 0.0;
                double ttm3riy = 0.0;
                double ttm3riz = 0.0;
                if (dorli) {
                    /*
                     * Get the induced force without screening.
                     */
                    final double gfri1 = 0.5 * rr5 * ((gli1 + gli6) * psc3 + (glip1 + glip6) * dsc3 + scip2 * usc3) + 0.5 * rr7 * ((gli7 + gli2) * psc5 + (glip7 + glip2) * dsc5 - (sci3 * scip4 + scip3 * sci4) * usc5) + 0.5 * rr9 * (gli3 * psc7 + glip3 * dsc7);
                    final double gfri4 = 2.0 * rr5;
                    final double gfri5 = rr7 * (sci4 * psc7 + scip4 * dsc7);
                    final double gfri6 = -rr7 * (sci3 * psc7 + scip3 * dsc7);
                    ftm2rix = gfri1 * xr + 0.5 * (-rr3 * ck * (uix * psc3 + pix * dsc3) + rr5 * sc4 * (uix * psc5 + pix * dsc5) - rr7 * sc6 * (uix * psc7 + pix * dsc7)) + (rr3 * ci * (ukx * psc3 + pkx * dsc3) + rr5 * sc3 * (ukx * psc5 + pkx * dsc5) + rr7 * sc5 * (ukx * psc7 + pkx * dsc7)) * 0.5 + rr5 * usc5 * (sci4 * pix + scip4 * uix + sci3 * pkx + scip3 * ukx) * 0.5 + 0.5 * (sci4 * psc5 + scip4 * dsc5) * rr5 * dix + 0.5 * (sci3 * psc5 + scip3 * dsc5) * rr5 * dkx + 0.5 * gfri4 * ((qkuix - qiukx) * psc5 + (qkuipx - qiukpx) * dsc5) + gfri5 * qirx + gfri6 * qkrx;
                    ftm2riy = gfri1 * yr + 0.5 * (-rr3 * ck * (uiy * psc3 + piy * dsc3) + rr5 * sc4 * (uiy * psc5 + piy * dsc5) - rr7 * sc6 * (uiy * psc7 + piy * dsc7)) + (rr3 * ci * (uky * psc3 + pky * dsc3) + rr5 * sc3 * (uky * psc5 + pky * dsc5) + rr7 * sc5 * (uky * psc7 + pky * dsc7)) * 0.5 + rr5 * usc5 * (sci4 * piy + scip4 * uiy + sci3 * pky + scip3 * uky) * 0.5 + 0.5 * (sci4 * psc5 + scip4 * dsc5) * rr5 * diy + 0.5 * (sci3 * psc5 + scip3 * dsc5) * rr5 * dky + 0.5 * gfri4 * ((qkuiy - qiuky) * psc5 + (qkuipy - qiukpy) * dsc5) + gfri5 * qiry + gfri6 * qkry;
                    ftm2riz = gfri1 * zr + 0.5 * (-rr3 * ck * (uiz * psc3 + piz * dsc3) + rr5 * sc4 * (uiz * psc5 + piz * dsc5) - rr7 * sc6 * (uiz * psc7 + piz * dsc7)) + (rr3 * ci * (ukz * psc3 + pkz * dsc3) + rr5 * sc3 * (ukz * psc5 + pkz * dsc5) + rr7 * sc5 * (ukz * psc7 + pkz * dsc7)) * 0.5 + rr5 * usc5 * (sci4 * piz + scip4 * uiz + sci3 * pkz + scip3 * ukz) * 0.5 + 0.5 * (sci4 * psc5 + scip4 * dsc5) * rr5 * diz + 0.5 * (sci3 * psc5 + scip3 * dsc5) * rr5 * dkz + 0.5 * gfri4 * ((qkuiz - qiukz) * psc5 + (qkuipz - qiukpz) * dsc5) + gfri5 * qirz + gfri6 * qkrz;
                    /*
                     * Get the induced torque without screening.
                     */
                    final double gtri2 = 0.5 * rr5 * (sci4 * psc5 + scip4 * dsc5);
                    final double gtri3 = 0.5 * rr5 * (sci3 * psc5 + scip3 * dsc5);
                    final double gtri4 = gfri4;
                    final double gtri5 = gfri5;
                    final double gtri6 = gfri6;
                    ttm2rix = -rr3 * (dixukx * psc3 + dixukpx * dsc3) * 0.5 + gtri2 * dixrx - gtri5 * rxqirx + gtri4 * ((ukxqirx + rxqiukx) * psc5 + (ukxqirpx + rxqiukpx) * dsc5) * 0.5;
                    ttm2riy = -rr3 * (dixuky * psc3 + dixukpy * dsc3) * 0.5 + gtri2 * dixry - gtri5 * rxqiry + gtri4 * ((ukxqiry + rxqiuky) * psc5 + (ukxqirpy + rxqiukpy) * dsc5) * 0.5;
                    ttm2riz = -rr3 * (dixukz * psc3 + dixukpz * dsc3) * 0.5 + gtri2 * dixrz - gtri5 * rxqirz + gtri4 * ((ukxqirz + rxqiukz) * psc5 + (ukxqirpz + rxqiukpz) * dsc5) * 0.5;
                    ttm3rix = -rr3 * (dkxuix * psc3 + dkxuipx * dsc3) * 0.5 + gtri3 * dkxrx - gtri6 * rxqkrx - gtri4 * ((uixqkrx + rxqkuix) * psc5 + (uixqkrpx + rxqkuipx) * dsc5) * 0.5;
                    ttm3riy = -rr3 * (dkxuiy * psc3 + dkxuipy * dsc3) * 0.5 + gtri3 * dkxry - gtri6 * rxqkry - gtri4 * ((uixqkry + rxqkuiy) * psc5 + (uixqkrpy + rxqkuipy) * dsc5) * 0.5;
                    ttm3riz = -rr3 * (dkxuiz * psc3 + dkxuipz * dsc3) * 0.5 + gtri3 * dkxrz - gtri6 * rxqkrz - gtri4 * ((uixqkrz + rxqkuiz) * psc5 + (uixqkrpz + rxqkuipz) * dsc5) * 0.5;
                }
                /*
                 * Account for partially excluded induced interactions.
                 */
                double temp3 = 0.5 * rr3 * ((gli1 + gli6) * scalep + (glip1 + glip6) * scaled);
                double temp5 = 0.5 * rr5 * ((gli2 + gli7) * scalep + (glip2 + glip7) * scaled);
                final double temp7 = 0.5 * rr7 * (gli3 * scalep + glip3 * scaled);
                final double fridmpx = temp3 * ddsc3x + temp5 * ddsc5x + temp7 * ddsc7x;
                final double fridmpy = temp3 * ddsc3y + temp5 * ddsc5y + temp7 * ddsc7y;
                final double fridmpz = temp3 * ddsc3z + temp5 * ddsc5z + temp7 * ddsc7z;
                /*
                 * Find some scaling terms for induced-induced force.
                 */
                temp3 = 0.5 * rr3 * scip2;
                temp5 = -0.5 * rr5 * (sci3 * scip4 + scip3 * sci4);
                final double findmpx = temp3 * ddsc3x + temp5 * ddsc5x;
                final double findmpy = temp3 * ddsc3y + temp5 * ddsc5y;
                final double findmpz = temp3 * ddsc3z + temp5 * ddsc5z;
                /*
                 * Modify the forces for partially excluded interactions.
                 */
                ftm2ix = ftm2ix - fridmpx - findmpx;
                ftm2iy = ftm2iy - fridmpy - findmpy;
                ftm2iz = ftm2iz - fridmpz - findmpz;
                /*
                 * Correction to convert mutual to direct polarization force.
                 */
                if (polarization == Polarization.DIRECT) {
                    final double gfd = 0.5 * (bn2 * scip2 - bn3 * (scip3 * sci4 + sci3 * scip4));
                    final double gfdr = 0.5 * (rr5 * scip2 * usc3 - rr7 * (scip3 * sci4 + sci3 * scip4) * usc5);
                    ftm2ix = ftm2ix - gfd * xr - 0.5 * bn2 * (sci4 * pix + scip4 * uix + sci3 * pkx + scip3 * ukx);
                    ftm2iy = ftm2iy - gfd * yr - 0.5 * bn2 * (sci4 * piy + scip4 * uiy + sci3 * pky + scip3 * uky);
                    ftm2iz = ftm2iz - gfd * zr - 0.5 * bn2 * (sci4 * piz + scip4 * uiz + sci3 * pkz + scip3 * ukz);
                    final double fdirx = gfdr * xr + 0.5 * usc5 * rr5 * (sci4 * pix + scip4 * uix + sci3 * pkx + scip3 * ukx);
                    final double fdiry = gfdr * yr + 0.5 * usc5 * rr5 * (sci4 * piy + scip4 * uiy + sci3 * pky + scip3 * uky);
                    final double fdirz = gfdr * zr + 0.5 * usc5 * rr5 * (sci4 * piz + scip4 * uiz + sci3 * pkz + scip3 * ukz);
                    ftm2ix = ftm2ix + fdirx + findmpx;
                    ftm2iy = ftm2iy + fdiry + findmpy;
                    ftm2iz = ftm2iz + fdirz + findmpz;
                }
                /**
                 * Handle the case where scaling is used.
                 */
                ftm2ix = ftm2ix - ftm2rix;
                ftm2iy = ftm2iy - ftm2riy;
                ftm2iz = ftm2iz - ftm2riz;
                ttm2ix = ttm2ix - ttm2rix;
                ttm2iy = ttm2iy - ttm2riy;
                ttm2iz = ttm2iz - ttm2riz;
                ttm3ix = ttm3ix - ttm3rix;
                ttm3iy = ttm3iy - ttm3riy;
                ttm3iz = ttm3iz - ttm3riz;
                if (iSymm == 0) {
                    gxi_local[i] += ftm2ix;
                    gyi_local[i] += ftm2iy;
                    gzi_local[i] += ftm2iz;
                    gxi_local[k] -= ftm2ix;
                    gyi_local[k] -= ftm2iy;
                    gzi_local[k] -= ftm2iz;
                    txi_local[i] += ttm2ix;
                    tyi_local[i] += ttm2iy;
                    tzi_local[i] += ttm2iz;
                    txi_local[k] += ttm3ix;
                    tyi_local[k] += ttm3iy;
                    tzi_local[k] += ttm3iz;
                } else {
                    gxi_local[i] += 0.5 * ftm2ix;
                    gyi_local[i] += 0.5 * ftm2iy;
                    gzi_local[i] += 0.5 * ftm2iz;
                    txi_local[i] += 0.5 * ttm2ix;
                    tyi_local[i] += 0.5 * ttm2iy;
                    tzi_local[i] += 0.5 * ttm2iz;
                    gxk_local[k] -= 0.5 * ftm2ix;
                    gyk_local[k] -= 0.5 * ftm2iy;
                    gzk_local[k] -= 0.5 * ftm2iz;
                    txk_local[k] += 0.5 * ttm3ix;
                    tyk_local[k] += 0.5 * ttm3iy;
                    tzk_local[k] += 0.5 * ttm3iz;
                }
                return ei;
            }
        }
    }

    private class ExpandCoordinatesRegion extends ParallelRegion {

        private final ExpandCoordinatesLoop expandCoordinatesLoop[];

        public ExpandCoordinatesRegion(int maxThreads) {
            expandCoordinatesLoop = new ExpandCoordinatesLoop[maxThreads];
            for (int i = 0; i < maxThreads; i++) {
                expandCoordinatesLoop[i] = new ExpandCoordinatesLoop();
            }
        }

        @Override
        public void run() {
            try {
                execute(0, nAtoms - 1, expandCoordinatesLoop[getThreadIndex()]);
            } catch (Exception e) {
                String message = "Fatal exception expanding coordinates in thread: " + getThreadIndex() + "\n";
                logger.log(Level.SEVERE, message, e);
            }
        }

        private class ExpandCoordinatesLoop extends IntegerForLoop {

            private final double in[] = new double[3];
            private final double out[] = new double[3];
            private final double x[] = coordinates[0][0];
            private final double y[] = coordinates[0][1];
            private final double z[] = coordinates[0][2];
            // Extra padding to avert cache interference.
            private long pad0, pad1, pad2, pad3, pad4, pad5, pad6, pad7;
            private long pad8, pad9, pada, padb, padc, padd, pade, padf;

            @Override
            public IntegerSchedule schedule() {
                return pairWiseSchedule;
            }

            @Override
            public void run(int lb, int ub) {
                List<SymOp> symOps = crystal.spaceGroup.symOps;
                for (int iSymm = 1; iSymm < nSymm; iSymm++) {
                    SymOp symOp = symOps.get(iSymm);
                    double xs[] = coordinates[iSymm][0];
                    double ys[] = coordinates[iSymm][1];
                    double zs[] = coordinates[iSymm][2];
                    for (int i = lb; i <= ub; i++) {
                        in[0] = x[i];
                        in[1] = y[i];
                        in[2] = z[i];
                        crystal.applySymOp(in, out, symOp);
                        xs[i] = out[0];
                        ys[i] = out[1];
                        zs[i] = out[2];
                    }
                }
            }
        }
    }

    public static class RotateMultipolesRegion extends ParallelRegion {

        private final RotateMultipolesLoop rotateMultipolesLoop[];

        public RotateMultipolesRegion(int nt, boolean inverse) {
            rotateMultipolesLoop = new RotateMultipolesLoop[nt];
            for (int i = 0; i < nt; i++) {
                rotateMultipolesLoop[i] = new RotateMultipolesLoop(inverse);
            }
        }

        @Override
        public void run() {
            try {
                execute(0, nAtoms - 1, rotateMultipolesLoop[getThreadIndex()]);
            } catch (Exception e) {
                String message = "Fatal exception rotating multipoles in thread " + getThreadIndex() + "\n";
                logger.log(Level.SEVERE, message, e);
            }
        }

        public class RotateMultipolesLoop extends IntegerForLoop {
            // Local variables

            private final double localOrigin[] = new double[3];
            private final double xAxis[] = new double[3];
            private final double yAxis[] = new double[3];
            private final double zAxis[] = new double[3];
            private double rotmat[][] = new double[3][3];
            private final double tempDipole[] = new double[3];
            private final double tempQuadrupole[][] = new double[3][3];
            private final double dipole[] = new double[3];
            private final double quadrupole[][] = new double[3][3];
            // Extra padding to avert cache interference.
            private long pad0, pad1, pad2, pad3, pad4, pad5, pad6, pad7;
            private long pad8, pad9, pada, padb, padc, padd, pade, padf;

            private boolean inverse = false;
            
            public RotateMultipolesLoop(boolean inverse){
                this.inverse = inverse;
            }
            
            @Override
            public void run(int lb, int ub) {
                for (int iSymm = 0; iSymm < nSymm; iSymm++) {
                    final double x[] = coordinates[iSymm][0];
                    final double y[] = coordinates[iSymm][1];
                    final double z[] = coordinates[iSymm][2];
                    for (int ii = lb; ii <= ub; ii++) {
                    	final double in[] = inverse ? globalMultipole[iSymm][ii] : localMultipole[ii];
                    	final double out[] = inverse ? localMultipole[ii] : globalMultipole[iSymm][ii];
                        localOrigin[0] = x[ii];
                        localOrigin[1] = y[ii];
                        localOrigin[2] = z[ii];
                        int referenceSites[] = axisAtom[ii];
                        for (int i = 0; i < 3; i++) {
                            zAxis[i] = 0.0;
                            xAxis[i] = 0.0;
                            dipole[i] = 0.0;
                            for (int j = 0; j < 3; j++) {
                                quadrupole[i][j] = 0.0;
                            }
                        }
                        if (referenceSites == null || referenceSites.length < 2) {
                            out[t000] = in[0];
                            out[t100] = 0.0;
                            out[t010] = 0.0;
                            out[t001] = 0.0;
                            out[t200] = 0.0;
                            out[t020] = 0.0;
                            out[t002] = 0.0;
                            out[t110] = 0.0;
                            out[t101] = 0.0;
                            out[t011] = 0.0;
                            continue;
                        }
                        switch (frame[ii]) {
                            case BISECTOR:
                                int index = referenceSites[0];
                                zAxis[0] = x[index];
                                zAxis[1] = y[index];
                                zAxis[2] = z[index];
                                index = referenceSites[1];
                                xAxis[0] = x[index];
                                xAxis[1] = y[index];
                                xAxis[2] = z[index];
                                diff(zAxis, localOrigin, zAxis);
                                norm(zAxis, zAxis);
                                diff(xAxis, localOrigin, xAxis);
                                norm(xAxis, xAxis);
                                sum(xAxis, zAxis, zAxis);
                                norm(zAxis, zAxis);
                                rotmat[0][2] = zAxis[0];
                                rotmat[1][2] = zAxis[1];
                                rotmat[2][2] = zAxis[2];
                                double dot = dot(xAxis, zAxis);
                                scalar(zAxis, dot, zAxis);
                                diff(xAxis, zAxis, xAxis);
                                norm(xAxis, xAxis);
                                rotmat[0][0] = xAxis[0];
                                rotmat[1][0] = xAxis[1];
                                rotmat[2][0] = xAxis[2];
                                break;
                            case ZTHENBISECTOR:
                                index = referenceSites[0];
                                zAxis[0] = x[index];
                                zAxis[1] = y[index];
                                zAxis[2] = z[index];
                                index = referenceSites[1];
                                xAxis[0] = x[index];
                                xAxis[1] = y[index];
                                xAxis[2] = z[index];
                                index = referenceSites[2];
                                yAxis[0] = x[index];
                                yAxis[1] = y[index];
                                yAxis[2] = z[index];
                                diff(zAxis, localOrigin, zAxis);
                                norm(zAxis, zAxis);
                                rotmat[0][2] = zAxis[0];
                                rotmat[1][2] = zAxis[1];
                                rotmat[2][2] = zAxis[2];
                                diff(xAxis, localOrigin, xAxis);
                                norm(xAxis, xAxis);
                                diff(yAxis, localOrigin, yAxis);
                                norm(yAxis, yAxis);
                                sum(xAxis, yAxis, xAxis);
                                norm(xAxis, xAxis);
                                dot = dot(xAxis, zAxis);
                                scalar(zAxis, dot, zAxis);
                                diff(xAxis, zAxis, xAxis);
                                norm(xAxis, xAxis);
                                rotmat[0][0] = xAxis[0];
                                rotmat[1][0] = xAxis[1];
                                rotmat[2][0] = xAxis[2];
                                break;
                            case ZTHENX:
                            default:
                                index = referenceSites[0];
                                zAxis[0] = x[index];
                                zAxis[1] = y[index];
                                zAxis[2] = z[index];
                                index = referenceSites[1];
                                xAxis[0] = x[index];
                                xAxis[1] = y[index];
                                xAxis[2] = z[index];
                                diff(zAxis, localOrigin, zAxis);
                                norm(zAxis, zAxis);
                                rotmat[0][2] = zAxis[0];
                                rotmat[1][2] = zAxis[1];
                                rotmat[2][2] = zAxis[2];
                                diff(xAxis, localOrigin, xAxis);
                                dot = dot(xAxis, zAxis);
                                scalar(zAxis, dot, zAxis);
                                diff(xAxis, zAxis, xAxis);
                                norm(xAxis, xAxis);
                                rotmat[0][0] = xAxis[0];
                                rotmat[1][0] = xAxis[1];
                                rotmat[2][0] = xAxis[2];
                        }
                        // Finally the Y elements.
                        rotmat[0][1] = rotmat[2][0] * rotmat[1][2] - rotmat[1][0] * rotmat[2][2];
                        rotmat[1][1] = rotmat[0][0] * rotmat[2][2] - rotmat[2][0] * rotmat[0][2];
                        rotmat[2][1] = rotmat[1][0] * rotmat[0][2] - rotmat[0][0] * rotmat[1][2];
                        // Do the rotation.
                        tempDipole[0] = in[t100];
                        tempDipole[1] = in[t010];
                        tempDipole[2] = in[t001];
                        if(pedit){
                            tempQuadrupole[0][0] = in[4];
                            tempQuadrupole[1][1] = in[8];
                            tempQuadrupole[2][2] = in[12];
                            tempQuadrupole[0][1] = in[5];
                            tempQuadrupole[0][2] = in[6];
                            tempQuadrupole[1][2] = in[9];
                            tempQuadrupole[1][0] = in[7];
                            tempQuadrupole[2][0] = in[10];
                            tempQuadrupole[2][1] = in[11];
                        }
                        else{
                            tempQuadrupole[0][0] = in[t200];
                            tempQuadrupole[1][1] = in[t020];
                            tempQuadrupole[2][2] = in[t002];
                            tempQuadrupole[0][1] = in[t110];
                            tempQuadrupole[0][2] = in[t101];
                            tempQuadrupole[1][2] = in[t011];
                            tempQuadrupole[1][0] = in[t110];
                            tempQuadrupole[2][0] = in[t101];
                            tempQuadrupole[2][1] = in[t011];
                        }

                        // Check for chiral flipping.
                        if (frame[ii] == MultipoleType.MultipoleFrameDefinition.ZTHENX
                            && referenceSites.length == 3 && !pedit) {
                            localOrigin[0] = x[ii];
                            localOrigin[1] = y[ii];
                            localOrigin[2] = z[ii];
                            int index = referenceSites[0];
                            zAxis[0] = x[index];
                            zAxis[1] = y[index];
                            zAxis[2] = z[index];
                            index = referenceSites[1];
                            xAxis[0] = x[index];
                            xAxis[1] = y[index];
                            xAxis[2] = z[index];
                            index = referenceSites[2];
                            yAxis[0] = x[index];
                            yAxis[1] = y[index];
                            yAxis[2] = z[index];
                            diff(localOrigin, yAxis, localOrigin);
                            diff(zAxis, yAxis, zAxis);
                            diff(xAxis, yAxis, xAxis);
                            double c1 = zAxis[1] * xAxis[2] - zAxis[2] * xAxis[1];
                            double c2 = xAxis[1] * localOrigin[2] - xAxis[2] * localOrigin[1];
                            double c3 = localOrigin[1] * zAxis[2] - localOrigin[2] * zAxis[1];
                            double vol = localOrigin[0] * c1 + zAxis[0] * c2 + xAxis[0] * c3;
                            if (vol < 0.0) {
                                tempDipole[1] = -tempDipole[1];
                                tempQuadrupole[0][1] = -tempQuadrupole[0][1];
                                tempQuadrupole[1][0] = -tempQuadrupole[1][0];
                                tempQuadrupole[1][2] = -tempQuadrupole[1][2];
                                tempQuadrupole[2][1] = -tempQuadrupole[2][1];
                                //logger.info("Chiral flip of atom " + atoms[ii]);
                            }
                        }
                        if(inverse){
                            rotmat = transpose3(rotmat);
                        }
                        for (int i = 0; i < 3; i++) {
                            double[] rotmati = rotmat[i];
                            double[] quadrupolei = quadrupole[i];
                            for (int j = 0; j < 3; j++) {
                                double[] rotmatj = rotmat[j];
                                dipole[i] += rotmati[j] * tempDipole[j];
                                if (j < i) {
                                    quadrupolei[j] = quadrupole[j][i];
                                } else {
                                    for (int k = 0; k < 3; k++) {
                                        double[] localQuadrupolek = tempQuadrupole[k];
                                        quadrupolei[j] += rotmati[k]
                                                          * (rotmatj[0] * localQuadrupolek[0]
                                                             + rotmatj[1] * localQuadrupolek[1]
                                                             + rotmatj[2] * localQuadrupolek[2]);
                                    }
                                }
                            }
                        }
                        if (frame[ii] != MultipoleType.MultipoleFrameDefinition.ZTHENX
                                && referenceSites.length == 3 && pedit && axisAtom[ii][2] != 0) {
                                localOrigin[0] = x[ii];
                                localOrigin[1] = y[ii];
                                localOrigin[2] = z[ii];
                                int index = referenceSites[0];
                                zAxis[0] = x[index];
                                zAxis[1] = y[index];
                                zAxis[2] = z[index];
                                index = referenceSites[1];
                                xAxis[0] = x[index];
                                xAxis[1] = y[index];
                                xAxis[2] = z[index];
                                index = referenceSites[2];
                                yAxis[0] = x[index];
                                yAxis[1] = y[index];
                                yAxis[2] = z[index];
                                diff(localOrigin, yAxis, localOrigin);
                                diff(zAxis, yAxis, zAxis);
                                diff(xAxis, yAxis, xAxis);
                                double c1 = zAxis[1] * xAxis[2] - zAxis[2] * xAxis[1];
                                double c2 = xAxis[1] * localOrigin[2] - xAxis[2] * localOrigin[1];
                                double c3 = localOrigin[1] * zAxis[2] - localOrigin[2] * zAxis[1];
                                double vol = localOrigin[0] * c1 + zAxis[0] * c2 + xAxis[0] * c3;
                                if ((axisAtom[ii][2] < 0 && vol > 0) || (axisAtom[ii][2] > 0 && vol < 0.0)) {
                                	axisAtom[ii][2] = -axisAtom[ii][2];
                                    dipole[1] = -dipole[1];
                                    quadrupole[0][1] = -quadrupole[0][1];
                                    quadrupole[1][0] = -quadrupole[1][0];
                                    quadrupole[1][2] = -quadrupole[1][2];
                                    quadrupole[2][1] = -quadrupole[2][1];
                                    //logger.info("Chiral flip of atom " + atoms[ii]);
                                }
                            }
                        /** R.Q.R^t is correct.
                        RealMatrix quad = new Array2DRowRealMatrix(tempQuadrupole);
                        RealMatrix rot = new Array2DRowRealMatrix(rotmat);
                        quad = rot.multiply(quad).multiply(rot.transpose());
                        logger.info(format("%d %8.3f %8.3f", ii, quad.getEntry(0,0), quadrupole[0][0]));
                        logger.info(format("%d %8.3f %8.3f\n", ii, quad.getEntry(0,1), quadrupole[0][1]));
                         */
                        double scale = 1.0;
                        Atom a = atoms[ii];
                        if (a.applyLambda()) {
                            scale = lambda;
                        }
                        double dipoleScale = 1.0;
                        double quadrupoleScale = 1.0;
                        out[t000] = scale * in[0];
                        out[t100] = scale * dipole[0] * dipoleScale;
                        out[t010] = scale * dipole[1] * dipoleScale;
                        out[t001] = scale * dipole[2] * dipoleScale;
                        if(pedit){
                            out[4] = scale * quadrupole[0][0] * quadrupoleScale;
                            out[8] = scale * quadrupole[1][1] * quadrupoleScale;
                            out[12] = scale * quadrupole[2][2] * quadrupoleScale;
                            out[7] = scale * quadrupole[0][1] * quadrupoleScale;
                            out[10] = scale * quadrupole[0][2] * quadrupoleScale;
                            out[11] = scale * quadrupole[1][2] * quadrupoleScale;
                        }
                        else{
                            out[t200] = scale * quadrupole[0][0] * quadrupoleScale;
                            out[t020] = scale * quadrupole[1][1] * quadrupoleScale;
                            out[t002] = scale * quadrupole[2][2] * quadrupoleScale;
                            out[t110] = scale * quadrupole[0][1] * quadrupoleScale;
                            out[t101] = scale * quadrupole[0][2] * quadrupoleScale;
                            out[t011] = scale * quadrupole[1][2] * quadrupoleScale;
                        }

                        /* No rotation (useful for checking non-torque parts
                         * of the multipole gradient
                        out[t000] = scale * in[t000];
                        out[t100] = scale * in[t100] * dipoleScale;
                        out[t010] = scale * in[t010] * dipoleScale;
                        out[t001] = scale * in[t001] * dipoleScale;
                        out[t200] = scale * in[t200] * quadrupoleScale;
                        out[t020] = scale * in[t020] * quadrupoleScale;
                        out[t002] = scale * in[t002] * quadrupoleScale;
                        out[t110] = scale * in[t110] * quadrupoleScale;
                        out[t101] = scale * in[t101] * quadrupoleScale;
                        out[t011] = scale * in[t011] * quadrupoleScale;
                         */
                        if(!pedit){
                            PolarizeType polarizeType = a.getPolarizeType();
                            polarizability[ii] = scale * polarizeType.polarizability;
                        }
                    }
                }
            }
        }
    }

    public static class ExpandInducedDipolesRegion extends ParallelRegion {

        private final ExpandInducedDipoleLoop expandInducedDipoleLoop[];

        public ExpandInducedDipolesRegion(int maxThreads) {
            expandInducedDipoleLoop = new ExpandInducedDipoleLoop[maxThreads];
            for (int i = 0; i < maxThreads; i++) {
                expandInducedDipoleLoop[i] = new ExpandInducedDipoleLoop();
            }
        }

        @Override
        public void run() {
            try {
                execute(0, nAtoms - 1, expandInducedDipoleLoop[getThreadIndex()]);
            } catch (Exception e) {
                String message = "Fatal exception expanding coordinates in thread: " + getThreadIndex() + "\n";
                logger.log(Level.SEVERE, message, e);
            }
        }

        public class ExpandInducedDipoleLoop extends IntegerForLoop {

            @Override
            public IntegerSchedule schedule() {
                return pairWiseSchedule;
            }

            @Override
            public void run(int lb, int ub) {
                for (int s = 1; s < nSymm; s++) {
                    SymOp symOp = crystal.spaceGroup.symOps.get(s);
                    for (int ii = lb; ii <= ub; ii++) {
                        crystal.applySymRot(inducedDipole[0][ii], inducedDipole[s][ii], symOp);
                        crystal.applySymRot(inducedDipolep[0][ii], inducedDipolep[s][ii], symOp);
                    }
                }
            }
        }
    }

    private class TorqueRegion extends ParallelRegion {

        private final TorqueLoop torqueLoop[];

        public TorqueRegion(int maxThreads) {
            torqueLoop = new TorqueLoop[maxThreads];
            for (int i = 0; i < maxThreads; i++) {
                torqueLoop[i] = new TorqueLoop();
            }
        }

        @Override
        public void run() {
            try {
                execute(0, nAtoms - 1, torqueLoop[getThreadIndex()]);
            } catch (Exception e) {
                String message = "Fatal exception computing torque in thread " + getThreadIndex() + "\n";
                logger.log(Level.SEVERE, message, e);
            }
        }

        private class TorqueLoop extends IntegerForLoop {

            private final double trq[] = new double[3];
            private final double u[] = new double[3];
            private final double v[] = new double[3];
            private final double w[] = new double[3];
            private final double r[] = new double[3];
            private final double s[] = new double[3];
            private final double uv[] = new double[3];
            private final double uw[] = new double[3];
            private final double vw[] = new double[3];
            private final double ur[] = new double[3];
            private final double us[] = new double[3];
            private final double vs[] = new double[3];
            private final double ws[] = new double[3];
            private final double t1[] = new double[3];
            private final double t2[] = new double[3];
            private final double localOrigin[] = new double[3];
            // Extra padding to avert cache interference.
            private long pad0, pad1, pad2, pad3, pad4, pad5, pad6, pad7;
            private long pad8, pad9, pada, padb, padc, padd, pade, padf;

            @Override
            public void run(int lb, int ub) {
                for (int i = lb; i <= ub; i++) {
                    final int ax[] = axisAtom[i];
                    // Ions, for example, have no torque.
                    if (ax == null || ax.length < 2) {
                        continue;
                    }
                    final int ia = ax[0];
                    final int ib = i;
                    final int ic = ax[1];
                    int id = 0;
                    trq[0] = sharedTorque[0].get(i);
                    trq[1] = sharedTorque[1].get(i);
                    trq[2] = sharedTorque[2].get(i);
                    double x[] = coordinates[0][0];
                    double y[] = coordinates[0][1];
                    double z[] = coordinates[0][2];
                    localOrigin[0] = x[ib];
                    localOrigin[1] = y[ib];
                    localOrigin[2] = z[ib];
                    u[0] = x[ia];
                    u[1] = y[ia];
                    u[2] = z[ia];
                    v[0] = x[ic];
                    v[1] = y[ic];
                    v[2] = z[ic];
                    // Construct the three rotation axes for the local frame
                    diff(u, localOrigin, u);
                    diff(v, localOrigin, v);
                    switch (frame[i]) {
                        default:
                        case ZTHENX:
                        case BISECTOR:
                            cross(u, v, w);
                            break;
                        case TRISECTOR:
                        case ZTHENBISECTOR:
                            id = ax[2];
                            w[0] = x[id];
                            w[1] = y[id];
                            w[2] = z[id];
                            diff(w, localOrigin, w);
                    }

                    double ru = r(u);
                    double rv = r(v);
                    double rw = r(w);
                    scalar(u, 1.0 / ru, u);
                    scalar(v, 1.0 / rv, v);
                    scalar(w, 1.0 / rw, w);
                    // Find the perpendicular and angle for each pair of axes.
                    cross(v, u, uv);
                    cross(w, u, uw);
                    cross(w, v, vw);
                    double ruv = r(uv);
                    double ruw = r(uw);
                    double rvw = r(vw);
                    scalar(uv, 1.0 / ruv, uv);
                    scalar(uw, 1.0 / ruw, uw);
                    scalar(vw, 1.0 / rvw, vw);
                    // Compute the sine of the angle between the rotation axes.
                    double uvcos = dot(u, v);
                    double uvsin = sqrt(1.0 - uvcos * uvcos);
                    //double uwcos = dot(u, w);
                    //double uwsin = sqrt(1.0 - uwcos * uwcos);
                    //double vwcos = dot(v, w);
                    //double vwsin = sqrt(1.0 - vwcos * vwcos);
                    /*
                     * Negative of dot product of torque with unit vectors gives result of
                     * infinitesimal rotation along these vectors.
                     */
                    double dphidu = -(trq[0] * u[0] + trq[1] * u[1] + trq[2] * u[2]);
                    double dphidv = -(trq[0] * v[0] + trq[1] * v[1] + trq[2] * v[2]);
                    double dphidw = -(trq[0] * w[0] + trq[1] * w[1] + trq[2] * w[2]);
                    switch (frame[i]) {
                        case ZTHENBISECTOR:
                            // Build some additional axes needed for the Z-then-Bisector method
                            sum(v, w, r);
                            cross(u, r, s);
                            double rr = r(r);
                            double rs = r(s);
                            scalar(r, 1.0 / rr, r);
                            scalar(s, 1.0 / rs, s);
                            // Find the perpendicular and angle for each pair of axes.
                            cross(r, u, ur);
                            cross(s, u, us);
                            cross(s, v, vs);
                            cross(s, w, ws);
                            double rur = r(ur);
                            double rus = r(us);
                            double rvs = r(vs);
                            double rws = r(ws);
                            scalar(ur, 1.0 / rur, ur);
                            scalar(us, 1.0 / rus, us);
                            scalar(vs, 1.0 / rvs, vs);
                            scalar(ws, 1.0 / rws, ws);
                            // Compute the sine of the angle between the rotation axes
                            double urcos = dot(u, r);
                            double ursin = sqrt(1.0 - urcos * urcos);
                            //double uscos = dot(u, s);
                            //double ussin = sqrt(1.0 - uscos * uscos);
                            double vscos = dot(v, s);
                            double vssin = sqrt(1.0 - vscos * vscos);
                            double wscos = dot(w, s);
                            double wssin = sqrt(1.0 - wscos * wscos);
                            // Compute the projection of v and w onto the ru-plane
                            scalar(s, -vscos, t1);
                            scalar(s, -wscos, t2);
                            sum(v, t1, t1);
                            sum(w, t2, t2);
                            double rt1 = r(t1);
                            double rt2 = r(t2);
                            scalar(t1, 1.0 / rt1, t1);
                            scalar(t2, 1.0 / rt2, t2);
                            double ut1cos = dot(u, t1);
                            double ut1sin = sqrt(1.0 - ut1cos * ut1cos);
                            double ut2cos = dot(u, t2);
                            double ut2sin = sqrt(1.0 - ut2cos * ut2cos);
                            double dphidr = -(trq[0] * r[0] + trq[1] * r[1] + trq[2] * r[2]);
                            double dphids = -(trq[0] * s[0] + trq[1] * s[1] + trq[2] * s[2]);
                            for (int j = 0; j < 3; j++) {
                                double du = ur[j] * dphidr / (ru * ursin) + us[j] * dphids / ru;
                                double dv = (vssin * s[j] - vscos * t1[j]) * dphidu / (rv * (ut1sin + ut2sin));
                                double dw = (wssin * s[j] - wscos * t2[j]) * dphidu / (rw * (ut1sin + ut2sin));
                                sharedGrad[j].addAndGet(ia, du);
                                sharedGrad[j].addAndGet(ic, dv);
                                sharedGrad[j].addAndGet(id, dw);
                                sharedGrad[j].addAndGet(ib, -du - dv - dw);
                            }
                            break;
                        case ZTHENX:
                            for (int j = 0; j < 3; j++) {
                                double du = uv[j] * dphidv / (ru * uvsin) + uw[j] * dphidw / ru;
                                double dv = -uv[j] * dphidu / (rv * uvsin);
                                sharedGrad[j].addAndGet(ia, du);
                                sharedGrad[j].addAndGet(ic, dv);
                                sharedGrad[j].addAndGet(ib, -du - dv);
                            }
                            break;
                        case BISECTOR:
                            for (int j = 0; j < 3; j++) {
                                double du = uv[j] * dphidv / (ru * uvsin) + 0.5 * uw[j] * dphidw / ru;
                                double dv = -uv[j] * dphidu / (rv * uvsin) + 0.5 * vw[j] * dphidw / rv;
                                sharedGrad[j].addAndGet(ia, du);
                                sharedGrad[j].addAndGet(ic, dv);
                                sharedGrad[j].addAndGet(ib, -du - dv);
                            }
                            break;
                        default:
                            String message = "Fatal exception: Unknown frame definition: " + frame[i] + "\n";
                            logger.log(Level.SEVERE, message);
                    }
                }
            }
        }
    }

    private double ewaldCoefficient(double cutoff) {
        /*
         * Set the tolerance value; use of 1.0d-8 results in large Ewald
         * coefficients that ensure continuity in the gradient
         */
        double eps = 1.0e-8;
        /*
         * Get an approximate value from cutoff and tolerance.
         */
        double ratio = eps + 1.0;
        double x = 0.5;
        int i = 0;
        // Larger values lead to a more "delta-function-like" Gaussian
        while (ratio >= eps) {
            i++;
            x *= 2.0;
            ratio = erfc(x * cutoff) / cutoff;
        }
        /*
         * Use a binary search to refine the coefficient.
         */
        int k = i + 60;
        double xlo = 0.0;
        double xhi = x;
        for (int j = 0; j < k; j++) {
            x = (xlo + xhi) / 2.0;
            ratio = erfc(x * cutoff) / cutoff;
            if (ratio >= eps) {
                xlo = x;
            } else {
                xhi = x;
            }
        }
        return x;
    }

    public static double ewaldCutoff(double coeff, double maxCutoff, double eps) {
        /*
         * Set the tolerance value; use of 1.0d-8 requires strict convergence
         * of the real Space sum.
         */
        double ratio = erfc(coeff * maxCutoff) / maxCutoff;

        if (ratio > eps) {
            return maxCutoff;
        }

        /*
         * Use a binary search to refine the coefficient.
         */
        double xlo = 0.0;
        double xhi = maxCutoff;
        double cutoff = 0.0;
        for (int j = 0; j < 100; j++) {
            cutoff = (xlo + xhi) / 2.0;
            ratio = erfc(coeff * cutoff) / cutoff;
            if (ratio >= eps) {
                xlo = cutoff;
            } else {
                xhi = cutoff;
            }
        }
        return cutoff;
    }

    /**
     * Given an array of atoms (with atom types), assign multipole types and
     * reference sites.
     *
     * @param atoms
     *            List
     * @param forceField
     *            ForceField
     */
    private void assignMultipoles() {
        if (forceField == null) {
            String message = "No force field is defined.\n";
            logger.log(Level.SEVERE, message);
        }
        if (forceField.getForceFieldTypeCount(ForceFieldType.MULTIPOLE) < 1) {
            String message = "Force field has no multipole types.\n";
            logger.log(Level.SEVERE, message);
            return;
        }
        if (nAtoms < 1) {
            String message = "No atoms are defined.\n";
            logger.log(Level.SEVERE, message);
            return;
        }
        for (int i = 0; i < nAtoms; i++) {
            if (!assignMultipole(i)) {
                Atom atom = atoms[i];
                String message = "No multipole could be assigned to atom:\n"
                                 + atom + "\nof type:\n" + atom.getAtomType();
                logger.log(Level.SEVERE, message);
            }
        }
        /**
         * Check for multipoles that were not assigned correctly.
         */
        StringBuilder sb = new StringBuilder();
        for (int i = 0; i < nAtoms; i++) {
            boolean flag = false;
            for (int j = 0; j < 10; j++) {
                if (Double.isNaN(localMultipole[i][j])) {
                    flag = true;
                    break;
                }
            }
            if (flag) {
                sb.append("\n" + atoms[i].toString() + "\n");
                sb.append(format("%d", i + 1));
                for (int j = 0; j < 10; j++) {
                    sb.append(format(" %8.3f", localMultipole[i][j]));
                }
                sb.append("\n");
            }
        }
        if (sb.length() > 0) {
            String message = "Fatal exception: Error assigning multipoles. " + sb.toString();
            logger.log(Level.SEVERE, message);
            System.exit(-1);
        }
    }

    private boolean assignMultipole(int i) {
        Atom atom = atoms[i];
        AtomType atomType = atoms[i].getAtomType();
        if (atomType == null) {
            String message = "Fatal exception: Multipoles can only be assigned to atoms that have been typed.";
            logger.severe(message);
        }
        PolarizeType polarizeType = forceField.getPolarizeType(atomType.getKey());
        if (polarizeType != null) {
            atom.setPolarizeType(polarizeType);
        } else {
            String message = "Fatal Exception: No polarization type was found for " + atom.toString();
            logger.severe(message);
        }
        MultipoleType multipoleType = null;
        String key = null;
        // No reference atoms.
        key = atomType.getKey() + " 0 0";
        multipoleType = forceField.getMultipoleType(key);
        if (multipoleType != null) {
            atom.setMultipoleType(multipoleType, null);
            localMultipole[i][t000] = multipoleType.charge;
            localMultipole[i][t100] = multipoleType.dipole[0];
            localMultipole[i][t010] = multipoleType.dipole[1];
            localMultipole[i][t001] = multipoleType.dipole[2];
            localMultipole[i][t200] = multipoleType.quadrupole[0][0];
            localMultipole[i][t020] = multipoleType.quadrupole[1][1];
            localMultipole[i][t002] = multipoleType.quadrupole[2][2];
            localMultipole[i][t110] = multipoleType.quadrupole[0][1];
            localMultipole[i][t101] = multipoleType.quadrupole[0][2];
            localMultipole[i][t011] = multipoleType.quadrupole[1][2];
            axisAtom[i] = null;
            frame[i] = multipoleType.frameDefinition;
            return true;
        }
        // No bonds.
        List<Bond> bonds = atom.getBonds();
        if (bonds == null || bonds.size() < 1) {
            String message = "Multipoles can only be assigned after bonded relationships are defined.\n";
            logger.severe(message);
        }
        // 1 reference atom.
        for (Bond b : bonds) {
            Atom atom2 = b.get1_2(atom);
            key = atomType.getKey() + " " + atom2.getAtomType().getKey() + " 0";
            multipoleType = forceField.getMultipoleType(key);
            if (multipoleType != null) {
                int multipoleReferenceAtoms[] = new int[1];
                multipoleReferenceAtoms[0] = atom2.xyzIndex - 1;
                atom.setMultipoleType(multipoleType, null);
                localMultipole[i][0] = multipoleType.charge;
                localMultipole[i][1] = multipoleType.dipole[0];
                localMultipole[i][2] = multipoleType.dipole[1];
                localMultipole[i][3] = multipoleType.dipole[2];
                localMultipole[i][4] = multipoleType.quadrupole[0][0];
                localMultipole[i][5] = multipoleType.quadrupole[1][1];
                localMultipole[i][6] = multipoleType.quadrupole[2][2];
                localMultipole[i][7] = multipoleType.quadrupole[0][1];
                localMultipole[i][8] = multipoleType.quadrupole[0][2];
                localMultipole[i][9] = multipoleType.quadrupole[1][2];
                axisAtom[i] = multipoleReferenceAtoms;
                frame[i] = multipoleType.frameDefinition;
                return true;
            }
        }
        // 2 reference atoms.
        for (Bond b : bonds) {
            Atom atom2 = b.get1_2(atom);
            String key2 = atom2.getAtomType().getKey();
            for (Bond b2 : bonds) {
                if (b == b2) {
                    continue;
                }
                Atom atom3 = b2.get1_2(atom);
                String key3 = atom3.getAtomType().getKey();
                key = atomType.getKey() + " " + key2 + " " + key3;
                multipoleType = forceField.getMultipoleType(key);
                if (multipoleType != null) {
                    int multipoleReferenceAtoms[] = new int[2];
                    multipoleReferenceAtoms[0] = atom2.xyzIndex - 1;
                    multipoleReferenceAtoms[1] = atom3.xyzIndex - 1;
                    atom.setMultipoleType(multipoleType, null);
                    localMultipole[i][0] = multipoleType.charge;
                    localMultipole[i][1] = multipoleType.dipole[0];
                    localMultipole[i][2] = multipoleType.dipole[1];
                    localMultipole[i][3] = multipoleType.dipole[2];
                    localMultipole[i][4] = multipoleType.quadrupole[0][0];
                    localMultipole[i][5] = multipoleType.quadrupole[1][1];
                    localMultipole[i][6] = multipoleType.quadrupole[2][2];
                    localMultipole[i][7] = multipoleType.quadrupole[0][1];
                    localMultipole[i][8] = multipoleType.quadrupole[0][2];
                    localMultipole[i][9] = multipoleType.quadrupole[1][2];
                    axisAtom[i] = multipoleReferenceAtoms;
                    frame[i] = multipoleType.frameDefinition;
                    return true;
                }
            }
        }
        // 3 reference atoms.
        for (Bond b : bonds) {
            Atom atom2 = b.get1_2(atom);
            String key2 = atom2.getAtomType().getKey();
            for (Bond b2 : bonds) {
                if (b == b2) {
                    continue;
                }
                Atom atom3 = b2.get1_2(atom);
                String key3 = atom3.getAtomType().getKey();
                for (Bond b3 : bonds) {
                    if (b == b3 || b2 == b3) {
                        continue;
                    }
                    Atom atom4 = b3.get1_2(atom);
                    String key4 = atom4.getAtomType().getKey();
                    key = atomType.getKey() + " " + key2 + " " + key3 + " " + key4;
                    multipoleType = forceField.getMultipoleType(key);
                    if (multipoleType != null) {
                        int multipoleReferenceAtoms[] = new int[3];
                        multipoleReferenceAtoms[0] = atom2.xyzIndex - 1;
                        multipoleReferenceAtoms[1] = atom3.xyzIndex - 1;
                        multipoleReferenceAtoms[2] = atom4.xyzIndex - 1;
                        atom.setMultipoleType(multipoleType, null);
                        localMultipole[i][0] = multipoleType.charge;
                        localMultipole[i][1] = multipoleType.dipole[0];
                        localMultipole[i][2] = multipoleType.dipole[1];
                        localMultipole[i][3] = multipoleType.dipole[2];
                        localMultipole[i][4] = multipoleType.quadrupole[0][0];
                        localMultipole[i][5] = multipoleType.quadrupole[1][1];
                        localMultipole[i][6] = multipoleType.quadrupole[2][2];
                        localMultipole[i][7] = multipoleType.quadrupole[0][1];
                        localMultipole[i][8] = multipoleType.quadrupole[0][2];
                        localMultipole[i][9] = multipoleType.quadrupole[1][2];
                        axisAtom[i] = multipoleReferenceAtoms;
                        frame[i] = multipoleType.frameDefinition;
                        return true;
                    }
                }
                List<Angle> angles = atom.getAngles();
                for (Angle angle : angles) {
                    Atom atom4 = angle.get1_3(atom);
                    if (atom4 != null) {
                        String key4 = atom4.getAtomType().getKey();
                        key = atomType.getKey() + " " + key2 + " " + key3 + " " + key4;
                        multipoleType = forceField.getMultipoleType(key);
                        if (multipoleType != null) {
                            int multipoleReferenceAtoms[] = new int[3];
                            multipoleReferenceAtoms[0] = atom2.xyzIndex - 1;
                            multipoleReferenceAtoms[1] = atom3.xyzIndex - 1;
                            multipoleReferenceAtoms[2] = atom4.xyzIndex - 1;
                            atom.setMultipoleType(multipoleType, null);
                            localMultipole[i][0] = multipoleType.charge;
                            localMultipole[i][1] = multipoleType.dipole[0];
                            localMultipole[i][2] = multipoleType.dipole[1];
                            localMultipole[i][3] = multipoleType.dipole[2];
                            localMultipole[i][4] = multipoleType.quadrupole[0][0];
                            localMultipole[i][5] = multipoleType.quadrupole[1][1];
                            localMultipole[i][6] = multipoleType.quadrupole[2][2];
                            localMultipole[i][7] = multipoleType.quadrupole[0][1];
                            localMultipole[i][8] = multipoleType.quadrupole[0][2];
                            localMultipole[i][9] = multipoleType.quadrupole[1][2];
                            axisAtom[i] = multipoleReferenceAtoms;
                            frame[i] = multipoleType.frameDefinition;
                            return true;
                        }
                    }
                }
            }
        }
        // Revert to a 2 reference atom definition that may include a 1-3 site.
        // For example a hydrogen on water.
        for (Bond b : bonds) {
            Atom atom2 = b.get1_2(atom);
            String key2 = atom2.getAtomType().getKey();
            List<Angle> angles = atom.getAngles();
            for (Angle angle : angles) {
                Atom atom3 = angle.get1_3(atom);
                if (atom3 != null) {
                    String key3 = atom3.getAtomType().getKey();
                    key = atomType.getKey() + " " + key2 + " " + key3;
                    multipoleType = forceField.getMultipoleType(key);
                    if (multipoleType != null) {
                        int multipoleReferenceAtoms[] = new int[2];
                        multipoleReferenceAtoms[0] = atom2.xyzIndex - 1;
                        multipoleReferenceAtoms[1] = atom3.xyzIndex - 1;
                        atom.setMultipoleType(multipoleType, null);
                        localMultipole[i][0] = multipoleType.charge;
                        localMultipole[i][1] = multipoleType.dipole[0];
                        localMultipole[i][2] = multipoleType.dipole[1];
                        localMultipole[i][3] = multipoleType.dipole[2];
                        localMultipole[i][4] = multipoleType.quadrupole[0][0];
                        localMultipole[i][5] = multipoleType.quadrupole[1][1];
                        localMultipole[i][6] = multipoleType.quadrupole[2][2];
                        localMultipole[i][7] = multipoleType.quadrupole[0][1];
                        localMultipole[i][8] = multipoleType.quadrupole[0][2];
                        localMultipole[i][9] = multipoleType.quadrupole[1][2];
                        axisAtom[i] = multipoleReferenceAtoms;
                        frame[i] = multipoleType.frameDefinition;
                        return true;
                    }
                    for (Angle angle2 : angles) {
                        Atom atom4 = angle2.get1_3(atom);
                        if (atom4 != null && atom4 != atom3) {
                            String key4 = atom4.getAtomType().getKey();
                            key = atomType.getKey() + " " + key2 + " " + key3 + " " + key4;
                            multipoleType = forceField.getMultipoleType(key);
                            if (multipoleType != null) {
                                int multipoleReferenceAtoms[] = new int[3];
                                multipoleReferenceAtoms[0] = atom2.xyzIndex - 1;
                                multipoleReferenceAtoms[1] = atom3.xyzIndex - 1;
                                multipoleReferenceAtoms[2] = atom4.xyzIndex - 1;
                                atom.setMultipoleType(multipoleType, null);
                                localMultipole[i][0] = multipoleType.charge;
                                localMultipole[i][1] = multipoleType.dipole[0];
                                localMultipole[i][2] = multipoleType.dipole[1];
                                localMultipole[i][3] = multipoleType.dipole[2];
                                localMultipole[i][4] = multipoleType.quadrupole[0][0];
                                localMultipole[i][5] = multipoleType.quadrupole[1][1];
                                localMultipole[i][6] = multipoleType.quadrupole[2][2];
                                localMultipole[i][7] = multipoleType.quadrupole[0][1];
                                localMultipole[i][8] = multipoleType.quadrupole[0][2];
                                localMultipole[i][9] = multipoleType.quadrupole[1][2];
                                axisAtom[i] = multipoleReferenceAtoms;
                                frame[i] = multipoleType.frameDefinition;
                                return true;
                            }
                        }
                    }
                }
            }
        }
        return false;
    }

    private void assignPolarizationGroups() {
        /**
         * Find directly connected group members for each atom.
         */
        List<Integer> group = new ArrayList<Integer>();
        List<Integer> polarizationGroup = new ArrayList<Integer>();
        //int g11 = 0;
        for (Atom ai : atoms) {
            group.clear();
            polarizationGroup.clear();
            Integer index = ai.getXYZIndex() - 1;
            group.add(index);
            polarizationGroup.add(ai.getType());
            PolarizeType polarizeType = ai.getPolarizeType();
            if (polarizeType != null) {
                if (polarizeType.polarizationGroup != null) {
                    for (int i : polarizeType.polarizationGroup) {
                        if (!polarizationGroup.contains(i)) {
                            polarizationGroup.add(i);
                        }
                    }
                    growGroup(polarizationGroup, group, ai);
                    Collections.sort(group);
                    ip11[index] = new int[group.size()];
                    int j = 0;
                    for (int k : group) {
                        ip11[index][j++] = k;
                    }
                } else {
                    ip11[index] = new int[group.size()];
                    int j = 0;
                    for (int k : group) {
                        ip11[index][j++] = k;
                    }
                }
                //g11 += ip11[index].length;
                //System.out.println(format("%d %d", index + 1, g11));
            } else {
                String message = "The polarize keyword was not found for atom "
                                 + (index + 1) + " with type " + ai.getType();
                logger.severe(message);
            }
        }
        /**
         * Find 1-2 group relationships.
         */
        int mask[] = new int[nAtoms];
        List<Integer> list = new ArrayList<Integer>();
        List<Integer> keep = new ArrayList<Integer>();
        for (int i = 0; i < nAtoms; i++) {
            mask[i] = -1;
        }
        for (int i = 0; i < nAtoms; i++) {
            list.clear();
            for (int j : ip11[i]) {
                list.add(j);
                mask[j] = i;
            }
            keep.clear();
            for (int j : list) {
                Atom aj = atoms[j];
                ArrayList<Bond> bonds = aj.getBonds();
                for (Bond b : bonds) {
                    Atom ak = b.get1_2(aj);
                    int k = ak.getXYZIndex() - 1;
                    if (mask[k] != i) {
                        keep.add(k);
                    }
                }
            }
            list.clear();
            for (int j : keep) {
                for (int k : ip11[j]) {
                    list.add(k);
                }
            }
            Collections.sort(list);
            ip12[i] = new int[list.size()];
            int j = 0;
            for (int k : list) {
                ip12[i][j++] = k;
            }
        }
        /**
         * Find 1-3 group relationships.
         */
        for (int i = 0; i < nAtoms; i++) {
            mask[i] = -1;
        }
        for (int i = 0; i < nAtoms; i++) {
            for (int j : ip11[i]) {
                mask[j] = i;
            }
            for (int j : ip12[i]) {
                mask[j] = i;
            }
            list.clear();
            for (int j : ip12[i]) {
                for (int k : ip12[j]) {
                    if (mask[k] != i) {
                        if (!list.contains(k)) {
                            list.add(k);
                        }
                    }
                }
            }
            ip13[i] = new int[list.size()];
            Collections.sort(list);
            int j = 0;
            for (int k : list) {
                ip13[i][j++] = k;
            }
        }
    }

    /**
     * A recursive method that checks all atoms bonded to the seed atom for
     * inclusion in the polarization group. The method is called on each newly
     * found group member.
     *
     * @param polarizationGroup
     *            Atom types that should be included in the group.
     * @param group
     *            XYZ indeces of current group members.
     * @param seed
     *            The bonds of the seed atom are queried for inclusion in the
     *            group.
     */
    private void growGroup(List<Integer> polarizationGroup,
                           List<Integer> group, Atom seed) {
        List<Bond> bonds = seed.getBonds();
        for (Bond bi : bonds) {
            Atom aj = bi.get1_2(seed);
            int tj = aj.getType();
            boolean added = false;
            for (int g : polarizationGroup) {
                if (g == tj) {
                    Integer index = aj.getXYZIndex() - 1;
                    if (!group.contains(index)) {
                        group.add(index);
                        added = true;
                        break;
                    }
                }
            }
            if (added) {
                PolarizeType polarizeType = aj.getPolarizeType();
                for (int i : polarizeType.polarizationGroup) {
                    if (!polarizationGroup.contains(i)) {
                        polarizationGroup.add(i);
                    }
                }
                growGroup(polarizationGroup, group, aj);
            }
        }
    }
    /**
     * Number of unique tensors for given order.
     */
    public static final int tensorCount = TensorRecursion.tensorCount(3);
    private final double sfPhi[] = new double[tensorCount];
    private final double sPhi[] = new double[tensorCount];
}<|MERGE_RESOLUTION|>--- conflicted
+++ resolved
@@ -109,6 +109,7 @@
     private double multipoleEnergy;
     private double polarizationEnergy;
     public static double lambda = 1.0;
+    
     /**
      * Reference to the force field being used.
      */
@@ -554,12 +555,9 @@
                 bsplineTime += System.nanoTime();
 
                 densityTime = -System.nanoTime();
-<<<<<<< HEAD
-                reciprocalSpace.computePermanentDensity(globalMultipole, false);
-=======
-                reciprocalSpace.computePermanentDensity(globalMultipole,1.0);
->>>>>>> 990fa755
+                reciprocalSpace.computePermanentDensity(globalMultipole, null);
                 densityTime += System.nanoTime();
+
                 /**
                  * Here the real space contribution to the field is calculated at
                  * the same time the reciprocal space convolution is being done.
@@ -571,7 +569,7 @@
                 realAndFFTTime += System.nanoTime();
 
                 phiTime = -System.nanoTime();
-                reciprocalSpace.computePermanentPhi(cartesianMultipolePhi);
+                reciprocalSpace.computePermanentPhi(cartesianMultipolePhi, false);
                 phiTime += System.nanoTime();
             } catch (Exception e) {
                 String message = "Fatal exception computing the permanent multipole field.\n";
@@ -2472,11 +2470,7 @@
             bsplineTime += System.nanoTime();
 
             densityTime = -System.nanoTime();
-<<<<<<< HEAD
-            reciprocalSpace.computePermanentDensity(globalMultipole, false);
-=======
-            reciprocalSpace.computePermanentDensity(globalMultipole,1.0);
->>>>>>> 990fa755
+            reciprocalSpace.computePermanentDensity(globalMultipole, null);
             densityTime += System.nanoTime();
             /**
              * Here the real space contribution to the field is calculated at
@@ -2489,7 +2483,7 @@
             realAndFFTTime += System.nanoTime();
 
             phiTime = -System.nanoTime();
-            reciprocalSpace.computePermanentPhi(cartesianMultipolePhi);
+            reciprocalSpace.computePermanentPhi(cartesianMultipolePhi, false);
             phiTime += System.nanoTime();
         } catch (Exception e) {
             String message = "Fatal exception computing the permanent multipole field.\n";
@@ -2700,7 +2694,7 @@
                  */
                 try {
                     densityTime -= System.nanoTime();
-                    reciprocalSpace.computeInducedDensity(inducedDipole, inducedDipolep);
+                    reciprocalSpace.computeInducedDensity(inducedDipole, inducedDipolep, null);
                     densityTime += System.nanoTime();
 
                     realAndFFTTime -= System.nanoTime();
@@ -3058,7 +3052,7 @@
         double e = 0.0;
         if (gradient && polarization == Polarization.DIRECT) {
             try {
-                reciprocalSpace.computeInducedDensity(inducedDipole, inducedDipolep);
+                reciprocalSpace.computeInducedDensity(inducedDipole, inducedDipolep, null);
                 sectionTeam.execute(inducedDipoleFieldRegion);
                 reciprocalSpace.computeInducedPhi(cartesianDipolePhi, cartesianDipolepPhi);
             } catch (Exception ex) {
