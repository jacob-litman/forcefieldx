--- conflicted
+++ resolved
@@ -733,34 +733,12 @@
                 int ia, ib, ic;
                 while (!(line = br.readLine()).equals("")) {
                     int index = Integer.parseInt(line.split(" +")[0]) - 1;
-<<<<<<< HEAD
-                    axisAtom[index][2] = 0;
-=======
-                	axisAtom[index][2] = -1;
->>>>>>> 1f2a91dd
+                    axisAtom[index][2] = -1;
                     ia = Integer.parseInt(line.split(" +")[1]);
                     axisAtom[index][0] = Math.abs(ia) - 1;
                     ib = Integer.parseInt(line.split(" +")[2]);
                     axisAtom[index][1] = Math.abs(ib) - 1;
                     xaxis[index] = axisAtom[index][1];
-<<<<<<< HEAD
-                    ic = 0;
-                    if (line.split(" +").length > 3) {
-                        ic = Integer.parseInt(line.split(" +")[3]);
-                        axisAtom[index][2] = Math.abs(ic) - 1;
-                    }
-                    if (ia > 0 && ib == 0) {
-                        for (int r = 0; r < atoms[index].getNumBonds(); r++) {
-                            Atom b = atoms[index].getBonds().get(r).get1_2(atoms[index]);
-                            if (b.xyzIndex != Math.abs(ia)) {
-                                ib = b.xyzIndex;
-                                axisAtom[index][1] = ib - 1;
-                                break;
-                            }
-                        }
-                    }
-                    if (ia > 0 && ib > 0) {
-=======
                     ic = -1;
                     if(line.split(" +").length > 3){
                         ic = Integer.parseInt(line.split(" +")[3]);
@@ -778,18 +756,12 @@
 //                    	axisAtom[index][1] = ib;
 //                    }
                     if(ia > 0 && ib >= 0){
->>>>>>> 1f2a91dd
                         frame[index] = MultipoleFrameDefinition.ZTHENX;
                     }
                     if (ia < 0 || ib < 0) {
                         frame[index] = MultipoleFrameDefinition.BISECTOR;
-<<<<<<< HEAD
-                        if (ib < 0) {
-                            xaxis[index] = 0;
-=======
                         if(ib < 0){
                         	xaxis[index] = -1;
->>>>>>> 1f2a91dd
                         }
                     }
                     if (line.split(" +").length > 3 && ib < 0 && ic < 0) {
@@ -899,76 +871,6 @@
         }
     }
 
-<<<<<<< HEAD
-    public void printlocalmpoles() {
-        for (int i = 0; i < nAtoms; i++) {
-            System.out.println("\n\nSite: " + (i + 1) + " Name: " + atoms[i].getAtomType().name + " Atomic Number: " + atoms[i].getAtomicNumber());
-            System.out.println("\n\nLocal Frame: " + frame[i] + " " + (axisAtom[i][0] + 1) + " " + (xaxis[i] > 0 ? axisAtom[i][1] + 1 : 0) + " " + (axisAtom[i][2] > 0 ? (axisAtom[i][2] + 1) : 0));
-            System.out.println("\nCharge: " + localMultipole[i][0]);
-            System.out.println("\nDipole: " + localMultipole[i][1] / BOHR + " " + localMultipole[i][2] / BOHR + " " + localMultipole[i][3] / BOHR);
-            System.out.println("\nQuadrupole: " + 3 * localMultipole[i][4] / (BOHR * BOHR));
-            System.out.println("\n            " + 3 * localMultipole[i][7] / (BOHR * BOHR) + " " + 3 * localMultipole[i][8] / (BOHR * BOHR));
-            System.out.println("\n            " + 3 * localMultipole[i][10] / (BOHR * BOHR) + " " + 3 * localMultipole[i][11] / (BOHR * BOHR) + " " + 3 * localMultipole[i][12] / (BOHR * BOHR));
-        }
-    }
-
-    public void printglobalmpoles() {
-        for (int i = 0; i < nAtoms; i++) {
-            System.out.println("\n\nSite: " + (i + 1) + " Name: " + atoms[i].getAtomType().name + " Atomic Number: " + atoms[i].getAtomicNumber());
-            System.out.println("\n\nLocal Frame: " + frame[i] + " " + (axisAtom[i][0] + 1) + " " + (xaxis[i] > 0 ? axisAtom[i][1] + 1 : 0) + " " + (axisAtom[i][2] > 0 ? (axisAtom[i][2] + 1) : 0));
-            System.out.println("\nCharge: " + globalMultipole[0][i][0]);
-            System.out.println("\nDipole: " + globalMultipole[0][i][1] / BOHR + " " + globalMultipole[0][i][2] / BOHR + " " + globalMultipole[0][i][3] / BOHR);
-            System.out.println("\nQuadrupole: " + 3 * globalMultipole[0][i][4] / (BOHR * BOHR));
-            System.out.println("\n            " + 3 * globalMultipole[0][i][7] / (BOHR * BOHR) + " " + 3 * globalMultipole[0][i][8] / (BOHR * BOHR));
-            System.out.println("\n            " + 3 * globalMultipole[0][i][10] / (BOHR * BOHR) + " " + 3 * globalMultipole[0][i][11] / (BOHR * BOHR) + " " + 3 * globalMultipole[0][i][12] / (BOHR * BOHR));
-        }
-    }
-
-    public void fixpolar() {
-        if (remove_symmetry) {
-            for (int i = 0; i < nAtoms; i++) {
-                boolean yzero = false;
-                if (axisAtom[i][2] == 0) {
-                    yzero = true;
-                }
-                if (frame[i] == MultipoleType.MultipoleFrameDefinition.BISECTOR) {
-                    yzero = true;
-                }
-                if (frame[i] == MultipoleType.MultipoleFrameDefinition.ZTHENBISECTOR) {
-                    yzero = true;
-                }
-                //check, what represents the zaxis atom? axisAtom[i][1] or axisAtom[i][0]
-                if (axisAtom[i][0] == 0) {
-                    localMultipole[i][12] = 0;
-                }
-                if (xaxis[i] == 0) {
-                    localMultipole[i][1] = 0;
-                    localMultipole[i][4] = -0.5 * localMultipole[i][12];
-                    localMultipole[i][6] = 0;
-                    localMultipole[i][8] = localMultipole[i][5];
-                    localMultipole[i][10] = 0;
-                }
-                if (yzero) {
-                    localMultipole[i][2] = 0;
-                    localMultipole[i][5] = 0;
-                    localMultipole[i][7] = 0;
-                    localMultipole[i][9] = 0;
-                    localMultipole[i][11] = 0;
-                }
-
-            }
-        }
-        //maintain integer net charge for whole system
-        int k = 0;
-        double big = 0.0;
-        double sum = 0.0;
-        for (int i = 0; i < nAtoms; i++) {
-            sum = sum + localMultipole[i][0];
-            double ci = Math.abs(localMultipole[i][0]);
-            if (ci > big) {
-                k = i;
-                big = ci;
-=======
     public void printlocalmpoles(){
     	for(int i = 0; i < nAtoms; i++){
     		System.out.println("\n\nSite: "+(i+1)+" Name: "+atoms[i].getAtomType().name+" Atomic Number: "+atoms[i].getAtomicNumber());
@@ -1031,7 +933,6 @@
             if (ci > big){
                k = i;
                big = ci;
->>>>>>> 1f2a91dd
             }
         }
         sum = sum - Math.round(sum);
@@ -1058,20 +959,10 @@
         }
 
     }
-<<<<<<< HEAD
-
-    public void removeInducedFromGlobal() {
-        for (int i = 0; i < nAtoms; i++) {
-            for (int j = 0; j < 3; j++) {
-                //System.out.println((i+1)+" "+(j+1)+" "+inducedDipole[0][i][j]);
-                globalMultipole[0][i][j + 1] = globalMultipole[0][i][j + 1] - inducedDipole[0][i][j];
-=======
-    
     public void removeInducedFromGlobal(){
         for(int i = 0; i < nAtoms; i++){
             for(int j = 0; j < 3;j++){
                 globalMultipole[0][i][j+1] = globalMultipole[0][i][j+1] - inducedDipole[0][i][j];
->>>>>>> 1f2a91dd
             }
         }
     }
@@ -1090,39 +981,6 @@
                 bw.write(output + "\n");
             }
             bw.write("\n");
-<<<<<<< HEAD
-            for (int i = 0; i < atoms.length; i++) {
-                if (frame[i] == MultipoleType.MultipoleFrameDefinition.ZTHENX) {
-                    if (axisAtom[i][2] == 0) {
-                        //output = String.format("multipole %5d %5d %5d%9s%s",atoms[i].getType(),axisAtom[i][0]+1,(xaxis[i] > 0 ? axisAtom[i][1]+1 : 0)," ",myFormatter.format(localMultipole[i][0]));
-                        output = String.format("multipole %5d %5d %5d%9s%s", atoms[i].getType(), axisAtom[i][0] + 1, axisAtom[i][1] + 1, " ", myFormatter.format(localMultipole[i][0]));
-
-                    } else {
-                        //output = String.format("multipole %5d %5d %5d %5d%9s%s",atoms[i].getType(),axisAtom[i][0]+1,(xaxis[i] > 0 ? axisAtom[i][1]+1 : 0),axisAtom[i][2]+1,myFormatter.format(localMultipole[i][0]));
-                        output = String.format("multipole %5d %5d %5d %5d%9s%s", atoms[i].getType(), axisAtom[i][0] + 1, axisAtom[i][1] + 1, axisAtom[i][2] + 1, myFormatter.format(localMultipole[i][0]));
-
-                    }
-                } else if (frame[i] == MultipoleType.MultipoleFrameDefinition.BISECTOR) {
-                    if (axisAtom[i][2] == 0) {
-
-                        //output = String.format("multipole %5d %5d %5d%9s%s",atoms[i].getType(),axisAtom[i][0]+1,(xaxis[i] > 0 ? -(axisAtom[i][1]+1) : 0)," ",myFormatter.format(localMultipole[i][0]));
-                        output = String.format("multipole %5d %5d %5d%9s%s", atoms[i].getType(), axisAtom[i][0] + 1, -(axisAtom[i][1] + 1), " ", myFormatter.format(localMultipole[i][0]));
-
-                    } else {
-                        //output = String.format("multipole %5d %5d %5d %5d%9s%s",atoms[i].getType(),axisAtom[i][0]+1,(xaxis[i] > 0 ? -(axisAtom[i][1]+1) : 0),axisAtom[i][2]+1,myFormatter.format(localMultipole[i][0]));
-                        output = String.format("multipole %5d %5d %5d %5d%9s%s", atoms[i].getType(), axisAtom[i][0] + 1, -(axisAtom[i][1] + 1), axisAtom[i][2] + 1, myFormatter.format(localMultipole[i][0]));
-                    }
-                } else if (frame[i] == MultipoleType.MultipoleFrameDefinition.ZTHENBISECTOR) {
-                    //output = String.format("multipole %5d %5d %5d %5d%9s%s",atoms[i].getType(),axisAtom[i][0]+1,(xaxis[i] > 0 ? -(axisAtom[i][1]+1) : 0),-(axisAtom[i][2]+1),myFormatter.format(localMultipole[i][0]));
-                    output = String.format("multipole %5d %5d %5d %5d%9s%s", atoms[i].getType(), axisAtom[i][0] + 1, -(axisAtom[i][1] + 1), -(axisAtom[i][2] + 1), myFormatter.format(localMultipole[i][0]));
-                } else if (frame[i] == MultipoleType.MultipoleFrameDefinition.TRISECTOR) {
-                    //output = String.format("multipole %5d %5d %5d %5d%9s%11.5f",atoms[i].getType(),-axisAtom[i][0]+1,(xaxis[i] > 0 ? -(axisAtom[i][1]+1) : 0),-(axisAtom[i][2]+1),localMultipole[i][0]);
-                    output = String.format("multipole %5d %5d %5d %5d%9s%11.5f", atoms[i].getType(), -axisAtom[i][0] + 1, -(axisAtom[i][1] + 1), -(axisAtom[i][2] + 1), localMultipole[i][0]);
-
-                }
-                bw.write(output + "\n");
-                output = String.format("%35s", "") + " " + String.format("%s %s %s", myFormatter.format(localMultipole[i][1] / BOHR), myFormatter.format(localMultipole[i][2] / BOHR), myFormatter.format(localMultipole[i][3] / BOHR));
-=======
             for(int i = 0; i < atoms.length; i++){
             	if(frame[i] == MultipoleType.MultipoleFrameDefinition.ZTHENX){
             		if(axisAtom[i][2] == -1){
@@ -1159,7 +1017,6 @@
             	}
             	bw.write(output + "\n");
             	output = String.format("%35s", "") + " " + String.format("%s %s %s", myFormatter.format(localMultipole[i][1]/BOHR),myFormatter.format(localMultipole[i][2]/BOHR),myFormatter.format(localMultipole[i][3]/BOHR));
->>>>>>> 1f2a91dd
                 bw.write(output + "\n");
                 output = String.format("%35s", "") + " " + String.format("%s", myFormatter.format(3 * localMultipole[i][4] / (BOHR * BOHR)));
                 bw.write(output + "\n");
@@ -1190,11 +1047,7 @@
     public static void main(String args[]) {
         //Poledit p = new Poledit("/users/gchattree/Research/Compounds/test_compounds/12-ethanediol-test/12-ethanediol.gdmaout", "/users/gchattree/Research/Compounds/test_compounds/12-ethanediol-test/12-ethanediol-peditin.txt");
         //Poledit p2 = new Poledit("/users/gchattree/Research/Compounds/test_compounds/phenobarbital-tinker-goal/phenobarbital.gdmaout","/users/gchattree/Research/Compounds/test_compounds/phenobarbital-test/phenobarbital-peditin.txt");
-<<<<<<< HEAD
-        Poledit p3 = new Poledit("/users/gchattree/Research/Compounds/s_test4_compounds/2-ethylpyridine-test/2-ethylpyridine.gdmaout", "/users/gchattree/Research/Compounds/s_test4_compounds/2-ethylpyridine-test/2-ethylpyridine-peditin.txt");
-=======
        Poledit p3 = new Poledit("/users/gchattree/Research/Compounds/poltypeffx-2/di-n-propyl_sulfide-test/di-n-propyl_sulfide.gdmaout","/users/gchattree/Research/Compounds/poltypeffx-2/di-n-propyl_sulfide-test/di-n-propyl_sulfide-peditin.txt");
->>>>>>> 1f2a91dd
         //Poledit p4 = new Poledit("/users/gchattree/Research/Compounds/easycompounds/2-ethoxyethanol/2-ethoxyethanol.gdmaout","/users/gchattree/Research/Compounds/easycompounds/2-ethoxyethanol/2-ethoxyethanol-peditin.txt");
 
     }
