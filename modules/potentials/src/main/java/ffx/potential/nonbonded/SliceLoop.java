--- conflicted
+++ resolved
@@ -78,11 +78,9 @@
     @Override
     public void finish(){
         sliceLoopTime += System.nanoTime();
-<<<<<<< HEAD
+
 //        logger.info(String.format("Slice Loop Time: %7.4f (sec)",sliceLoopTime * toSeconds));
-=======
-       // logger.info(String.format("Slice Loop Time: %7.4f (sec)",sliceLoopTime * toSeconds));
->>>>>>> 1c70cf7b
+
     }
     /**
      * Apply electron density "as normal", but check that the z index is greater
