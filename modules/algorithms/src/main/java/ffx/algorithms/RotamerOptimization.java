/**
 * Title: Force Field X.
 *
 * Description: Force Field X - Software for Molecular Biophysics.
 *
 * Copyright: Copyright (c) Michael J. Schnieders 2001-2015.
 *
 * This file is part of Force Field X.
 *
 * Force Field X is free software; you can redistribute it and/or modify it
 * under the terms of the GNU General Public License version 3 as published by
 * the Free Software Foundation.
 *
 * Force Field X is distributed in the hope that it will be useful, but WITHOUT
 * ANY WARRANTY; without even the implied warranty of MERCHANTABILITY or FITNESS
 * FOR A PARTICULAR PURPOSE. See the GNU General Public License for more
 * details.
 *
 * You should have received a copy of the GNU General Public License along with
 * Force Field X; if not, write to the Free Software Foundation, Inc., 59 Temple
 * Place, Suite 330, Boston, MA 02111-1307 USA
 *
 * Linking this library statically or dynamically with other modules is making a
 * combined work based on this library. Thus, the terms and conditions of the
 * GNU General Public License cover the whole combination.
 *
 * As a special exception, the copyright holders of this library give you
 * permission to link this library with independent modules to produce an
 * executable, regardless of the license terms of these independent modules, and
 * to copy and distribute the resulting executable under terms of your choice,
 * provided that you also meet, for each linked independent module, the terms
 * and conditions of the license of that module. An independent module is a
 * module which is not derived from or based on this library. If you modify this
 * library, you may extend this exception to your version of the library, but
 * you are not obligated to do so. If you do not wish to do so, delete this
 * exception statement from your version.
 */
package ffx.algorithms;

import java.io.BufferedWriter;
import java.io.File;
import java.io.FileWriter;
import java.io.IOException;
import java.nio.charset.StandardCharsets;
import java.nio.file.Files;
import java.nio.file.Path;
import java.nio.file.Paths;
import java.util.ArrayList;
import java.util.Arrays;
import java.util.Collections;
import java.util.HashMap;
import java.util.List;
import java.util.logging.Level;
import java.util.logging.Logger;

import static java.util.Arrays.fill;

import org.apache.commons.io.FilenameUtils;

import edu.rit.mp.BooleanBuf;
import edu.rit.mp.Buf;
import edu.rit.mp.DoubleBuf;
import edu.rit.pj.Comm;
import edu.rit.pj.CommStatus;
import edu.rit.pj.IntegerForLoop;
import edu.rit.pj.IntegerSchedule;
import edu.rit.pj.ParallelRegion;
import edu.rit.pj.ParallelTeam;
import edu.rit.pj.WorkerIteration;
import edu.rit.pj.WorkerRegion;
import edu.rit.pj.WorkerTeam;

import ffx.crystal.Crystal;
import ffx.crystal.SymOp;
import ffx.numerics.Potential;
import ffx.potential.MolecularAssembly;
import ffx.potential.bonded.Atom;
import ffx.potential.bonded.MultiResidue;
import ffx.potential.bonded.NACorrectionException;
import ffx.potential.bonded.Polymer;
import ffx.potential.bonded.Residue;
import ffx.potential.bonded.ResidueState;
import ffx.potential.bonded.Rotamer;
import ffx.potential.bonded.RotamerLibrary;
import ffx.potential.nonbonded.NeighborList;
import ffx.potential.parsers.PDBFilter;
import ffx.utilities.DoubleIndexPair;
import ffx.utilities.IndexIndexPair;

import static ffx.potential.bonded.Residue.ResidueType.AA;
import static ffx.potential.bonded.Residue.ResidueType.NA;
import ffx.potential.bonded.ResidueEnumerations;
import static ffx.potential.bonded.RotamerLibrary.applyRotamer;

/**
 * Optimize protein side-chain conformations and nucleic acid backbone
 * conformations using rotamers.
 *
 * @author Michael J. Schnieders
 * @author Jacob M. Litman
 */
public class RotamerOptimization implements Terminatable {

    private static final Logger logger = Logger.getLogger(RotamerOptimization.class.getName());
    /**
     * Flag to control the verbosity of printing.
     */
    private boolean print = false;
    /**
     * AlgorithmListener who should receive updates as the optimization runs.
     */
    private AlgorithmListener algorithmListener;
    /**
     * Flag to indicate a request to terminate the optimization.
     */
    private boolean terminate = false;
    /**
     * Flag to indicate if the algorithm is running (done == false) or completed
     * (done == true).
     */
    private boolean done = true;
    /**
     * MolecularAssembly to perform rotamer optimization on.
     */
    private MolecularAssembly molecularAssembly;
    /**
     * The Potential to evaluate during rotamer optimization.
     */
    private Potential potential;
    /**
     * Number of permutations whose energy is explicitly evaluated.
     */
    private int evaluatedPermutations = 0;
    /**
     * An array of polymers from the MolecularAssembly.
     */
    private Polymer[] polymers;
    /**
     * The chain containing the residues to optimize.
     */
    private String chain;
    /**
     * List of residues to optimize; they may not be contiguous or all members
     * of the same chain.
     */
    private ArrayList<Residue> residueList;
    /**
     * Size of the sliding window.
     */
    private int windowSize = 7;
    /**
     * The distance the sliding window moves.
     */
    private int increment = 3;
    /**
     * In sliding window, whether to revert an unfavorable change.
     */
    private boolean revert = false;
    /**
     * The distance that the distance matrix checks for.
     */
    private double distance = 2.0;
    /**
     * The algorithm to use for rotamer optimization.
     */
    private Algorithm algorithm = null;
    /**
     * The sliding window direction.
     */
    private Direction direction = Direction.FORWARD;
    /**
     * Flag to indicate use of the Goldstein criteria instead of the less
     * stringent Dead-End Elimination criteria.
     */
    private boolean useGoldstein = true;
    /**
     * The number of most-favorable structures to include as output.
     */
    private int ensembleNumber = 1;
    /**
     * The energy buffer applied to each elimination criteria to affect an ensemble.
     */
    private double ensembleBuffer = 0.0;
    /**
     * The step value of the energy buffer for use with ensemble search.
     */
    private double ensembleBufferStep = 0.5;
    /**
     * The energy boundary for structures to be included in the final ensemble.
     */
    private double ensembleEnergy = 0.0;
    /**
     * File to contain ensemble of structures.
     */
    private File ensembleFile;
    /**
     * PDBFilter to write out ensemble snapshots.
     */
    private PDBFilter ensembleFilter;
    /**
     * The potential energy of the system with all side-chains to be optimized
     * turned off.
     */
    private double backboneEnergy;
    /**
     * Self-energy of each residue for each rotamer. [residue][rotamer]
     */
    private double selfEnergy[][];
    /**
     * Pair-energies for each pair of residue and pair of rotamers.
     * [residue1][rotamer1][residue2][rotamer2]
     */
    private double twoBodyEnergy[][][][];
    /**
     * The minimum distance between atoms of a residue pair, taking into account
     * interactions with symmetry mates.
     *
     * [residue1][rotamer1][residue2][rotamer2]
     */
    private double distanceMatrix[][][][];
    /**
     * Flag to load the distance matrix as needed; if false, matrix is prefilled
     * at the beginning of rotamer optimization.
     */
    private boolean lazyMatrix = false;
    /**
     * Flag to fill a CA-only distance matrix.
     */
    //private boolean generateCaMatrix = false;
    /**
     * Trimer-energies for each trimer of rotamers.
     * [residue1][rotamer1][residue2][rotamer2][residue3][rotamer3]
     */
    private double threeBodyEnergy[][][][][][];
    /**
     * Flag to prune clashes.
     */
    private boolean pruneClashes = true;
    /**
     * Flag to prune pair clashes.
     */
    private boolean prunePairClashes = true;
    /**
     * Flag to prune individual pairs (and not just entire rotamers) on pair
     * clashes. Presently set constitutively false.
     */
    private boolean pruneIndivPairs = false;
    /**
     * Clash energy threshold (kcal/mole).
     */
    private double clashThreshold = 20.0;
    /**
     * Clash energy threshold (kcal/mol) for MultiResidues, which can have much
     * more variation in self and pair energies.
     */
    private double multiResClashThreshold = 80.0;
    /**
     * Clash energy threshold (kcal/mole).
     */
    private double pairClashThreshold = 50.0;
    /**
     * Pair clash energy threshold (kcal/mol) for MultiResidues.
     */
    private double multiResPairClashAddn = 80.0;
    /**
     * Flag to control use of 3-body terms.
     */
    private boolean threeBodyTerm = true;
    /**
     * Flag to set 3-body energies to zero outside of a cutoff.
     */
    private boolean threeBodyCutoff = true;
    /**
     * Triple cutoff distance.
     */
    private double threeBodyCutoffDist = 9.0;
    /**
     * Quad cutoff flag and distance.
     */
    private boolean quadCutoff = true;
    private double quadCutoffDist = 5.0;
    /**
     * Eliminated rotamers. [residue][rotamer]
     */
    private boolean eliminatedSingles[][];
    /**
     * Eliminated rotamer pairs. [residue1][rotamer1][residue2][rotamer2]
     */
    private boolean eliminatedPairs[][][][];
    /**
     * Eliminated rotamer pairs.
     * [residue1][rotamer1][residue2][rotamer2][residue3][rotamer3]
     */
    private boolean eliminatedTriples[][][][][][];
    /**
     * An array of atomic coordinates (length 3 * the number of atoms).
     */
    private double x[] = null;
    /**
     * A flag to indicate use of the full N-Body AMOEBA potential energy during
     * the rotamer optimization.
     */
    private boolean useFullAMOEBAEnergy = false;
    /**
     * Threshold to eliminate nucleic acid Rotamers based on excessive
     * correction distances; 0 indicates the threshold is not being implemented.
     */
    private double nucleicCorrectionThreshold = 0;
    /**
     * Minimum number of nucleic acid Rotamers to use for rotamer optimization
     * should some be eliminated by the nucleic correction threshold.
     */
    private int minNumberAcceptedNARotamers = 10;
    /**
     * Factor by which to multiply the pruning constraints for nucleic acids.
     * pairHalfPruningFactor is the arithmetic mean of 1.0 and the pruning
     * factor, and is applied for AA-NA pairs.
     */
    private double pruningFactor = 1.0;
    private double pairHalfPruningFactor = ((1.0 + pruningFactor) / 2);
    /**
     * Factor by which to multiply the singleton pruning constraints for nucleic
     * acids.
     *
     * Very important, to ensure that all possible combinations of delta(i) and
     * delta(i-1) are still represented when it comes time to calculate pair
     * energies. If this pruning factor doesn't cut it, however, it probably
     * wasn't a biologically relevant rotamer anyways.
     *
     * Not presently implemented beyond getting the value in from Groovy.
     */
    private double singletonNAPruningFactor = 1.5;
    // Flag to calculate and print additional energies (mostly for debugging).
    private double indivPairFactor = 1.5; // Prune individual pairs at a stronger criterion.
    private boolean verboseEnergies = true;
    private ArrayList<Residue> allResiduesList = null;
    private Residue allResiduesArray[] = null;
    private int numResidues = 0;
    private boolean parallelEnergies = true;
    private final Comm world;
    private final int numProc;
    private final int rank;
    private final boolean master;
    private ReceiveThread receiveThread;
    private EnergyWriterThread energyWriterThread;
    private boolean selfsDone = false, pairsDone = false, trimersDone = false, quadsDone = false;
    private boolean readyForSingles = false, readyForPairs = false, readyForTrimers = false, readyForQuads = false;
    private boolean writeEnergyRestart = true;
    private boolean loadEnergyRestart = false;
    private File energyRestartFile;
    private final HashMap<Integer, Integer[]> jobMapSingles = new HashMap<>();
    private final HashMap<Integer, Integer[]> jobMapPairs = new HashMap<>();
    private final HashMap<Integer, Integer[]> jobMapTrimers = new HashMap<>();
    private final HashMap<Integer, Integer[]> jobMapQuads = new HashMap<>();
    private List<String> energiesToWrite;
    private boolean verbose = false;
    // In X, Y, Z.
    private int[] numXYZBoxes = {3, 3, 3};
    private double boxBorderSize = 0;
    private double approxBoxLength = 0;
    private int boxInclusionCriterion = 1;
    private int boxStart = 0;
    private int boxEnd = -1;
    private boolean manualSuperbox = false;
    private double[] boxDimensions;
    private double superboxBuffer = 8.0;
    private int startForcedResidues = -1;
    private int endForcedResidues = -1;
    private boolean useForcedResidues = false;
    private double superpositionThreshold = 0.1;
    private boolean usingBoxOptimization = false;
    private int boxLoadIndex = -1;
    private int[] boxLoadCellIndices;
    /**
     * Wait time, in milliseconds, for Thread.sleep() loops in rotamerEnergies()
     * and ReceiveThread
     */
    private final int POLLING_FREQUENCY = 500;
    /**
     * ParallelJava construct used for executing the various EnergyRegions.
     * Declared as a field so as to be reused during box optimization.
     */
    private final WorkerTeam energyWorkerTeam;
    private VideoWriter videoWriter;
    private boolean writeVideo = false;
    private boolean skipEnergies = false;
    private boolean computeQuads = false;
    private int quadMaxout = Integer.MAX_VALUE;

    /**
     * RotamerOptimization constructor.
     *
     * @param molecularAssembly The MolecularAssembly to search rotamers for.
     * @param potential
     * @param algorithmListener AlgorithmListener to update the GUI.
     */
    public RotamerOptimization(MolecularAssembly molecularAssembly, Potential potential,
            AlgorithmListener algorithmListener) {

        this.molecularAssembly = molecularAssembly;
        this.potential = potential;
        this.algorithmListener = algorithmListener;
        world = Comm.world();
        numProc = world.size();
        rank = world.rank();
        master = rank == 0;
        energyWorkerTeam = new WorkerTeam(world);
        if (System.getProperty("verbose") != null) {
            if (System.getProperty("verbose").equalsIgnoreCase("true")) {
                verbose = true;
            }
        }

        // Process relevant system keys.
        String skipEnergies = System.getProperty("skipEnergies");
        String undo = System.getProperty("ro-undo");
        String direction = System.getProperty("ro-direction");
        String increment = System.getProperty("ro-increment");
        String goldstein = System.getProperty("ro-goldstein");
        String parallelEnergies = System.getProperty("ro-parallelEnergies");
        String superpositionThreshold = System.getProperty("ro-superpositionThreshold");
        String ensembleNumber = System.getProperty("ro-ensembleNumber");
        String ensembleEnergy = System.getProperty("ro-ensembleEnergy");
        String ensembleBuffer = System.getProperty("ro-ensembleBuffer");
        String threeBodyCutoffDist = System.getProperty("ro-threeBodyCutoffDist");
        String pruningFactor = System.getProperty("ro-pruningFactor");
        String nucleicSinglesPruningFactor = System.getProperty("ro-nucleicSinglesPruningFactor");
        String nucleicCorrectionThreshold = System.getProperty("ro-nucleicCorrectionThreshold");
        String minimumNumberAcceptedNARotamers = System.getProperty("ro-minimumNumberAcceptedNARotamers");
        String singletonClashThreshold = System.getProperty("ro-singletonClashThreshold");
        String multiResClashThreshold = System.getProperty("ro-multiResClashThreshold");
        String pairClashThreshold = System.getProperty("ro-pairClashThreshold");
        String multiResPairClashAddition = System.getProperty("ro-multiResPairClashAddition");
        String boxDimensions = System.getProperty("ro-boxDimensions");
        String computeQuads = System.getProperty("ro-computeQuads");
        String quadCutoffDist = System.getProperty("ro-quadCutoffDist");
        String quadMaxout = System.getProperty("ro-quadMaxout");
        String lazyMatrix = System.getProperty("ro-lazyMatrix");
        if (computeQuads != null) {
            boolean value = Boolean.parseBoolean(computeQuads);
            this.computeQuads = value;
            logger.info(String.format(" (KEY) computeQuads: %b", this.computeQuads));
        }
        if (quadCutoffDist != null) {
            double value = Double.parseDouble(quadCutoffDist);
            this.quadCutoffDist = value;
            if (this.quadCutoffDist < 0) {
                quadCutoff = false;
            }
            logger.info(String.format(" (KEY) quadCutoffDist: %.2f", this.quadCutoffDist));
        }
        if (quadMaxout != null) {
            int value = Integer.parseInt(quadMaxout);
            this.quadMaxout = value;
            logger.info(String.format(" (KEY) quadMaxout: %d", this.quadMaxout));
        }
        if (skipEnergies != null) {
            boolean value = Boolean.parseBoolean(skipEnergies);
            this.skipEnergies = value;
            logger.info(String.format(" (KEY) skipEnergies: %b", this.skipEnergies));
        }
        if (undo != null) {
            boolean value = Boolean.parseBoolean(undo);
            this.revert = value;
            logger.info(String.format(" (KEY) undo: %b", this.revert));
        }
        if (direction != null) {
            Direction value = Direction.valueOf(direction);
            this.direction = value;
            logger.info(String.format(" (KEY) direction: %s", this.direction.toString()));
        }
        if (increment != null) {
            int value = Integer.parseInt(increment);
            this.increment = value;
            logger.info(String.format(" (KEY) increment: %d", this.increment));
        }
        if (goldstein != null) {
            boolean value = Boolean.parseBoolean(goldstein);
            this.useGoldstein = value;
            logger.info(String.format(" (KEY) goldstein: %b", this.useGoldstein));
        }
        if (parallelEnergies != null) {
            boolean value = Boolean.parseBoolean(parallelEnergies);
            this.parallelEnergies = value;
            logger.info(String.format(" (KEY) parallelEnergies: %b", this.parallelEnergies));
        }
        if (superpositionThreshold != null) {
            Double value = Double.parseDouble(superpositionThreshold);
            this.superpositionThreshold = value;
            logger.info(String.format(" (KEY) superpositionThreshold: %.2f", this.superpositionThreshold));
        }
        if (ensembleNumber != null) {
            int value = Integer.parseInt(ensembleNumber);
            this.ensembleNumber = value;
            this.ensembleBuffer = 5.0;
            this.ensembleBufferStep = 0.1 * this.ensembleBuffer;
            logger.info(String.format(" (KEY) ensembleNumber: %d", this.ensembleNumber));
        }
        if (ensembleBuffer != null) {
            double value = Double.parseDouble(ensembleBuffer);
            this.ensembleBuffer = value;
            this.ensembleBufferStep = 0.1 * this.ensembleBuffer;
            logger.info(String.format(" (KEY) ensembleBuffer: %.2f", this.ensembleBuffer));
        }
        if (ensembleEnergy != null) {
            double value = Double.parseDouble(ensembleEnergy);
            this.ensembleEnergy = value;
            logger.info(String.format(" (KEY) ensembleEnergy: %.2f", this.ensembleEnergy));
        }
        if (threeBodyCutoffDist != null) {
            double value = Double.parseDouble(threeBodyCutoffDist);
            this.threeBodyCutoffDist = value;
            if (this.threeBodyCutoffDist < 0) {
                threeBodyCutoff = false;
            }
            logger.info(String.format(" (KEY) threeBodyCutoffDist: %.2f", this.threeBodyCutoffDist));
        }
        if (pruningFactor != null) {
            double value = Double.parseDouble(pruningFactor);
            this.pruningFactor = (value >= 0 ? value : 1.0);
            this.pairHalfPruningFactor = (1.0 + value) / 2;
            logger.info(String.format(" (KEY) pruningFactor: %.2f", this.pruningFactor));
        }
        if (nucleicSinglesPruningFactor != null) {
            double value = Double.parseDouble(nucleicSinglesPruningFactor);
            this.singletonNAPruningFactor = (value >= 0 ? value : 1.5);
            logger.info(String.format(" (KEY) nucleicSinglesPruningFactor: %.2f", this.singletonNAPruningFactor));
        }
        if (nucleicCorrectionThreshold != null) {
            double value = Double.parseDouble(nucleicCorrectionThreshold);
            this.nucleicCorrectionThreshold = (value >= 0 ? value : 0);
            logger.info(String.format(" (KEY) nucleicCorrectionThreshold: %.2f", this.nucleicCorrectionThreshold));
        }
        if (minimumNumberAcceptedNARotamers != null) {
            int value = Integer.parseInt(minimumNumberAcceptedNARotamers);
            this.minNumberAcceptedNARotamers = (value > 0 ? value : 10);
            logger.info(String.format(" (KEY) minimumNumberAcceptedNARotamers: %d", this.minNumberAcceptedNARotamers));
        }
        if (singletonClashThreshold != null) {
            double value = Double.parseDouble(singletonClashThreshold);
            this.clashThreshold = value;
            logger.info(String.format(" (KEY) singletonClashThreshold: %.2f", this.clashThreshold));
        }
        if (multiResClashThreshold != null) {
            double value = Double.parseDouble(multiResClashThreshold);
            this.multiResClashThreshold = value;
            logger.info(String.format(" (KEY) multiResClashThreshold: %.2f", this.multiResClashThreshold));
        }
        if (pairClashThreshold != null) {
            double value = Double.parseDouble(pairClashThreshold);
            this.pairClashThreshold = value;
            logger.info(String.format(" (KEY) pairClashThreshold: %.2f", this.pairClashThreshold));
        }
        if (multiResPairClashAddition != null) {
            double value = Double.parseDouble(multiResPairClashAddition);
            this.multiResPairClashAddn = value;
            logger.info(String.format(" (KEY) multiResPairClashAddition: %.2f", this.multiResPairClashAddn));
        }
        if (boxDimensions != null) {
            // String should be in format (buffer,xmin,xmax,ymin,ymax,zmin,zmax)
            try {
                String[] bdTokens = boxDimensions.split(",+");
                this.boxDimensions = new double[6];
                if (bdTokens.length != 7) {
                    logger.warning(" Improper number of arguments to boxDimensions; default settings used.");
                } else {
                    for (int i = 1; i < 7; i += 2) {
                        this.boxDimensions[i - 1] = Double.parseDouble(bdTokens[i]);
                        this.boxDimensions[i] = Double.parseDouble(bdTokens[i + 1]);
                        if (this.boxDimensions[i] < this.boxDimensions[i - 1]) {
                            logger.info(String.format(" Improper dimension min %8.5f > max %8.5f; max/min reversed.", this.boxDimensions[i - 1], this.boxDimensions[i]));
                            double temp = this.boxDimensions[i];
                            this.boxDimensions[i] = this.boxDimensions[i - 1];
                            this.boxDimensions[i - 1] = temp;
                        }
                    }
                    superboxBuffer = Double.parseDouble(bdTokens[0]);
                    manualSuperbox = true;
                }
            } catch (Exception ex) {
                logger.warning(String.format(" Error in parsing box dimensions: input discarded and defaults used: %s.", ex.toString()));
                manualSuperbox = false;
            }
        }
        if (lazyMatrix != null) {
            boolean value = Boolean.parseBoolean(lazyMatrix);
            this.lazyMatrix = value;
            logger.info(String.format(" (KEY) lazyMatrix: %b", lazyMatrix));
        }
    }

    public RotamerOptimization(MolecularAssembly molecularAssembly, Potential potential,
            AlgorithmListener algorithmListener, int startResID, int finalResID, Algorithm algorithm) {
        this(molecularAssembly, potential, algorithmListener);
        this.algorithm = algorithm;
    }

    /**
     * Flag to indicate use of the full AMOEBA potential energy when ranking
     * rotamer combinations after dead-end elimination based on truncation at
     * 2-body or 3-body interactions.
     *
     * @param useFullAMOEBAEnergy
     */
    public void setUseFullAMOEBAEnergy(boolean useFullAMOEBAEnergy) {
        this.useFullAMOEBAEnergy = useFullAMOEBAEnergy;
    }

    /**
     * A brute-force global optimization over side-chain rotamers using a
     * recursive algorithm.
     *
     * @param molecularAssembly
     * @param residues
     * @param i
     * @param lowEnergy
     * @param optimum
     * @return
     */
    public double rotamerOptimization(MolecularAssembly molecularAssembly, Residue residues[], int i,
            double lowEnergy, int optimum[]) {

        // This is the initialization condition.
        if (i == 0) {
            evaluatedPermutations = 0;
        }

        int nResidues = residues.length;
        Residue current = residues[i];
        Rotamer[] rotamers = current.getRotamers(current);
        int lenri = rotamers.length;
        double currentEnergy = Double.MAX_VALUE;
        if (i < nResidues - 1) {
            /**
             * As long as there are more residues, continue the recursion for
             * each rotamer of the current residue.
             */
            int minRot = -1;
            for (int ri = 0; ri < lenri; ri++) {
                applyRotamer(current, rotamers[ri]);
                double rotEnergy = rotamerOptimization(molecularAssembly, residues, i + 1, lowEnergy, optimum);
                if (rotEnergy < currentEnergy) {
                    currentEnergy = rotEnergy;
                }
                if (rotEnergy < lowEnergy) {
                    minRot = ri;
                    lowEnergy = rotEnergy;
                }
            }
            if (minRot > -1) {
                optimum[i] = minRot;
            }
        } else {
            /**
             * At the end of the recursion, compute the potential energy for
             * each rotamer of the final residue. If a lower potential energy is
             * discovered, the rotamers of each residue will be collected as the
             * recursion returns up the chain.
             */
            for (int ri = 0; ri < lenri; ri++) {
                applyRotamer(current, rotamers[ri]);

                double rotEnergy = currentEnergy();
                logger.info(String.format(" %d Energy: %16.8f", ++evaluatedPermutations, rotEnergy));
                if (algorithmListener != null) {
                    algorithmListener.algorithmUpdate(molecularAssembly);
                }
                if (rotEnergy < currentEnergy) {
                    currentEnergy = rotEnergy;
                }
                if (rotEnergy < lowEnergy) {
                    lowEnergy = rotEnergy;
                    optimum[nResidues - 1] = ri;
                }
            }
        }
        return currentEnergy;
    }

    /**
     * Recursive brute-force method which uses single, pair, and potentially
     * trimer energies to calculate an optimum set of rotamers.
     *
     * @param molecularAssembly
     * @param residues Optimization window
     * @param i Current residue in the recursion.
     * @param lowEnergy Minimum energy yet found by the recursion.
     * @param optimum Optimum rotamer set yet found by the recursion.
     * @param currentRotamers Rotamer permutation under investigation.
     * @return Minimum energy found under this node in the recursion.
     */
    private double decomposedRotamerOptimization(MolecularAssembly molecularAssembly, Residue residues[], int i,
            double lowEnergy, int optimum[], int[] currentRotamers) {

        // This is the initialization condition.
        if (i == 0) {
            evaluatedPermutations = 0;
        }

        int nResidues = residues.length;
        Residue current = residues[i];
        Rotamer[] rotamers = current.getRotamers(current);
        int lenri = rotamers.length;
        double currentEnergy = Double.MAX_VALUE;
        if (i < nResidues - 1) {
            /**
             * As long as there are more residues, continue the recursion for
             * each rotamer of the current residue.
             */
            for (int ri = 0; ri < lenri; ri++) {
                currentRotamers[i] = ri;
                double rotEnergy = decomposedRotamerOptimization(molecularAssembly, residues, i + 1, lowEnergy, optimum, currentRotamers);
                if (rotEnergy < lowEnergy) {
                    lowEnergy = rotEnergy;
                }
                if (rotEnergy < currentEnergy) {
                    currentEnergy = rotEnergy;
                }
            }
        } else {
            /**
             * At the end of the recursion, compute the potential energy for
             * each rotamer of the final residue and update optimum[].
             */
            for (int ri = 0; ri < lenri; ri++) {
                currentRotamers[i] = ri;
                double rotEnergy = computeEnergy(residues, currentRotamers, false);
                ++evaluatedPermutations;
                if (rotEnergy < currentEnergy) {
                    currentEnergy = rotEnergy;
                }
                if (rotEnergy < lowEnergy) {
                    /* Because we print the rotamer set immediately on finding a
                     * more optimal structure, we have to reset the entire length
                     * of optimum instead of lazily doing it on the way down.
                     */
                    System.arraycopy(currentRotamers, 0, optimum, 0, optimum.length);
                    if (evaluatedPermutations > 1) {
                        logger.info(String.format(" Minimum energy update: %f < %f, permutation %d",
                                rotEnergy, lowEnergy, evaluatedPermutations));
                        String permutation = " Rotamer permutation: " + optimum[0];
                        for (int j = 1; j < nResidues; j++) {
                            permutation = permutation.concat(", " + optimum[j]);
                        }
                        logger.info(permutation);
                    } else {
                        logger.info(String.format(" First minimum energy (permutation 1): %f", rotEnergy));
                    }
                    lowEnergy = rotEnergy;
                }
            }
        }
        return currentEnergy;
    }

    /**
     * A global optimization over side-chain rotamers using a recursive
     * algorithm and information about eliminated rotamers, rotamer pairs and
     * rotamer triples
     *
     * @param molecularAssembly
     * @param residues
     * @param i
     * @param currentRotamers
     * @param lowEnergy
     * @param optimum Optimum set of rotamers.
     * @param permutationEnergies Energies of visited permutations or null.
     * @return
     */
    public double rotamerOptimizationDEE(MolecularAssembly molecularAssembly, Residue residues[], int i,
            int currentRotamers[], double lowEnergy, int optimum[], double[] permutationEnergies) {
        // This is the initialization condition.
        if (i == 0) {
            evaluatedPermutations = 0;
        }
        int nResidues = residues.length;
        Residue residuei = residues[i];
        Rotamer[] rotamersi = residuei.getRotamers(residuei);
        int lenri = rotamersi.length;
        double currentEnergy = Double.MAX_VALUE;

        /**
         * As long as there are more residues, continue the recursion for each
         * rotamer of the current residue.
         */
        if (i < nResidues - 1) {
            /**
             * Loop over rotamers of residue i.
             */
            for (int ri = 0; ri < lenri; ri++) {
                /**
                 * Check if rotamer ri has been eliminated by DEE.
                 */
                if (check(i, ri)) {
                    continue;
                }
                /**
                 * Check if rotamer ri has been eliminated by an upstream
                 * rotamer (any residue's rotamer from j = 0 .. i-1).
                 */
                boolean deadEnd = false;
                for (int j = 0; j < i; j++) {
                    int rj = currentRotamers[j];
                    deadEnd = check(j, rj, i, ri);
                    if (deadEnd) {
                        break;
                    }
                }
                if (deadEnd) {
                    continue;
                }
                applyRotamer(residuei, rotamersi[ri]);
                currentRotamers[i] = ri;
                double rotEnergy = rotamerOptimizationDEE(molecularAssembly, residues, i + 1,
                        currentRotamers, lowEnergy, optimum, permutationEnergies);
                if (rotEnergy < currentEnergy) {
                    currentEnergy = rotEnergy;
                }
                if (rotEnergy < lowEnergy) {
                    optimum[i] = ri;
                    lowEnergy = rotEnergy;
                }
            }
        } else {
            /**
             * At the end of the recursion, compute the potential energy for
             * each rotamer of the final residue. If a lower potential energy is
             * discovered, the rotamers of each residue will be collected as the
             * recursion returns up the chain.
             */
            for (int ri = 0; ri < lenri; ri++) {
                /**
                 * Check if rotamer ri has been eliminated by DEE.
                 */
                if (check(i, ri)) {
                    continue;
                }
                currentRotamers[i] = ri;
                /**
                 * Check if rotamer ri has been eliminated by an upstream
                 * rotamer (any residue's rotamer from 0 .. i-1.
                 */
                boolean deadEnd = false;
                for (int j = 0; j < i; j++) {
                    int rj = currentRotamers[j];
                    deadEnd = check(j, rj, i, ri);
                    if (deadEnd) {
                        break;
                    }
                }
                if (deadEnd) {
                    continue;
                }
                applyRotamer(residuei, rotamersi[ri]);
                // Compute the energy based on a 3-body approximation
                double approximateEnergy = computeEnergy(residues, currentRotamers, false);
                double comparisonEnergy = approximateEnergy;
                evaluatedPermutations++;
                // Compute the AMOEBA energy
                if (useFullAMOEBAEnergy) {
                    double amoebaEnergy = currentEnergy();
                    if (permutationEnergies != null) {
                        permutationEnergies[evaluatedPermutations - 1] = amoebaEnergy;
                    }
                    comparisonEnergy = amoebaEnergy;
                    // Log current results
                    logIfMaster(String.format(" %d AMOEBA: %16.8f 3-Body: %16.8f Neglected: %16.8f",
                            evaluatedPermutations, amoebaEnergy, approximateEnergy, amoebaEnergy - approximateEnergy));
                } else {
                    if (permutationEnergies != null) {
                        permutationEnergies[evaluatedPermutations - 1] = approximateEnergy;
                    }
                    if (threeBodyTerm) {
                        logIfMaster(String.format(" %d Energy through 3-Body interactions: %16.8f",
                                evaluatedPermutations, approximateEnergy));
                    } else {
                        logIfMaster(String.format(" %d Energy through 2-Body interactions: %16.8f",
                                evaluatedPermutations, approximateEnergy));
                    }
                }

                if (algorithmListener != null) {
                    algorithmListener.algorithmUpdate(molecularAssembly);
                }

                if (master && ensembleNumber > 1) {
                    try {
                        FileWriter fw = new FileWriter(ensembleFile, true);
                        BufferedWriter bw = new BufferedWriter(fw);
                        bw.write(String.format("MODEL        %d", evaluatedPermutations));
                        for (int j = 0; j < 75; j++) {
                            bw.write(" ");
                        }
                        bw.newLine();
                        bw.flush();
                        ensembleFilter.writeFile(ensembleFile, true);
                        bw.write(String.format("ENDMDL"));
                        for (int j = 0; j < 64; j++) {
                            bw.write(" ");
                        }
                        bw.newLine();
                        bw.close();
                    } catch (IOException e) {
                        logger.warning(String.format("Exception writing to file: %s", ensembleFile.getName()));
                    }
                }

                if (comparisonEnergy < currentEnergy) {
                    currentEnergy = comparisonEnergy;
                }

                if (comparisonEnergy < lowEnergy) {
                    lowEnergy = comparisonEnergy;
                    optimum[i] = ri;
                }
            }
        }
        return currentEnergy;
    }

    /**
     * A global optimization over side-chain rotamers using a recursive
     * algorithm and information about eliminated rotamers, rotamer pairs and
     * rotamer triples.
     *
     * @param molecularAssembly
     * @param residues
     * @param i
     * @param currentRotamers
     * @param lowEnergy
     * @param optimum
     * @return
     */
    public double dryRun(MolecularAssembly molecularAssembly, Residue residues[], int i,
            int currentRotamers[], double lowEnergy, int optimum[]) {
        // This is the initialization condition.
        if (i == 0) {
            evaluatedPermutations = 0;
        }
        if (evaluatedPermutations >= 1e6) {
            if (evaluatedPermutations % 1000000 == 0) {
                logIfMaster(String.format("The permutation has reached %10.4e.", (double) evaluatedPermutations));
            }
        }
        int nResidues = residues.length;
        Residue residuei = residues[i];
        Rotamer[] rotamersi = residuei.getRotamers(residuei);
        int lenri = rotamersi.length;
        if (i < nResidues - 1) {
            for (int ri = 0; ri < lenri; ri++) {
                if (check(i, ri)) {
                    continue;
                }
                boolean deadEnd = false;
                for (int j = 0; j < i; j++) {
                    int rj = currentRotamers[j];
                    deadEnd = check(j, rj, i, ri);
                    if (deadEnd) {
                        break;
                    }
                }
                if (deadEnd) {
                    continue;
                }
                currentRotamers[i] = ri;
                dryRun(molecularAssembly, residues, i + 1,
                        currentRotamers, lowEnergy, optimum);
            }
        } else {
            /**
             * At the end of the recursion, check each rotamer of the final
             * residue.
             */
            for (int ri = 0; ri < lenri; ri++) {
                if (check(i, ri)) {
                    continue;
                }
                currentRotamers[i] = ri;
                boolean deadEnd = false;
                for (int j = 0; j < i; j++) {
                    int rj = currentRotamers[j];
                    deadEnd = check(j, rj, i, ri);
                    if (deadEnd) {
                        break;
                    }
                }
                if (deadEnd) {
                    continue;
                }
                evaluatedPermutations++;
            }
        }
        return 0.0;
    }

    /**
     * Finds all permutations within buffer energy of GMEC.
     *
     * @param residues
     * @param i Current depth in residue/rotamer tree.
     * @param currentRotamers Current set of rotamers at this node.
     * @param gmecEnergy Minimum energy for these residues.
     * @param permutationEnergies Energy of all permutations.
     * @param permutations Contains accepted permutations.
     * @return
     */
    public double dryRunForEnsemble(Residue residues[], int i, int currentRotamers[],
            double gmecEnergy, double[] permutationEnergies, int[][] permutations) {
        // This is the initialization condition.
        if (i == 0) {
            evaluatedPermutations = 0;
        }
        int nResidues = residues.length;
        Residue residuei = residues[i];
        Rotamer[] rotamersi = residuei.getRotamers(residuei);
        int lenri = rotamersi.length;
        if (i < nResidues - 1) {
            for (int ri = 0; ri < lenri; ri++) {
                if (check(i, ri)) {
                    continue;
                }
                boolean deadEnd = false;
                for (int j = 0; j < i; j++) {
                    int rj = currentRotamers[j];
                    deadEnd = check(j, rj, i, ri);
                    if (deadEnd) {
                        break;
                    }
                }
                if (deadEnd) {
                    continue;
                }
                currentRotamers[i] = ri;
                dryRunForEnsemble(residues, i + 1,
                        currentRotamers, gmecEnergy, permutationEnergies, permutations);
            }
        } else {
            /**
             * At the end of the recursion, check each rotamer of the final
             * residue.
             */
            for (int ri = 0; ri < lenri; ri++) {
                if (check(i, ri)) {
                    continue;
                }
                currentRotamers[i] = ri;
                boolean deadEnd = false;
                for (int j = 0; j < i; j++) {
                    int rj = currentRotamers[j];
                    deadEnd = check(j, rj, i, ri);
                    if (deadEnd) {
                        break;
                    }
                }
                if (deadEnd) {
                    continue;
                }
                if (permutationEnergies[evaluatedPermutations] - gmecEnergy < ensembleEnergy) {
                    permutations[evaluatedPermutations] = new int[nResidues];
                    System.arraycopy(currentRotamers, 0, permutations[evaluatedPermutations], 0, nResidues);
                }
                evaluatedPermutations++;
            }
        }
        return 0.0;
    }

    public void setThreeBodyEnergy(boolean threeBodyTerm) {
        this.threeBodyTerm = threeBodyTerm;
    }

    /**
     * Uses existing backbone, self, pair, and 3-body energies from
     * rotamerEnergies() to calculate an approximate energy for a rotamer
     * permutation.
     *
     * @param residues Current window of optimization.
     * @param rotamers Set of rotamers to calculate an approximate energy for.
     * @param print Verbosity flag
     * @return Approximate permutation energy (backbone + selfs + pairs +
     * trimers).
     */
    private double computeEnergy(Residue residues[], int rotamers[], boolean print) {
        int nResidues = residues.length;
        double selfSum = 0.0;
        double pairSum = 0.0;
        double threeBodySum = 0.0;

        for (int a = 0; a < nResidues; a++) {
            int ai = rotamers[a];
            selfSum += self(a, ai);
            for (int b = a + 1; b < nResidues; b++) {
                int bi = rotamers[b];
                pairSum += pair(a, ai, b, bi);
                if (threeBodyTerm) {
                    for (int c = b + 1; c < nResidues; c++) {
                        int ci = rotamers[c];
                        threeBodySum += triple(a, ai, b, bi, c, ci);
                    }
                }
            }
        }

        double approximateEnergy = backboneEnergy + selfSum + pairSum + threeBodySum;
        if (print) {
            logger.info(String.format(" Backbone:                  %16.8f", backboneEnergy));
            logger.info(String.format(" Self Energy:               %16.8f", selfSum));
            logger.info(String.format(" Pair Energy:               %16.8f", pairSum));
            if (!threeBodyTerm) {
                logger.info(String.format(" Total Energy up to 2-Body: %16.8f", approximateEnergy));
            } else {
                logger.info(String.format(" 3-Body Energy:             %16.8f", threeBodySum));
                logger.info(String.format(" Total Energy up to 3-Body: %16.8f", approximateEnergy));
            }
        }
        return approximateEnergy;
    }

    /**
     * For decomposing the energies of the original (0th) rotamers without
     * computing the entire energy matrix.
     */
    private void decomposeOriginal() {
        allResiduesList = new ArrayList<>();
        polymers = molecularAssembly.getChains();
        for (Polymer polymer : polymers) {
            ArrayList<Residue> current = polymer.getResidues();
            for (Residue residuej : current) {
                if (residuej != null) {
                    if (residuej.getRotamers(residuej) != null) {
                        allResiduesList.add(residuej);
                    } else if (useForcedResidues && chain != null) {
                        Polymer setChain = molecularAssembly.getChain(chain);
                        if (setChain.equals(polymer) && checkIfForced(residuej)) {
                            allResiduesList.add(residuej);
                        }
                    } else if (useForcedResidues && checkIfForced(residuej)) {
                        allResiduesList.add(residuej);
                    }
                }
            }
        }
        numResidues = allResiduesList.size();
        allResiduesArray = allResiduesList.toArray(new Residue[numResidues]);
        Residue residues[] = residueList.toArray(new Residue[residueList.size()]);
        int nRes = residues.length;
        distanceMatrix();

        double totalEnergy;
        double localBackboneEnergy = 0; // Dummy value to keep compiler from complaining.
        double localSelfEnergy[] = new double[nRes];
        double pairEnergy[][] = new double[nRes][nRes];
        double triEnergy[][][] = new double[nRes][nRes][nRes];
        double sumSelf = 0;
        double sumPair = 0;
        double sumTri = 0;

        for (int i = 0; i < nRes; i++) {
            turnOnAtoms(residues[i]);
        }
        totalEnergy = currentEnergy();
        for (int i = 0; i < nRes; i++) {
            turnOffAtoms(residues[i]);
        }
        try {
            localBackboneEnergy = currentEnergy(false);
        } catch (ArithmeticException ex) {
            logger.severe(String.format("FFX shutting down: error in calculation of backbone energy %s", ex.getMessage()));
        }
        for (int i = 0; i < nRes; i++) {
            turnOnAtoms(residues[i]);
            localSelfEnergy[i] = currentEnergy() - localBackboneEnergy;
            logger.info(String.format(" Self %s:          %16.5f", residues[i], localSelfEnergy[i]));
            sumSelf += localSelfEnergy[i];
            turnOffAtoms(residues[i]);
        }
        for (int i = 0; i < nRes; i++) {
            turnOnAtoms(residues[i]);
            for (int j = i + 1; j < nRes; j++) {
                turnOnAtoms(residues[j]);
                pairEnergy[i][j] = currentEnergy() - localSelfEnergy[i] - localSelfEnergy[j] - localBackboneEnergy;
                logger.info(String.format(" Pair %s %s:       %16.5f", residues[i], residues[j], pairEnergy[i][j]));
                sumPair += pairEnergy[i][j];
                turnOffAtoms(residues[j]);
            }
            turnOffAtoms(residues[i]);
        }
        for (int i = 0; i < nRes; i++) {
            turnOnAtoms(residues[i]);
            for (int j = i + 1; j < nRes; j++) {
                turnOnAtoms(residues[j]);
                for (int k = j + 1; k < nRes; k++) {
                    double dij = checkDistanceMatrix(i, 0, j, 0);
                    double dik = checkDistanceMatrix(i, 0, k, 0);
                    double djk = checkDistanceMatrix(j, 0, k, 0);
                    double dist = Math.min(dij, Math.min(dik, djk));
                    if (dist < threeBodyCutoffDist) {
                        turnOnAtoms(residues[k]);
                        triEnergy[i][j][k] = currentEnergy() - localSelfEnergy[i] - localSelfEnergy[j] - localSelfEnergy[k]
                                - pairEnergy[i][j] - pairEnergy[j][k] - pairEnergy[i][k] - localBackboneEnergy;
                        logger.info(String.format(" Tri  %s %s %s:    %16.5f", residues[i], residues[j], residues[k], triEnergy[i][j][k]));
                        sumTri += triEnergy[i][j][k];
                        turnOffAtoms(residues[k]);
                    } else if (dist == Double.MAX_VALUE) {
                        logger.info(String.format(" Tri  %s %s %s:    set to 0.0 at NaN (very long distance)", residues[i], residues[j], residues[k]));
                        triEnergy[i][j][k] = 0.0;
                    } else {
                        logger.info(String.format(" Tri  %s %s %s:    set to 0.0 at %1.5f Angstroms", residues[i], residues[j], residues[k], dist));
                        triEnergy[i][j][k] = 0.0;
                    }
                }
                turnOffAtoms(residues[j]);
            }
            turnOffAtoms(residues[i]);
        }
        logger.info(String.format("\n\n"));
        logger.info(String.format(" Backbone:     %16.5f", localBackboneEnergy));
        logger.info(String.format(" Sum Self:     %16.5f", sumSelf));
        logger.info(String.format(" Sum Pair:     %16.5f", sumPair));
        logger.info(String.format(" Sum Tri:      %16.5f", sumTri));
        logger.info(String.format(" Neglected:    %16.5f", totalEnergy - sumSelf - sumPair - sumTri - localBackboneEnergy));
        logger.info(String.format(" AMOEBA:       %16.5f", totalEnergy));
        logger.info(String.format("\n\n"));
        for (int i = 0; i < nRes; i++) {
            turnOnAtoms(residues[i]);
        }
    }

    private boolean decomposeOriginal = false;

    /**
     * For decomposing the energies of the original (0th) rotamers without
     * computing the entire energy matrix.
     */
    private void decomposeOriginalParallel() {
        allResiduesList = new ArrayList<>();
        polymers = molecularAssembly.getChains();
        for (Polymer polymer : polymers) {
            ArrayList<Residue> current = polymer.getResidues();
            for (Residue residuej : current) {
                if (residuej != null) {
                    if (residuej.getRotamers(residuej) != null) {
                        allResiduesList.add(residuej);
                    } else if (useForcedResidues && chain != null) {
                        Polymer setChain = molecularAssembly.getChain(chain);
                        if (setChain.equals(polymer) && checkIfForced(residuej)) {
                            allResiduesList.add(residuej);
                        }
                    } else if (useForcedResidues && checkIfForced(residuej)) {
                        allResiduesList.add(residuej);
                    }
                }
            }
        }
        numResidues = allResiduesList.size();
        allResiduesArray = allResiduesList.toArray(new Residue[numResidues]);
        Residue residues[] = residueList.toArray(new Residue[residueList.size()]);
        int nRes = residues.length;
        distanceMatrix();

        double totalEnergy;
        double localBackboneEnergy = 0; // Dummy value to keep compiler from complaining.
        double localSelfEnergy[] = new double[nRes];
        double pairEnergy[][] = new double[nRes][nRes];
        double triEnergy[][][] = new double[nRes][nRes][nRes];
        double sumSelf = 0;
        double sumPair = 0;
        double sumTri = 0;

        for (int i = 0; i < nRes; i++) {
            turnOnAtoms(residues[i]);
        }
        totalEnergy = currentEnergy();
        logIfMaster(String.format(" AMOEBA:   %16.5f", totalEnergy));
        for (int i = 0; i < nRes; i++) {
            turnOffAtoms(residues[i]);
        }
        try {
            localBackboneEnergy = currentEnergy(false);
        } catch (ArithmeticException ex) {
            logger.severe(String.format("FFX shutting down: error in calculation of backbone energy %s", ex.getMessage()));
        }
        logIfMaster(String.format(" Backbone: %16.5f", localBackboneEnergy));

        decomposeOriginal = true;
        allocateEliminationMemory(allResiduesArray);
        rotamerEnergies(allResiduesArray);

        if (master) {
            for (int i = 0; i < nRes; i++) {
                localSelfEnergy[i] = selfEnergy[i][0];
                logger.info(String.format(" Self %s:          %16.5f", residues[i], localSelfEnergy[i]));
                sumSelf += localSelfEnergy[i];
            }
            for (int i = 0; i < nRes; i++) {
                for (int j = i + 1; j < nRes; j++) {
                    pairEnergy[i][j] = twoBodyEnergy[i][0][j][0];
                    logger.info(String.format(" Pair %s %s:       %16.5f", residues[i], residues[j], pairEnergy[i][j]));
                    sumPair += pairEnergy[i][j];
                }
            }
            for (int i = 0; i < nRes; i++) {
                for (int j = i + 1; j < nRes; j++) {
                    for (int k = j + 1; k < nRes; k++) {
                        double dij = checkDistanceMatrix(i, 0, j, 0);
                        double dik = checkDistanceMatrix(i, 0, k, 0);
                        double djk = checkDistanceMatrix(j, 0, k, 0);
                        double dist = Math.min(dij, Math.min(dik, djk));
                        triEnergy[i][j][k] = threeBodyEnergy[i][0][j][0][k][0];
                        if (triEnergy[i][j][k] != 0.0) {
                            logger.info(String.format(" Tri  %s %s %s:    %16.5f", residues[i], residues[j], residues[k], triEnergy[i][j][k]));
                            sumTri += triEnergy[i][j][k];
                        } else {
                            if (dist == Double.MAX_VALUE) {
                                logger.info(String.format(" Tri  %s %s %s:    set to 0.0 at NaN (very long distance)", residues[i], residues[j], residues[k]));
                                triEnergy[i][j][k] = 0.0;
                            } else if (dist > threeBodyCutoffDist) {
                                logger.info(String.format(" Tri  %s %s %s:    set to 0.0 at %1.5f Angstroms", residues[i], residues[j], residues[k], dist));
                                triEnergy[i][j][k] = 0.0;
                            } else {
                                logger.warning(String.format("Zero trimer energy inside cutoff dist: %s %s %s at %1.5f Angstroms.", residues[i], residues[j], residues[k], dist));
                            }
                        }
                    }
                }
            }
            logger.info(String.format("\n\n"));
            logger.info(String.format(" Backbone:     %16.5f", localBackboneEnergy));
            logger.info(String.format(" Sum Self:     %16.5f", sumSelf));
            logger.info(String.format(" Sum Pair:     %16.5f", sumPair));
            logger.info(String.format(" Sum Tri:      %16.5f", sumTri));
            logger.info(String.format(" Neglected:    %16.5f", totalEnergy - sumSelf - sumPair - sumTri - localBackboneEnergy));
            logger.info(String.format(" AMOEBA:       %16.5f", totalEnergy));
            logger.info(String.format("\n\n"));
            for (int i = 0; i < nRes; i++) {
                turnOnAtoms(residues[i]);
            }
        }
        decomposeOriginal = false;
    }

    /**
     * Method intended to decompose energies down to quad energies. Mostly for
     * showing that quads are probably negligible.
     *
     * @param quadCutoff
     * @param maxQuads
     */
    private void decomposeOriginalQuads(double quadCutoff, int maxQuads) {
        allResiduesList = new ArrayList<>();
        polymers = molecularAssembly.getChains();
        for (Polymer polymer : polymers) {
            ArrayList<Residue> current = polymer.getResidues();
            for (Residue residuej : current) {
                if (residuej != null) {
                    if (residuej.getRotamers(residuej) != null) {
                        allResiduesList.add(residuej);
                    } else if (useForcedResidues && chain != null) {
                        Polymer setChain = molecularAssembly.getChain(chain);
                        if (setChain.equals(polymer) && checkIfForced(residuej)) {
                            allResiduesList.add(residuej);
                        }
                    } else if (useForcedResidues && checkIfForced(residuej)) {
                        allResiduesList.add(residuej);
                    }
                }
            }
        }
        numResidues = allResiduesList.size();
        allResiduesArray = allResiduesList.toArray(new Residue[numResidues]);
        Residue residues[] = residueList.toArray(new Residue[residueList.size()]);
        int nRes = residues.length;
        distanceMatrix();

        double totalEnergy;
        double localBackboneEnergy = 0; // Dummy value to keep compiler from complaining.
        double localSelfEnergy[] = new double[nRes];
        double pairEnergy[][] = new double[nRes][nRes];
        double triEnergy[][][] = new double[nRes][nRes][nRes];
        //double quadEnergy[][][][] = new double[nRes][][][]; This array is gigantic and unnecessary.
        double sumSelf = 0;
        double sumPair = 0;
        double sumTri = 0;
        double sumQuads = 0;

        for (int i = 0; i < nRes; i++) {
            turnOnAtoms(residues[i]);
        }
        totalEnergy = currentEnergy();
        for (int i = 0; i < nRes; i++) {
            turnOffAtoms(residues[i]);
        }
        try {
            localBackboneEnergy = currentEnergy(false);
        } catch (ArithmeticException ex) {
            logger.severe(String.format("FFX shutting down: error in calculation of backbone energy %s", ex.getMessage()));
        }
        for (int i = 0; i < nRes; i++) {
            turnOnAtoms(residues[i]);
            localSelfEnergy[i] = currentEnergy() - localBackboneEnergy;
            logger.info(String.format(" Self %s:          %16.5f", residues[i], localSelfEnergy[i]));
            sumSelf += localSelfEnergy[i];
            turnOffAtoms(residues[i]);
        }
        for (int i = 0; i < nRes; i++) {
            turnOnAtoms(residues[i]);
            for (int j = i + 1; j < nRes; j++) {
                turnOnAtoms(residues[j]);
                pairEnergy[i][j] = currentEnergy() - localSelfEnergy[i] - localSelfEnergy[j] - localBackboneEnergy;
                logger.info(String.format(" Pair %s %s:       %16.5f", residues[i], residues[j], pairEnergy[i][j]));
                sumPair += pairEnergy[i][j];
                turnOffAtoms(residues[j]);
            }
            turnOffAtoms(residues[i]);
        }
        for (int i = 0; i < nRes; i++) {
            turnOnAtoms(residues[i]);
            for (int j = i + 1; j < nRes; j++) {
                turnOnAtoms(residues[j]);
                for (int k = j + 1; k < nRes; k++) {
                    double dij = checkDistanceMatrix(i, 0, j, 0);
                    double dik = checkDistanceMatrix(i, 0, k, 0);
                    double djk = checkDistanceMatrix(j, 0, k, 0);
                    double dist = Math.min(dij, Math.min(dik, djk));
                    if (dist < threeBodyCutoffDist) {
                        turnOnAtoms(residues[k]);
                        triEnergy[i][j][k] = currentEnergy() - localSelfEnergy[i] - localSelfEnergy[j] - localSelfEnergy[k]
                                - pairEnergy[i][j] - pairEnergy[j][k] - pairEnergy[i][k] - localBackboneEnergy;
                        logger.info(String.format(" Tri  %s %s %s:    %16.5f", residues[i], residues[j], residues[k], triEnergy[i][j][k]));
                        sumTri += triEnergy[i][j][k];
                        turnOffAtoms(residues[k]);
                    } else if (dist == Double.MAX_VALUE) {
                        logger.info(String.format(" Tri  %s %s %s:    set to 0.0 at NaN (very long distance)", residues[i], residues[j], residues[k]));
                        triEnergy[i][j][k] = 0.0;
                    } else {
                        logger.info(String.format(" Tri  %s %s %s:    set to 0.0 at %1.5f Angstroms", residues[i], residues[j], residues[k], dist));
                        triEnergy[i][j][k] = 0.0;
                    }
                }
                turnOffAtoms(residues[j]);
            }
            turnOffAtoms(residues[i]);
        }

        int numQuadsEvaluated = 0;
        boolean doBreak = false;
        for (int i = 0; i < nRes; i++) {
            turnOnAtoms(residues[i]);
            //quadEnergy[i] = new double[nRes][][];
            // If for some reason storing quad energies is desired, one can allocate memory on the fly, so that only enough
            // memory is allocated for the quads you actually evaluate.
            for (int j = i + 1; j < nRes; j++) {
                turnOnAtoms(residues[j]);
                //quadEnergy[i][j] = new double[nRes][];
                for (int k = j + 1; k < nRes; k++) {
                    turnOnAtoms(residues[k]);
                    //quadEnergy[i][j][k] = new double[nRes];
                    for (int l = k + 1; l < nRes; l++) {
                        double dij = checkDistanceMatrix(i, 0, j, 0);
                        double dik = checkDistanceMatrix(i, 0, k, 0);
                        double dil = checkDistanceMatrix(i, 0, l, 0);
                        double djk = checkDistanceMatrix(j, 0, k, 0);
                        double djl = checkDistanceMatrix(j, 0, l, 0);
                        double dkl = checkDistanceMatrix(k, 0, l, 0);
                        double dist = Math.min(Math.min(Math.min(dij, dik), dil), Math.min(Math.min(djk, djl), dkl));
                        if (dist < quadCutoff) {
                            turnOnAtoms(residues[l]);
                            /*quadEnergy[i][j][k][l] = currentEnergy() - localSelfEnergy[i] - localSelfEnergy[j]
                             - localSelfEnergy[k] - localSelfEnergy[l] - pairEnergy[i][j] - pairEnergy[i][k] -
                             pairEnergy[i][l] - pairEnergy[j][k] - pairEnergy[j][l] - pairEnergy[k][l] -
                             triEnergy[i][j][k] - triEnergy[i][j][l] - triEnergy[i][k][l] - triEnergy[j][k][l] -
                             localBackboneEnergy;*/
                            double currentQuad = currentEnergy() - localSelfEnergy[i] - localSelfEnergy[j]
                                    - localSelfEnergy[k] - localSelfEnergy[l] - pairEnergy[i][j] - pairEnergy[i][k]
                                    - pairEnergy[i][l] - pairEnergy[j][k] - pairEnergy[j][l] - pairEnergy[k][l]
                                    - triEnergy[i][j][k] - triEnergy[i][j][l] - triEnergy[i][k][l] - triEnergy[j][k][l]
                                    - localBackboneEnergy;
                            logger.info(String.format(" Quad  %s %s %s %s:    %16.5f at %1.5f Angstroms", residues[i], residues[j], residues[k], residues[l], currentQuad, dist));
                            sumQuads += currentQuad;
                            turnOffAtoms(residues[l]);
                            if (++numQuadsEvaluated >= maxQuads) {
                                doBreak = true;
                                break;
                            }
                        } else if (dist == Double.MAX_VALUE) {
                            logger.info(String.format(" Quad  %s %s %s %s:    set to 0.0 at NaN (very long distance)", residues[i], residues[j], residues[k], residues[l]));
                        } else {
                            logger.info(String.format(" Quad  %s %s %s %s:    set to 0.0 at %1.5f Angstroms", residues[i], residues[j], residues[k], residues[l], dist));
                        }
                    }
                    turnOffAtoms(residues[k]);
                    if (doBreak) {
                        break;
                    }
                }
                turnOffAtoms(residues[j]);
                if (doBreak) {
                    break;
                }
            }
            turnOffAtoms(residues[i]);
            if (doBreak) {
                break;
            }
        }

        logger.info(String.format("\n\n"));
        logger.info(String.format(" Backbone:     %16.5f", localBackboneEnergy));
        logger.info(String.format(" Sum Self:     %16.5f", sumSelf));
        logger.info(String.format(" Sum Pair:     %16.5f", sumPair));
        logger.info(String.format(" Sum Tri:      %16.5f", sumTri));
        logger.info(String.format(" Sum Quad:     %16.5f", sumQuads));
        logger.info(String.format(" Neglected:    %16.5f", totalEnergy - sumSelf - sumPair - sumTri - sumQuads - localBackboneEnergy));
        logger.info(String.format(" AMOEBA:       %16.5f", totalEnergy));
        logger.info(String.format("\n\n"));
        for (int i = 0; i < nRes; i++) {
            turnOnAtoms(residues[i]);
        }
    }

    /**
     * For decomposing the energies of the original (0th) rotamers without
     * computing the entire energy matrix; can accept a residue list.
     *
     * @param residues Residue array to decompose energies of.
     */
    private void decomposeOriginal(Residue[] residues) {
        allResiduesList = new ArrayList<>();
        polymers = molecularAssembly.getChains();
        for (Polymer polymer : polymers) {
            ArrayList<Residue> current = polymer.getResidues();
            for (Residue residuej : current) {
                if (residuej != null) {
                    if (residuej.getRotamers(residuej) != null) {
                        allResiduesList.add(residuej);
                    } else if (useForcedResidues && chain != null) {
                        Polymer setChain = molecularAssembly.getChain(chain);
                        if (setChain.equals(polymer) && checkIfForced(residuej)) {
                            allResiduesList.add(residuej);
                        }
                    } else if (useForcedResidues && checkIfForced(residuej)) {
                        allResiduesList.add(residuej);
                    }
                }
            }
        }
        numResidues = allResiduesList.size();
        allResiduesArray = allResiduesList.toArray(new Residue[numResidues]);
        int nRes = residues.length;
        distanceMatrix();

        double totalEnergy;
        double localBackboneEnergy = 0; // Dummy value to keep compiler from complaining.
        double localSelfEnergy[] = new double[nRes];
        double pairEnergy[][] = new double[nRes][nRes];
        double triEnergy[][][] = new double[nRes][nRes][nRes];

        double sumSelf = 0;
        double sumPair = 0;
        double sumTri = 0;

        for (int i = 0; i < nRes; i++) {
            turnOnAtoms(residues[i]);
        }
        totalEnergy = currentEnergy();
        for (int i = 0; i < nRes; i++) {
            turnOffAtoms(residues[i]);
        }
        try {
            localBackboneEnergy = currentEnergy(false);
        } catch (ArithmeticException ex) {
            logger.severe(String.format("FFX shutting down: error in calculation of backbone energy %s", ex.getMessage()));
        }
        for (int i = 0; i < nRes; i++) {
            turnOnAtoms(residues[i]);
            localSelfEnergy[i] = currentEnergy() - localBackboneEnergy;
            logger.info(String.format(" Self %s:          %16.5f", residues[i], localSelfEnergy[i]));
            sumSelf += localSelfEnergy[i];
            turnOffAtoms(residues[i]);
        }
        for (int i = 0; i < nRes; i++) {
            turnOnAtoms(residues[i]);
            for (int j = i + 1; j < nRes; j++) {
                turnOnAtoms(residues[j]);
                pairEnergy[i][j] = currentEnergy() - localSelfEnergy[i] - localSelfEnergy[j] - localBackboneEnergy;
                logger.info(String.format(" Pair %s %s:       %16.5f", residues[i], residues[j], pairEnergy[i][j]));
                sumPair += pairEnergy[i][j];
                turnOffAtoms(residues[j]);
            }
            turnOffAtoms(residues[i]);
        }
        for (int i = 0; i < nRes; i++) {
            int indexOfI = allResiduesList.indexOf(residues[i]);
            turnOnAtoms(residues[i]);
            for (int j = i + 1; j < nRes; j++) {
                int indexOfJ = allResiduesList.indexOf(residues[j]);
                turnOnAtoms(residues[j]);
                for (int k = j + 1; k < nRes; k++) {
                    int indexOfK = allResiduesList.indexOf(residues[k]);
                    double dij = checkDistanceMatrix(indexOfI, 0, indexOfJ, 0);
                    double dik = checkDistanceMatrix(indexOfI, 0, indexOfK, 0);
                    double djk = checkDistanceMatrix(indexOfJ, 0, indexOfK, 0);
                    double dist = Math.min(dij, Math.min(dik, djk));
                    if (dist < threeBodyCutoffDist) {
                        turnOnAtoms(residues[k]);
                        triEnergy[i][j][k] = currentEnergy() - localSelfEnergy[i] - localSelfEnergy[j] - localSelfEnergy[k]
                                - pairEnergy[i][j] - pairEnergy[j][k] - pairEnergy[i][k] - localBackboneEnergy;
                        logger.info(String.format(" Tri  %s %s %s:    %16.5f", residues[i], residues[j], residues[k], triEnergy[i][j][k]));
                        sumTri += triEnergy[i][j][k];
                        turnOffAtoms(residues[k]);
                    } else if (dist == Double.MAX_VALUE) {
                        logger.info(String.format(" Tri  %s %s %s:    set to 0.0 at NaN (very long distance)", residues[i], residues[j], residues[k]));
                        triEnergy[i][j][k] = 0.0;
                    } else {
                        logger.info(String.format(" Tri  %s %s %s:    set to 0.0 at %1.5f Angstroms", residues[i], residues[j], residues[k], dist));
                        triEnergy[i][j][k] = 0.0;
                    }
                }
                turnOffAtoms(residues[j]);
            }
            turnOffAtoms(residues[i]);
        }
        logger.info(String.format("\n\n"));
        logger.info(String.format(" Backbone:     %16.5f", localBackboneEnergy));
        logger.info(String.format(" Sum Self:     %16.5f", sumSelf));
        logger.info(String.format(" Sum Pair:     %16.5f", sumPair));
        logger.info(String.format(" Sum Tri:      %16.5f", sumTri));
        logger.info(String.format(" Neglected:    %16.5f", totalEnergy - sumSelf - sumPair - sumTri - localBackboneEnergy));
        logger.info(String.format(" AMOEBA:       %16.5f", totalEnergy));
        logger.info(String.format("\n\n"));
        for (int i = 0; i < nRes; i++) {
            turnOnAtoms(residues[i]);
        }
    }

    /**
     * Set a contiguous block of residues to optimize in a specific chain.
     *
     * @param chain
     * @param startResID
     * @param finalResID
     */
    public void setResidues(String chain, int startResID, int finalResID) {
        this.chain = chain;
        this.setResidues(startResID, finalResID);
    }

    /**
     * Set a contiguous block of residues to optimize.
     *
     * @param startResID
     * @param finalResID
     */
    public void setResidues(int startResID, int finalResID) {

        Polymer polymer;
        if (chain != null) {
            polymer = molecularAssembly.getChain(chain);
        } else {
            polymers = molecularAssembly.getChains();
            polymer = polymers[0];
        }
        residueList = new ArrayList<>();
        for (int i = startResID; i <= finalResID; i++) {
            Residue residue = polymer.getResidue(i);
            if (residue != null) {
                Rotamer[] rotamers = residue.getRotamers(residue);
                if (rotamers != null) {
                    if (rotamers.length == 1) {
                        switch (residue.getResidueType()) {
                            case NA:
                                residue.initializeDefaultAtomicCoordinates();
                                break;
                            case AA:
                            default:
                                RotamerLibrary.applyRotamer(residue, rotamers[0]);
                                break;
                        }
                    } else {
                        residueList.add(residue);
                    }
                } else if (useForcedResidues && checkIfForced(i)) {
                    residueList.add(residue);
                }
            }
        }
    }

    public ArrayList<Residue> getResidues() {
        return residueList;
    }

    public void setResidues(ArrayList<Residue> residueList) {
        this.residueList = residueList;
    }

    /**
     * Accepts a list of residues but throws out null- or single-rotamer
     * residues. Used by the -lR flag.
     *
     * @param residueList
     */
    public void setResiduesIgnoreNull(ArrayList<Residue> residueList) {
        this.residueList = new ArrayList<>();
        logger.info(" Optimizing these residues: ");
        for (Residue r : residueList) {
            if (r.getRotamers(r) != null && r.getRotamers(r).length > 1) {
                this.residueList.add(r);
                logger.info(String.format("\t%s", r.toString()));
            } else {
                logger.info(String.format(" not \t%s", r.toString()));
            }
        }
    }

    /**
     * Identify titratable residues and choose them all.
     */
    private void titrationSetResidues(ArrayList<Residue> residueList) {
        String histidineModeProp = System.getProperty("histidineMode");
        Protonate.HistidineMode histidineMode = Protonate.HistidineMode.ALL;
        if (histidineModeProp != null) {
            if (histidineModeProp.equalsIgnoreCase("HIE_ONLY")) {
                histidineMode = Protonate.HistidineMode.HIE_ONLY;
            } else if (histidineModeProp.equalsIgnoreCase("HID_ONLY")) {
                histidineMode = Protonate.HistidineMode.HID_ONLY;
            }
        }
        
        ArrayList<Residue> titratables = new ArrayList<>();
        for (Residue res : residueList) {
            ResidueEnumerations.AminoAcid3 source = ResidueEnumerations.AminoAcid3.valueOf(res.getName());
            List<Protonate.Titration> avail = new ArrayList<>();
            for (Protonate.Titration titr : Protonate.Titration.values()) {
                // Allow manual override of Histidine treatment.
                if ((titr.target == ResidueEnumerations.AminoAcid3.HID && histidineMode == Protonate.HistidineMode.HIE_ONLY)
                        || (titr.target == ResidueEnumerations.AminoAcid3.HIE && histidineMode == Protonate.HistidineMode.HID_ONLY)) {
                    continue;
                }
                if (titr.source == source) {
                    avail.add(titr);
                }
            }
            if (avail.size() > 0) {
                titratables.add(res);
                // logger.info(String.format(" Titratable: %s", residues.get(j)));
            }
        }
        
        Polymer polymers[] = molecularAssembly.getChains();
        for (Residue res : titratables) {
            MultiResidue multiRes = new MultiResidue(res, molecularAssembly.getForceField(), molecularAssembly.getPotentialEnergy());
            Polymer polymer = null;
            for (Polymer p : polymers) {
                if (p.getChainID() == res.getChainID()) {
                    polymer = p;
                }
            }
            polymer.addMultiResidue(multiRes);
            titrationRecursiveBuild(res, multiRes, histidineMode);
            
            // Switch back to the original form and ready the ForceFieldEnergy.
            multiRes.setActiveResidue(res);
            molecularAssembly.getPotentialEnergy().reInit();
            this.residueList.add(multiRes);
            logger.info(String.format(" Titrating: %s", multiRes));
        }
    }
    
    /**
     * Recursively maps Titration events and adds target Residues to a MultiResidue object.
     * @param member
     * @param multiRes 
     */
    private void titrationRecursiveBuild(Residue member, MultiResidue multiRes, Protonate.HistidineMode histidineMode) {
        // Map titrations for this member.
        ResidueEnumerations.AminoAcid3 source = ResidueEnumerations.AminoAcid3.valueOf(member.getName());
        List<Protonate.Titration> avail = new ArrayList<>();
        for (Protonate.Titration titr : Protonate.Titration.values()) {
            // Allow manual override of Histidine treatment.
            if ((titr.target == ResidueEnumerations.AminoAcid3.HID && histidineMode == Protonate.HistidineMode.HIE_ONLY)
                    || (titr.target == ResidueEnumerations.AminoAcid3.HIE && histidineMode == Protonate.HistidineMode.HID_ONLY)) {
                continue;
            }
            if (titr.source == source) {
                avail.add(titr);
            }
        }
        
        // For each titration, check whether it needs added as a MultiResidue option.
        for (Protonate.Titration titr : avail) {
            // Allow manual override of Histidine treatment.
            if ((titr.target == ResidueEnumerations.AminoAcid3.HID && histidineMode == Protonate.HistidineMode.HIE_ONLY)
                    || (titr.target == ResidueEnumerations.AminoAcid3.HIE && histidineMode == Protonate.HistidineMode.HID_ONLY)) {
                continue;
            }
            // Find all the choices currently available to this MultiResidue.
            List<String> choices = new ArrayList<>();
            for (Residue choice : multiRes.getConsideredResidues()) {
                choices.add(choice.getName());
            }
            // If this Titration target is not a choice for the MultiResidue, then add it.
            String targetName = titr.target.toString();
            if (!choices.contains(targetName)) {
                int resNumber = member.getResidueNumber();
                Residue.ResidueType resType = member.getResidueType();
                Residue newChoice = new Residue(targetName, resNumber, resType);
                multiRes.addResidue(newChoice);
                // Recursively call this method on each added choice.
                titrationRecursiveBuild(newChoice, multiRes, histidineMode);
            }
        }
    }
    
    public double optimize() {
        boolean ignoreNA = false;
        String ignoreNAProp = System.getProperty("ignoreNA");
        if (ignoreNAProp != null && ignoreNAProp.equalsIgnoreCase("true")) {
            logger.info("(Key) Ignoring nucleic acids.");
            ignoreNA = true;
        }
        /*
         * Collect all residues in the MolecularAssembly. Use all Residues with
         * Rotamers and all forced residues if using sliding window and forced
         * residues. Forced residues is meaningless for other algorithms, and
         * will be reverted to false.
         */
        allResiduesList = new ArrayList<>();
        polymers = molecularAssembly.getChains();
        for (Polymer polymer : polymers) {
            ArrayList<Residue> current = polymer.getResidues();
            for (Residue residuej : current) {
                if (useForcedResidues) {
                    switch (algorithm) {
                        case SLIDING_WINDOW:
                            if (residuej == null) {
                                // Do nothing.
                            } else if (residuej.getRotamers(residuej) != null) {
                                allResiduesList.add(residuej);
                            } else {
                                int indexJ = residuej.getResidueNumber();
                                if (checkIfForced(indexJ)) {
                                    allResiduesList.add(residuej);
                                }
                            }
                            break;
                        default: // Should only trigger once before resetting useForcedResidues to false.
                            logIfMaster(" Forced residues only applicable to sliding window.", Level.WARNING);
                            useForcedResidues = false;
                            if (residuej != null && (residuej.getRotamers(residuej) != null)) {
                                if (!(ignoreNA && residuej.getResidueType() == Residue.ResidueType.NA)) {
                                    allResiduesList.add(residuej);
                                }
                            }
                            break;
                    }
                } else if (residuej != null && (residuej.getRotamers(residuej) != null)) {
                    if (!(ignoreNA && residuej.getResidueType() == Residue.ResidueType.NA)) {
                        allResiduesList.add(residuej);
                    }
                }
            }
        }

        // If -DignoreNA=true, then remove nucleic acids from residue list.
        if (ignoreNA) {
            for (int i = 0; i < residueList.size(); i++) {
                Residue res = residueList.get(i);
                if (res.getResidueType() == Residue.ResidueType.NA) {
                    residueList.remove(i);
                }
            }
        }

        RotamerLibrary.initializeDefaultAtomicCoordinates(molecularAssembly.getChains());   // for NA only
        numResidues = allResiduesList.size();
        allResiduesArray = allResiduesList.toArray(new Residue[numResidues]);

        /*
         * Distance matrix is only needed to add residues to the sliding window
         * based on distance cutoff, and to automatically set some 3-body terms
         * to 0 at > 10 angstroms.
         *
         * Thus, it is unnecessary, and a major problem for some very large
         * structures like 4FY1.  We could even just do a check of distance > 0,
         * and if it's needed for 3-body terms, we can implement a lazy loading
         * procedure or use a local distance matrix like before.
         *
         * Note: the local distance matrix is coded, but not yet implemented,
         * awaiting testing.
         */
        if (distance > 0) {
            distanceMatrix();
        }

        double e = 0.0;
        if (residueList != null) {
            done = false;
            terminate = false;
            switch (algorithm) {
                case INDEPENDENT:
                    e = independent(residueList);
                    break;
                case GLOBAL:
                    e = globalBruteForce(residueList);
                    break;
                case GLOBAL_DEE:
                    e = globalUsingEliminations(residueList);
                    break;
                case SLIDING_WINDOW:
                    e = slidingWindow(residueList, windowSize, increment, revert, distance, direction);
                    break;
                case BOX_OPTIMIZATION:
                    e = boxOptimization(residueList);
                    break;
                default:
                    break;
            }
            terminate = false;
            done = true;
        }
        return e;
    }

    /**
     * Eliminates NA backbone rotamers with corrections greater than threshold.
     * The int[] parameter allows the method to know how many Rotamers for each
     * residue have previously been pruned; currently, this means any Rotamer
     * pruned by reconcileNARotamersWithPriorResidues.
     *
     * A nucleic correction threshold of 0 skips the entire method; this check
     * is presently being performed inside the method in case it is called again
     * at some point.
     *
     * @param residues Residues to eliminate bad backbone rotamers over.
     * @param numEliminatedRotamers Number of previously eliminated rotamers per
     * residue.
     */
    private void eliminateNABackboneRotamers(Residue[] residues, int[] numEliminatedRotamers) {
        /**
         * Initialize all atoms to be used.
         */
        /* Atom atoms[] = molecularAssembly.getAtomArray();
         int nAtoms = atoms.length;
         String begin[] = new String[nAtoms];
         for (int i = 0; i < nAtoms; i++) {
         begin[i] = atoms[i].toString();
         } */
        if (nucleicCorrectionThreshold != 0) {
            logIfMaster(String.format(" Eliminating nucleic acid rotamers with correction vectors larger than %5.3f A", nucleicCorrectionThreshold));
            logIfMaster(String.format(" A minimum of %d rotamers per NA residue will carry through to energy calculations.", minNumberAcceptedNARotamers));
            ArrayList<Residue> resList = new ArrayList<>();
            resList.addAll(Arrays.asList(residues));
            ResidueState[] origCoordinates = ResidueState.storeAllCoordinates(resList);
            //double[][][] originalCoordinates = storeCoordinates(resList);
            for (int j = 0; j < residues.length; j++) {
                Residue nucleicResidue = residues[j];
                Rotamer[] rotamers = nucleicResidue.getRotamers(nucleicResidue);
                if (nucleicResidue.getResidueType() == NA && rotamers != null) {
                    int nrotamers = rotamers.length;
                    // Default to all rotamers that have not previously been
                    // eliminated; subtract as rotamers are rejected.
                    int numAcceptedRotamers = nrotamers - numEliminatedRotamers[j];
                    if (minNumberAcceptedNARotamers >= numAcceptedRotamers) {
                        continue;
                    }
                    ArrayList<DoubleIndexPair> rejectedRotamers = new ArrayList<>();
                    for (int i = 0; i < nrotamers; i++) {
                        if (!check(j, i)) {
                            try {
                                RotamerLibrary.applyRotamer(nucleicResidue, rotamers[i], nucleicCorrectionThreshold);
                            } catch (NACorrectionException error) {
                                double rejectedCorrection = error.getCorrection();
                                numAcceptedRotamers--;
                                DoubleIndexPair rejected = new DoubleIndexPair(i, rejectedCorrection);
                                rejectedRotamers.add(rejected);
                            }
                        }
                    }
                    int numAdditionalRotamersToAccept = minNumberAcceptedNARotamers - numAcceptedRotamers;
                    if (numAdditionalRotamersToAccept > 0) {
                        DoubleIndexPair[] rejectedArray = new DoubleIndexPair[rejectedRotamers.size()];
                        for (int i = 0; i < rejectedArray.length; i++) {
                            rejectedArray[i] = rejectedRotamers.get(i);
                        }
                        Arrays.sort(rejectedArray);
                        rejectedRotamers = new ArrayList<>();
                        rejectedRotamers.addAll(Arrays.asList(rejectedArray));
                        for (int i = 0; i < numAdditionalRotamersToAccept; i++) {
                            rejectedRotamers.remove(0);
                        }
                    }
                    for (DoubleIndexPair rotToReject : rejectedRotamers) {
                        eliminateRotamer(residues, j, rotToReject.getIndex(), print);
                        logIfMaster(String.format(" Correction magnitude was %6.4f A > %5.3f A", rotToReject.getDoubleValue(), nucleicCorrectionThreshold));
                    }
                }
                nucleicResidue.revertCoordinates(origCoordinates[j]);
                //revertSingleResidueCoordinates(nucleicResidue, originalCoordinates[j]);
                /*
                 for (int i = 0; i < nAtoms; i++) {
                 if (!begin[i].equals(atoms[i].toString())) {
                 logger.info(" ERROR IN NA BACKBONE: " + begin[i]);
                 logger.info(" ERROR IN NA BACKBONE: " + atoms[i].toString());
                 logger.severe(" Good Bye");
                 }
                 } */
            }
        }
    }

    /**
     * For NA residues inside some optimization window, prune any rotamers which
     * would be incompatible with the established rotamers of upstream NA
     * residues. Could in theory be done by self energies, but every rotamer
     * which can be eliminated without calculating a self energy makes the
     * optimization significantly faster.
     *
     * @param residues Residues to check for incompatible rotamers.
     * @return Number of rotamers eliminated for each Residue.
     */
    private int[] reconcileNARotamersWithPriorResidues(Residue[] residues) {
        int[] numEliminatedRotamers = new int[residues.length];
        for (int i = 0; i < residues.length; i++) {
            Residue residuei = residues[i];
            Rotamer[] rotamers = RotamerLibrary.getRotamers(residuei);
            if (rotamers == null || residuei.getResidueType() != NA) {
                continue;
            }
            Residue prevResidue = residuei.getPreviousResidue();
            if (prevResidue == null || prevResidue.getResidueType() != NA) {
                continue;
            }
            boolean isInList = false;
            for (Residue residue : residues) {
                if (prevResidue.equals(residue)) {
                    isInList = true;
                    break;
                }
            }
            if (isInList) {
                continue;
            }
            double prevDelta = RotamerLibrary.measureDelta(prevResidue);
            // If between 50 and 110, assume a North pucker.
            if (RotamerLibrary.checkPucker(prevDelta) == 1) {
                for (int j = 0; j < rotamers.length; j++) {
                    if (RotamerLibrary.checkPucker(rotamers[j].chi1) != 1) {
                        if (print) {
                            logIfMaster(String.format(" Rotamer %d of residue %s eliminated "
                                    + "for incompatibility with the sugar pucker of previous "
                                    + "residue %s outside the window.", j, residuei.toString(),
                                    prevResidue.toString()));
                        }
                        eliminateRotamer(residues, i, j, print);
                        numEliminatedRotamers[i]++;
                    }
                }
            } else {
                for (int j = 0; j < rotamers.length; j++) {
                    if (RotamerLibrary.checkPucker(rotamers[j].chi1) != 2) {
                        if (print) {
                            logIfMaster(String.format(" Rotamer %d of residue %s eliminated "
                                    + "for incompatibility with the sugar pucker of previous "
                                    + "residue %s outside the window.", j, residuei.toString(),
                                    prevResidue.toString()));
                        }
                        eliminateRotamer(residues, i, j, print);
                        numEliminatedRotamers[i]++;
                    }
                }
            } // TODO: Implement support for the DNA C3'-exo pucker.
        }
        return numEliminatedRotamers;
    }

    /**
     * For NA residues inside some optimization window, prune any rotamers which
     * would be incompatible with the established rotamers of downstream NA
     * residues. Could in theory be done by self energies, but every rotamer
     * which can be eliminated without calculating a self energy makes the
     * optimization much faster. Technically, this works by pinning it to its
     * current pucker, but if the input structure is any good, it would be the
     * current pucker anyways.
     *
     * @param residues Residues to check for incompatible rotamers.
     * @return Number of rotamers eliminated for each Residue.
     */
    private void reconcileNARotamersWithSubsequentResidues(Residue[] residues, int[] eliminatedRotamers) {
        for (int i = 0; i < residues.length; i++) {
            Residue residuei = residues[i];
            switch (residuei.getResidueType()) {
                case NA:
                    Rotamer[] rotamers = RotamerLibrary.getRotamers(residues[i]);
                    Residue nextResidue = residuei.getNextResidue();
                    if (rotamers == null || nextResidue == null) {
                        break;
                    }
                    boolean isInList = false;
                    for (Residue residue : residues) {
                        if (residue.equals(nextResidue)) {
                            isInList = true;
                            break;
                        }
                    }
                    if (isInList) {
                        break;
                    }
                    double delta = RotamerLibrary.measureDelta(residuei);
                    if (RotamerLibrary.checkPucker(delta) == 1) {
                        for (int j = 0; j < rotamers.length; j++) {
                            if (RotamerLibrary.checkPucker(rotamers[j].chi7) != 1) {
                                if (print) {
                                    logIfMaster(String.format(" Rotamer %d of residue %s eliminated "
                                            + "for incompatibility with the sugar pucker of previous "
                                            + "residue %s outside the window.", j, residuei.toString(),
                                            nextResidue.toString()));
                                }
                                eliminateRotamer(residues, i, j, print);
                                eliminatedRotamers[i]++;
                            }
                        }
                    } else {
                        for (int j = 0; j < rotamers.length; j++) {
                            if (RotamerLibrary.checkPucker(rotamers[j].chi7) != 2) {
                                if (print) {
                                    logIfMaster(String.format(" Rotamer %d of residue %s eliminated "
                                            + "for incompatibility with the sugar pucker of previous "
                                            + "residue %s outside the window.", j, residuei.toString(),
                                            nextResidue.toString()));
                                }
                                eliminateRotamer(residues, i, j, print);
                                eliminatedRotamers[i]++;
                            }
                        }
                    }
                    break;
                case AA:
                default:
                    break;
            }
        }
    }

    /**
     * Sets the number of boxes in the x, y, and z axes if the box optimization
     * is to be carried out.
     *
     * @param numXYZBoxes Int[3] of number of boxes in x, y, z.
     */
    public void setNumXYZBoxes(int[] numXYZBoxes) {
        System.arraycopy(numXYZBoxes, 0, this.numXYZBoxes, 0, this.numXYZBoxes.length);
    }

    /**
     * Sets the amount of overlap between adjacent boxes for box optimization.
     *
     * @param boxBorderSize Box overlap in Angstroms.
     */
    public void setBoxBorderSize(double boxBorderSize) {
        this.boxBorderSize = boxBorderSize;
    }

    /**
     * Sets the approximate dimensions of boxes, over-riding numXYZBoxes in
     * determining box size. Rounds box size up and number of boxes down to get
     * a whole number of boxes along each axis.
     *
     * @param approxBoxLength Optional box dimensions parameter (Angstroms).
     */
    public void setApproxBoxLength(double approxBoxLength) {
        this.approxBoxLength = approxBoxLength;
    }

    /**
     * Sets behavior for how Residues are added to boxOptCells; 1 uses just
     * reference atom (C alpha for protein, N1/9 for nucleic acids), 2 uses any
     * atom, 3 uses any atom in any rotamer.
     *
     * @param boxInclusionCriterion Criterion to use
     */
    public void setBoxInclusionCriterion(int boxInclusionCriterion) {
        this.boxInclusionCriterion = boxInclusionCriterion;
    }

    public void setBoxStart(int boxStart) {
        this.boxStart = boxStart;
    }

    public void setBoxEnd(int boxEnd) {
        // Is -1 if boxes run to completion.
        this.boxEnd = boxEnd;
    }

    /*
     * Manually sets box dimensions for aperiodic systems for box optimization;
     * primarily intended for restart of box optimizations.
     *
     * @param boxDimensions A double of 6 dimensions (xmin, xmax, ymin, ymax,
     * zmin, zmax).
     */
    /*public void setBoxDimensions(double[] boxDimensions, double superboxBuffer) {
     this.boxDimensions = new double[6];
     System.arraycopy(boxDimensions, 0, this.boxDimensions, 0, boxDimensions.length);
     this.superboxBuffer = superboxBuffer;
     this.manualSuperbox = true;
     }

     public void setBoxDimensions(double[] boxDimensions, double superboxBuffer, boolean manualSuperbox) {
     this.manualSuperbox = manualSuperbox;
     if (manualSuperbox) {
     setBoxDimensions(boxDimensions, superboxBuffer);
     }
     }*/
    public double optimize(Algorithm algorithm) {
        this.algorithm = algorithm;
        return optimize();
    }

    public void setDirection(Direction direction) {
        this.direction = direction;
    }

    public void setDistanceCutoff(double distance) {
        this.distance = distance;
    }

    public void setIncrement(int increment) {
        this.increment = increment;
    }

    public void setRevert(boolean revert) {
        this.revert = revert;
    }

    public void setNucleicCorrectionThreshold(double nucleicCorrectionThreshold) {
        this.nucleicCorrectionThreshold = nucleicCorrectionThreshold;
    }

    public void setMinimumNumberAcceptedNARotamers(int minNumberAcceptedNARotamers) {
        this.minNumberAcceptedNARotamers = minNumberAcceptedNARotamers;
    }

    /**
     * Also sets derivative pruning factors.
     *
     * @param pruningFactor
     */
    public void setPruningFactor(double pruningFactor) {
        this.pruningFactor = pruningFactor;
        this.pairHalfPruningFactor = ((1.0 + pruningFactor) / 2);
    }

    public void setSingletonNAPruningFactor(double singletonNAPruningFactor) {
        this.singletonNAPruningFactor = singletonNAPruningFactor;
    }

    public void setVerboseEnergies(Boolean verboseEnergies) {
        this.verboseEnergies = verboseEnergies;
    }

    /**
     * Sets the use of forced residues; an endForced value of -1 indicates not
     * to use forced residues.
     *
     * @param startForced First residue to force.
     * @param endForced Last residue to force.
     */
    public void setForcedResidues(int startForced, int endForced) {
        if (endForced != -1) {
            this.startForcedResidues = startForced;
            this.endForcedResidues = endForced;
            this.useForcedResidues = true;
        }
    }

    private double independent(List<Residue> residues) {
        if (x == null) {
            Atom atoms[] = molecularAssembly.getAtomArray();
            int nAtoms = atoms.length;
            x = new double[nAtoms * 3];
        }

        double e = Double.MAX_VALUE;
        for (Residue residue : residues) {
            logger.info(String.format(" Optimizing %s side-chain.", residue));
            Rotamer[] rotamers = residue.getRotamers(residue);
            potential.getCoordinates(x);
            e = Double.MAX_VALUE;
            int bestRotamer = -1;
            for (int j = 0; j < rotamers.length; j++) {
                Rotamer rotamer = rotamers[j];
                RotamerLibrary.applyRotamer(residue, rotamer);
                if (algorithmListener != null) {
                    algorithmListener.algorithmUpdate(molecularAssembly);
                }
                double newE = currentEnergy();
                if (newE < e) {
                    bestRotamer = j;
                }
            }
            if (bestRotamer > -1) {
                Rotamer rotamer = rotamers[bestRotamer];
                RotamerLibrary.applyRotamer(residue, rotamer);
            }
            if (algorithmListener != null) {
                algorithmListener.algorithmUpdate(molecularAssembly);
            }
            if (terminate) {
                logger.info(String.format("\n Terminating after residue %s.\n", residue));
                break;
            }
        }
        return e;
    }

    private double globalUsingEliminations(List<Residue> residueList) {
        int currentEnsemble = Integer.MAX_VALUE;
        Residue residues[] = residueList.toArray(new Residue[residueList.size()]);
        int nResidues = residues.length;
        int currentRotamers[] = new int[nResidues];
        int optimum[] = new int[nResidues];
        int iterations = 0;
        boolean finalTry = false;
        int bestEnsembleTargetDiffThusFar = Integer.MAX_VALUE;
        double bestBufferThusFar = ensembleBuffer;
        double startingBuffer = ensembleBuffer;

        if (ensembleEnergy > 0.0) {
            ensembleBuffer = ensembleEnergy;
            applyEliminationCriteria(residues, true, true);
            if (x == null) {
                Atom atoms[] = molecularAssembly.getAtomArray();
                int nAtoms = atoms.length;
                x = new double[nAtoms * 3];
            }
            /**
             * Compute the number of permutations without eliminating dead-ends
             * and compute the number of permutations using singleton
             * elimination.
             */
            double permutations = 1;
            double singletonPermutations = 1;
            for (int i = 0; i < nResidues; i++) {
                Residue residue = residues[i];
                Rotamer[] rotamers = residue.getRotamers(residue);
                int nr = rotamers.length;
                if (nr > 1) {
                    int nrot = 0;
                    for (int ri = 0; ri < nr; ri++) {
                        if (!eliminatedSingles[i][ri]) {
                            nrot++;
                        }
                    }
                    permutations *= rotamers.length;
                    if (nrot > 1) {
                        singletonPermutations *= nrot;
                    }
                }
            }
            dryRun(molecularAssembly, residues, 0, currentRotamers, Double.MAX_VALUE, optimum);
            double pairTotalElimination = singletonPermutations - (double) evaluatedPermutations;
            if (evaluatedPermutations == 0) {
                logger.severe("No valid path through rotamer space found; try recomputing without pruning or using ensemble.");
            }
            if (master && ensembleFile == null) {
                File file = molecularAssembly.getFile();
                String filename = FilenameUtils.removeExtension(file.getAbsolutePath());
                //ensembleFile = SystemFilter.version(new File(filename + ".ens"));
                ensembleFile = new File(filename + ".ens");
                if (ensembleFile.exists()) {
                    for (int i = 2; i < 1000; i++) {
                        ensembleFile = new File(filename + ".ens_" + i);
                        if (!ensembleFile.exists()) {
                            break;
                        }
                    }
                    if (ensembleFile.exists()) {
                        logger.warning(String.format(" Versioning failed: appending to end of file %s", ensembleFile.getName()));
                    }
                }
                ensembleFilter = new PDBFilter(new File(ensembleFile.getName()), molecularAssembly, null, null);
                logger.info(String.format(" Ensemble file: %s", ensembleFile.getName()));
            }
            logIfMaster(String.format(" Number of permutations without DEE conditions: %10.4e.", permutations));
            logIfMaster(String.format(" Number of permutations after singleton eliminations: %10.4e.", singletonPermutations));
            logIfMaster(String.format(" Number of permutations removed by pairwise eliminations: %10.4e.", pairTotalElimination));
            logIfMaster(String.format(" Number of permutations remaining: %10.4e.", (double) evaluatedPermutations));

            double[] permutationEnergies = new double[evaluatedPermutations];
            double e = rotamerOptimizationDEE(molecularAssembly, residues, 0, currentRotamers,
                    Double.MAX_VALUE, optimum, permutationEnergies);
            int[][] acceptedPermutations = new int[evaluatedPermutations][];
            for (int i = 0; i < acceptedPermutations.length; i++) {
                acceptedPermutations[i] = null;
            }
            logIfMaster(String.format("\n Checking permutations for distance < %5.3f kcal/mol from GMEC energy %10.8f kcal/mol", ensembleEnergy, e));
            dryRunForEnsemble(residues, 0, currentRotamers, e, permutationEnergies, acceptedPermutations);
            int numAcceptedPermutations = 0;
            for (int i = 0; i < acceptedPermutations.length; i++) {
                if (acceptedPermutations[i] != null) {
                    ++numAcceptedPermutations;
                    logIfMaster(String.format(" Accepting permutation %d at %8.6f < %8.6f", i, permutationEnergies[i] - e, ensembleEnergy));
                    for (int j = 0; j < nResidues; j++) {
                        Residue residuej = residues[j];
                        Rotamer[] rotamersj = residuej.getRotamers(residuej);
                        RotamerLibrary.applyRotamer(residuej, rotamersj[acceptedPermutations[i][j]]);
                    }
                    try {
                        FileWriter fw = new FileWriter(ensembleFile, true);
                        BufferedWriter bw = new BufferedWriter(fw);
                        bw.write(String.format("MODEL        %d", numAcceptedPermutations));
                        for (int j = 0; j < 75; j++) {
                            bw.write(" ");
                        }
                        bw.newLine();
                        bw.flush();
                        ensembleFilter.writeFile(ensembleFile, true);
                        bw.write(String.format("ENDMDL"));
                        for (int j = 0; j < 64; j++) {
                            bw.write(" ");
                        }
                        bw.newLine();
                        bw.close();
                    } catch (IOException ex) {
                        logger.warning(String.format(" Exception writing to file: %s", ensembleFile.getName()));
                    }
                }
            }
            logIfMaster(String.format(" Number of permutations within %5.3f kcal/mol of GMEC energy: %6.4e",
                    ensembleEnergy, (double) numAcceptedPermutations));

            logIfMaster("\n Final rotamers:");
            for (int i = 0; i < nResidues; i++) {
                Residue residue = residues[i];
                Rotamer[] rotamers = residue.getRotamers(residue);
                int ri = optimum[i];
                Rotamer rotamer = rotamers[ri];
                logIfMaster(String.format(" %c %s %s (%d)", residue.getChainID(), residue, rotamer.toString(), ri));
                RotamerLibrary.applyRotamer(residue, rotamer);
            }

            double sumSelfEnergy = 0;
            double sumPairEnergy = 0;
            double sumTrimerEnergy = 0;
            for (int i = 0; i < nResidues; i++) {
                int ri = optimum[i];
                sumSelfEnergy += selfEnergy[i][ri];
            }
            for (int i = 0; i < nResidues - 1; i++) {
                int ri = optimum[i];
                for (int j = i + 1; j < nResidues; j++) {
                    int rj = optimum[j];
                    sumPairEnergy += twoBodyEnergy[i][ri][j][rj];
                }
            }

            e = currentEnergy();
            logIfMaster(String.format(" Self Energy:   %16.8f", sumSelfEnergy));
            logIfMaster(String.format(" Pair Energy:   %16.8f", sumPairEnergy));

            double approximateEnergy = backboneEnergy + sumSelfEnergy + sumPairEnergy;

            if (threeBodyTerm) {
                for (int i = 0; i < nResidues - 2; i++) {
                    int ri = optimum[i];
                    for (int j = i + 1; j < nResidues - 1; j++) {
                        int rj = optimum[j];
                        for (int k = j + 1; k < nResidues; k++) {
                            int rk = optimum[k];
                            sumTrimerEnergy += threeBodyEnergy[i][ri][j][rj][k][rk];
                        }
                    }
                }
                approximateEnergy += sumTrimerEnergy;
                double higherOrderEnergy = e - sumSelfEnergy - sumPairEnergy - sumTrimerEnergy - backboneEnergy;
                logIfMaster(String.format(" Trimer Energy: %16.8f", sumTrimerEnergy));
                logIfMaster(String.format(" Neglected:     %16.8f", higherOrderEnergy));
            } else {
                double higherOrderEnergy = e - sumSelfEnergy - sumPairEnergy - backboneEnergy;
                logIfMaster(String.format(" Neglected:     %16.8f", higherOrderEnergy));
            }
            logIfMaster(String.format(" Approximate Energy:     %16.8f", approximateEnergy));
            return e;
        }

        while (currentEnsemble != ensembleNumber) {
            if (iterations == 0) {
                applyEliminationCriteria(residues, true, true);
            } else {
                applyEliminationCriteria(residues, false, false);
            }

            if (x == null) {
                Atom atoms[] = molecularAssembly.getAtomArray();
                int nAtoms = atoms.length;
                x = new double[nAtoms * 3];
            }

            /**
             * Compute the number of permutations without eliminating dead-ends
             * and compute the number of permutations using singleton
             * elimination.
             */
            double permutations = 1;
            double singletonPermutations = 1;
            for (int i = 0; i < nResidues; i++) {
                Residue residue = residues[i];
                Rotamer[] rotamers = residue.getRotamers(residue);
                int nr = rotamers.length;
                if (nr > 1) {
                    int nrot = 0;
                    for (int ri = 0; ri < nr; ri++) {
                        if (!eliminatedSingles[i][ri]) {
                            nrot++;
                        }
                    }
                    permutations *= rotamers.length;
                    if (nrot > 1) {
                        singletonPermutations *= nrot;
                    }
                }
            }
            dryRun(molecularAssembly, residues, 0, currentRotamers, Double.MAX_VALUE, optimum);
            double pairTotalElimination = singletonPermutations - (double) evaluatedPermutations;
            currentEnsemble = (int) evaluatedPermutations;
            if (ensembleNumber == 1 && currentEnsemble == 0) {
                logger.severe("No valid path through rotamer space found; try recomputing without pruning or using ensemble.");
                /*  PROGRAMMATIC ENSEMBLE CONTROL (dangerous)
                 if (getPruning() == 0) {
                 logger.warning(" Unable to recover a rotamer path; commencing ensemble search.");
                 setEnsemble(10, 5.0);
                 startingBuffer = 5.0;
                 continue;
                 } else {
                 logger.warning(" Pruning left no valid path through rotamer space; recomputing without pruning.");
                 setPruning(0);
                 continue;
                 }
                 */
            }
            if (ensembleNumber > 1) {
                if (master && ensembleFile == null) {
                    File file = molecularAssembly.getFile();
                    String filename = FilenameUtils.removeExtension(file.getAbsolutePath());
                    ensembleFile = new File(filename + ".ens");
                    if (ensembleFile.exists()) {
                        for (int i = 2; i < 1000; i++) {
                            ensembleFile = new File(filename + ".ens_" + i);
                            if (!ensembleFile.exists()) {
                                break;
                            }
                        }
                        if (ensembleFile.exists()) {
                            logger.warning(String.format(" Versioning failed: appending to end of file %s", ensembleFile.getName()));
                        }
                    }
                    ensembleFilter = new PDBFilter(new File(ensembleFile.getName()), molecularAssembly, null, null);
                    logger.info(String.format(" Ensemble file: %s", ensembleFile.getName()));
                }
                logIfMaster(String.format(" Ensemble Search Stats: (buffer: %5.3f, current: %d, target: %d)", ensembleBuffer, currentEnsemble, ensembleNumber));
            }
            if (ensembleNumber == 1 || finalTry) {
                logIfMaster(String.format(" Number of permutations without DEE conditions: %10.4e.", permutations));
                logIfMaster(String.format(" Number of permutations after singleton eliminations: %10.4e.", singletonPermutations));
                logIfMaster(String.format(" Number of permutations removed by pairwise eliminations: %10.4e.", pairTotalElimination));
                logIfMaster(String.format(" Number of permutations remaining: %10.4e.", (double) evaluatedPermutations));
                break;
            }
            if (Math.abs(currentEnsemble - ensembleNumber) < bestEnsembleTargetDiffThusFar) {
                bestEnsembleTargetDiffThusFar = Math.abs(currentEnsemble - ensembleNumber);
                bestBufferThusFar = ensembleBuffer;
            }
            if (currentEnsemble > ensembleNumber) {
                ensembleBuffer -= ensembleBufferStep;
                ensembleBufferStep -= (ensembleBufferStep * 0.01);
                iterations++;
            } else if (currentEnsemble < ensembleNumber) {
                ensembleBuffer += ensembleBufferStep;
                ensembleBufferStep -= (ensembleBufferStep * 0.01);
                iterations++;
            }
            if (iterations > 100) {
                if (currentEnsemble == 0) {
                    // TODO: Decide whether we like these next four lines.  Has the potential to produce a crazy amount of permutations.
                    logIfMaster(" Ensemble still empty; increasing buffer energy.");
                    startingBuffer = 3 * startingBuffer;
                    setEnsemble(10, startingBuffer);
                    iterations = 0;
                } else {
                    ensembleBuffer = bestBufferThusFar;
                    finalTry = true;
                }
            }
        }

        if (currentEnsemble == 0) {
            logger.warning(" No valid rotamer permutations found; results will be unreliable.  Try increasing the starting ensemble buffer.");
        }
        double[] permutationEnergyStub = null;
        rotamerOptimizationDEE(molecularAssembly, residues, 0, currentRotamers,
                Double.MAX_VALUE, optimum, permutationEnergyStub);

        logIfMaster("\n Final rotamers:");
        for (int i = 0; i < nResidues; i++) {
            Residue residue = residues[i];
            Rotamer[] rotamers = residue.getRotamers(residue);
            int ri = optimum[i];
            Rotamer rotamer = rotamers[ri];
            logIfMaster(String.format(" %c %s %s (%d)", residue.getChainID(), residue, rotamer.toString(), ri));
            RotamerLibrary.applyRotamer(residue, rotamer);
        }

        double sumSelfEnergy = 0;
        double sumPairEnergy = 0;
        double sumTrimerEnergy = 0;
        for (int i = 0; i < nResidues; i++) {
            int ri = optimum[i];
            sumSelfEnergy += selfEnergy[i][ri];
        }
        for (int i = 0; i < nResidues - 1; i++) {
            int ri = optimum[i];
            for (int j = i + 1; j < nResidues; j++) {
                int rj = optimum[j];
                sumPairEnergy += twoBodyEnergy[i][ri][j][rj];
            }
        }

        double e = currentEnergy();
        logIfMaster(String.format(" Self Energy:   %16.8f", sumSelfEnergy));
        logIfMaster(String.format(" Pair Energy:   %16.8f", sumPairEnergy));

        double approximateEnergy = backboneEnergy + sumSelfEnergy + sumPairEnergy;

        if (threeBodyTerm) {
            for (int i = 0; i < nResidues - 2; i++) {
                int ri = optimum[i];
                for (int j = i + 1; j < nResidues - 1; j++) {
                    int rj = optimum[j];
                    for (int k = j + 1; k < nResidues; k++) {
                        int rk = optimum[k];
                        sumTrimerEnergy += threeBodyEnergy[i][ri][j][rj][k][rk];
                    }
                }
            }
            approximateEnergy += sumTrimerEnergy;
            double higherOrderEnergy = e - sumSelfEnergy - sumPairEnergy - sumTrimerEnergy - backboneEnergy;
            logIfMaster(String.format(" Trimer Energy: %16.8f", sumTrimerEnergy));
            logIfMaster(String.format(" Neglected:     %16.8f", higherOrderEnergy));
        } else {
            double higherOrderEnergy = e - sumSelfEnergy - sumPairEnergy - backboneEnergy;
            logIfMaster(String.format(" Neglected:     %16.8f", higherOrderEnergy));
        }

        logIfMaster(String.format(" Approximate Energy:     %16.8f", approximateEnergy));

        return e;
    }

    /**
     * Performs a recursive brute-force rotamer optimization over a passed list
     * of residues. Should make a final decision on how to tell the method to
     * use true brute-force or a 2/3-body energy decomposition. Temporarily uses
     * the decomposition if parallelEnergies is true.
     *
     * @param residueList Residues to be optimized.
     * @return GMEC (Global Minimum Energy Conformation) energy.
     */
    private double globalBruteForce(List<Residue> residueList) {

        Residue residues[] = residueList.toArray(new Residue[residueList.size()]);
        int nResidues = residues.length;
        int optimum[] = new int[nResidues];

        if (x == null) {
            Atom atoms[] = molecularAssembly.getAtomArray();
            int nAtoms = atoms.length;
            x = new double[nAtoms * 3];
        }

        /**
         * Compute the number of permutations without eliminating dead-ends and
         * compute the number of permutations using singleton elimination.
         */
        double permutations = 1;
        for (int i = 0; i < nResidues; i++) {
            Residue residue = residues[i];
            Rotamer[] rotamers = residue.getRotamers(residue);
            permutations *= rotamers.length;
        }

        logger.info(String.format(" Number of permutations: %16.8e.", permutations));
        double e;
        // Temporary method to make it use the 2/3-body computation.
        if (parallelEnergies) {
            useFullAMOEBAEnergy = false;
        }
        if (!useFullAMOEBAEnergy) {
            setPruning(0);
            rotamerEnergies(residues);
            int[] rotamerSet = new int[nResidues];
            fill(rotamerSet, 0);
            e = decomposedRotamerOptimization(molecularAssembly, residues, 0, Double.MAX_VALUE, optimum, rotamerSet);
            for (int i = 0; i < nResidues; i++) {
                Residue residue = residues[i];
                Rotamer[] rotamers = residue.getRotamers(residue);
                RotamerLibrary.applyRotamer(residue, rotamers[optimum[i]]);
                turnOnAtoms(residue);
            }
            double fullEnergy = currentEnergy();
            logger.info(String.format(" Final summation of energies:    %16.5f", e));
            logger.info(String.format(" Final energy of optimized structure:    %16.5f", fullEnergy));
            logger.info(String.format(" Neglected:    %16.5f", fullEnergy - e));
        } else {
            e = rotamerOptimization(molecularAssembly, residues, 0, Double.MAX_VALUE, optimum);
        }

        for (int i = 0; i < nResidues; i++) {
            Residue residue = residues[i];
            Rotamer[] rotamers = residue.getRotamers(residue);
            int ri = optimum[i];
            Rotamer rotamer = rotamers[ri];
            logger.info(String.format(" %s %s (%d)", residue.getResidueNumber(), rotamer.toString(), ri));
            RotamerLibrary.applyRotamer(residue, rotamer);
            if (useFullAMOEBAEnergy) {
                e = currentEnergy();
            }
        }
        return e;
    }

    /**
     * Checks the distance matrix value in the correct triangle; calculates this
     * distance if it has not yet been calculated. After filling the distance
     * matrix, all instances of accessing the distance matrix should go through
     * this method to avoid any reverse-order calls. Assumes rotamers must be
     * applied.
     *
     * @param i Residue i index
     * @param ri Rotamer index for i
     * @param j Residue i index
     * @param rj Rotamer index for j
     * @return Distance between ri and rj
     */
    /*private double checkDistanceMatrix(int i, int ri, int j, int rj) {
     return checkDistanceMatrix(i, ri, j, rj, true);
     }

     /**
     * Checks the distance matrix value in the correct triangle; calculates this
     * distance if it has not yet been calculated. After filling the distance
     * matrix, all instances of accessing the distance matrix should go through
     * this method to avoid any reverse-order calls.
     *
     * @param i Residue i index
     * @param ri Rotamer index for i
     * @param j Residue i index
     * @param rj Rotamer index for j
     * @param applyRotamers If false, assumes residues are in the correct rotamer
     * @return Distance between ri and rj
     */
    /*private double checkDistanceMatrix(int i, int ri, int j, int rj, boolean applyRotamers) {
     if (i > j) {
     double dist = distanceMatrix[j][rj][i][ri];
     if (dist < 0) {
     dist = evaluateDistance(j, rj, i, ri, applyRotamers);
     distanceMatrix[j][rj][i][ri] = dist;
     }
     return dist;
     } else {
     double dist = distanceMatrix[i][ri][j][rj];
     if (dist < 0) {
     dist = evaluateDistance(i, ri, j, rj, applyRotamers);
     distanceMatrix[i][ri][j][rj] = dist;
     }
     return dist;
     }
     }

     /**
     * Evaluates the minimum distance between rotamers of two residues and their
     * symmetry mates
     * @param i Residue i index
     * @param ri Rotamer i index
     * @param j Residue j index
     * @param rj Rotamer j index
     * @param applyRotamers If false, assumes residues are already in the proper rotamer.
     * @return Minimum distance
     */
    /*private double evaluateDistance(int i, int ri, int j, int rj, boolean applyRotamers) {
     Crystal crystal = molecularAssembly.getCrystal();
     int nSymm = crystal.spaceGroup.getNumberOfSymOps();
     double minDist = Double.MAX_VALUE;

     Residue resi = allResiduesArray[i];
     Rotamer roti = resi.getRotamers(resi)[ri];
     double[][] xi;
     if (checkIfForced(resi) || !applyRotamers) {
     xi = resi.storeCoordinateArray();
     } else {
     ResidueState origI = resi.storeCoordinates();
     RotamerLibrary.applyRotamer(resi, roti);
     xi = resi.storeCoordinateArray();
     resi.revertCoordinates(origI);
     }

     Residue resj = allResiduesArray[j];
     Rotamer rotj = resj.getRotamers(resj)[rj];
     double[][] xj;
     if (checkIfForced(resj) || !applyRotamers) {
     xj = resj.storeCoordinateArray();
     } else {
     ResidueState origJ = resj.storeCoordinates();
     RotamerLibrary.applyRotamer(resj, rotj);
     xj = resj.storeCoordinateArray();
     resj.revertCoordinates(origJ);
     }

     for (int iSymOp = 0; iSymOp < nSymm; iSymOp++) {
     SymOp symOp = crystal.spaceGroup.getSymOp(iSymOp);

     double dist = interResidueDistance(xi, xj, symOp);
     minDist = dist < minDist ? dist : minDist;
     }
     return minDist;
     }*/
    /**
     * Checks the distance matrix, finding the shortest distance between two
     * residues' rotamers under any symmetry operator; will evaluate this if
     * distance matrix not already filled.
     *
     * @param i Residue i
     * @param ri Rotamer for i
     * @param j Residue j
     * @param rj Rotamer for j
     * @return Shortest distance
     */
    private double checkDistanceMatrix(int i, int ri, int j, int rj) {
        if (i > j) {
            double dist = distanceMatrix[j][rj][i][ri];
            if (dist < 0) {
                dist = evaluateDistance(j, rj, i, ri);
                distanceMatrix[j][rj][i][ri] = dist;
            }
            return dist;
        }
        double dist = distanceMatrix[i][ri][j][rj];
        if (dist < 0) {
            dist = evaluateDistance(i, ri, j, rj);
            distanceMatrix[i][ri][j][rj] = dist;
        }
        return dist;
    }

    /**
     * Evaluates the pairwise distance between two residues' rotamers under any
     * symmetry operator; does "lazy loading" for the distance matrix.
     *
     * @param i Residue i
     * @param ri Rotamer for i
     * @param j Residue j
     * @param rj Rotamer for j
     * @return Shortest distance
     */
    private double evaluateDistance(int i, int ri, int j, int rj) {
        Crystal crystal = molecularAssembly.getCrystal();
        int nSymm = crystal.spaceGroup.getNumberOfSymOps();
        double minDist = Double.MAX_VALUE;

        Residue resi = allResiduesArray[i];
        Rotamer[] rotamersI = resi.getRotamers(resi);
        Rotamer roti = rotamersI[ri];
        double[][] xi;
        if (roti.equals(resi.getRotamer())) {
            xi = resi.storeCoordinateArray();
        } else {
            ResidueState origI = resi.storeCoordinates();
            RotamerLibrary.applyRotamer(resi, roti);
            xi = resi.storeCoordinateArray();
            resi.revertCoordinates(origI);
        }

        Residue resj = allResiduesArray[j];
        Rotamer[] rotamersJ = resj.getRotamers(resj);
        Rotamer rotj = rotamersJ[rj];
        double[][] xj;
        if (rotj.equals(resj.getRotamer())) {
            xj = resj.storeCoordinateArray();
        } else {
            ResidueState origJ = resj.storeCoordinates();
            RotamerLibrary.applyRotamer(resj, rotj);
            xj = resj.storeCoordinateArray();
            resj.revertCoordinates(origJ);
        }

        for (int iSymOp = 0; iSymOp < nSymm; iSymOp++) {
            SymOp symOp = crystal.spaceGroup.getSymOp(iSymOp);

            double dist = interResidueDistance(xi, xj, symOp);
            minDist = dist < minDist ? dist : minDist;
        }
        return minDist;
    }

    /**
     * Checks whether an index is inside the forced residue range.
     *
     * @param i Index to check
     * @return If forced
     * @throws RuntimeException If useForcedResidues not true.
     */
    private boolean checkIfForced(int i) throws RuntimeException {
        if (!useForcedResidues) {
            throw new RuntimeException("checkForcedResidues being called without useForcedResidues.");
        }
        return (startForcedResidues <= i && i <= endForcedResidues);
    }

    /**
     * A more stringent form of checkIfForced which returns true only if the
     * residue is forced, false only if it has rotamers, and otherwise throws a
     * null pointer exception.
     *
     * @param residue Residue to check
     * @return True if forced, false if it has rotamers.
     * @throws NullPointerException If non-rotameric and non-forced.
     */
    private boolean checkIfForced(Residue residue) throws NullPointerException {
        if (residue.getRotamers(residue) != null) {
            return false;
        } else if (useForcedResidues && checkIfForced(residue.getResidueNumber())) {
            return true;
        } else {
            throw new NullPointerException(String.format(" Non-rotameric, non-forced residue present "
                    + "in residue list: %c %s-%d", residue.getChainID(), residue.toString(), residue.getResidueNumber()));
        }
    }

    private double slidingWindow(ArrayList<Residue> residueList, int windowSize, int increment, boolean revert,
            double distance, Direction direction) {

        long beginTime = -System.nanoTime();
        boolean incrementTruncated = false;
        boolean firstWindowSaved = false;
        int counter = 1;
        int windowEnd;

        int nOptimize = residueList.size();
        if (nOptimize < windowSize) {
            windowSize = nOptimize;
            logger.warning(" Window size too small for given residue range; truncating window size.");
        }
        switch (direction) {
            case BACKWARD:
                ArrayList<Residue> temp = new ArrayList<>();
                for (int i = nOptimize - 1; i >= 0; i--) {
                    temp.add(residueList.get(i));
                }
                residueList = temp;
            // Fall through into the FORWARD case.
            case FORWARD:
                for (int windowStart = 0; windowStart + (windowSize - 1) < nOptimize; windowStart += increment) {
                    long windowTime = -System.nanoTime();
                    windowEnd = windowStart + (windowSize - 1);
                    logIfMaster(String.format("\n Iteration %d of the sliding window.\n", counter++));
                    Residue firstResidue = residueList.get(windowStart);
                    Residue lastResidue = residueList.get(windowEnd);
                    if (firstResidue != lastResidue) {
                        logIfMaster(String.format(" Residues %s ... %s", firstResidue.toString(), lastResidue.toString()));
                    } else {
                        logIfMaster(String.format(" Residue %s", firstResidue.toString()));
                    }
                    ArrayList<Residue> currentWindow = new ArrayList<>();
                    ArrayList<Residue> onlyRotameric = new ArrayList<>(); // Not filled if useForcedResidues == false.
                    for (int i = windowStart; i <= windowEnd; i++) {
                        Residue residue = residueList.get(i);
                        if (useForcedResidues && residue.getRotamers(residue) != null) {
                            onlyRotameric.add(residue);
                        }
                        currentWindow.add(residueList.get(i));
                    }

                    if (distance > 0) {
                        for (int i = windowStart; i <= windowEnd; i++) {
                            Residue residuei = residueList.get(i);
                            int indexI = allResiduesList.indexOf(residuei);
                            int lengthRi;
                            if (checkIfForced(residuei)) {
                                lengthRi = 1;
                            } else {
                                lengthRi = residuei.getRotamers(residuei).length;
                            }
                            for (int ri = 0; ri < lengthRi; ri++) {
                                for (int j = 0; j < numResidues; j++) {
                                    Residue residuej = allResiduesArray[j];
                                    Rotamer rotamersj[] = residuej.getRotamers(residuej);
                                    if (currentWindow.contains(residuej) || rotamersj == null) {
                                        continue;
                                    }
                                    int lengthRj = rotamersj.length;
                                    for (int rj = 0; rj < lengthRj; rj++) {
                                        double rotamerSeparation = checkDistanceMatrix(indexI, ri, j, rj);
                                        // if (distanceMatrix[indexI][ri][j][rj] <= distance) {
                                        if (rotamerSeparation <= distance) {
                                            if (!currentWindow.contains(residuej)) {
                                                logIfMaster(String.format(" Adding residue %s at distance %16.8f Ang from %s %d.",
                                                        residuej, rotamerSeparation, residuei, ri));
                                                currentWindow.add(residuej);
                                                if (useForcedResidues) {
                                                    onlyRotameric.add(residuej);
                                                }
                                            }
                                            break;
                                        }
                                    }
                                }
                            }
                        }
                    }

                    /**
                     * If the window starts with a nucleic acid, and there is a
                     * 5' NA residue, ensure that 5' NA residue has been
                     * included in the window. Otherwise, that previous residue
                     * may not have had a chance to be flexible about its sugar
                     * pucker.
                     *
                     * If window size is greater than increment, however, this
                     * has already been handled. Additionally, do not perform
                     * this for the first window (counter is already incremented
                     * by the time this check is performed, so first window's
                     * counter will be 2). Furthermore, do not include Residues
                     * with null Rotamer lists (this breaks things).
                     *
                     * The issue: if window size = increment, the last NA
                     * residue in each window will not have flexibility about
                     * its sugar pucker, because its self-energy includes the
                     * O3' (i) to P (i+1) bond, so it must remain in the
                     * original sugar pucker to meet the i+1 residue. However,
                     * this problem can be solved by ensuring that final residue
                     * is included in the next window, where it will have
                     * flexibility about its sugar pucker.
                     *
                     * If you are running successive sliding window jobs on the
                     * same file, I would suggest starting the next job on the
                     * last residue of the previous job, unless you know your
                     * settings will include it.
                     */
                    if (counter > 2 && windowSize <= increment && firstResidue.getResidueType() == NA) {
                        Residue prevResidue = firstResidue.getPreviousResidue();
                        if (prevResidue != null && prevResidue.getResidueType() == NA && !currentWindow.contains(prevResidue) && prevResidue.getRotamers(prevResidue) != null) {
                            logIfMaster(String.format(" Adding nucleic acid residue 5' of window start %s to give it flexibility about its sugar pucker.",
                                    prevResidue.toString()));
                            currentWindow.add(prevResidue);
                            if (useForcedResidues) {
                                onlyRotameric.add(prevResidue);
                            }
                        }
                    }
                    if (useForcedResidues) {
                        sortResidues(onlyRotameric);
                    } else {
                        sortResidues(currentWindow);
                    }

                    if (revert) {
                        // TODO: Figure out why this bugs out with nucleic acids.
                        //double coordinates[][][] = storeCoordinates(currentWindow);
                        ResidueState[] coordinates = ResidueState.storeAllCoordinates(currentWindow);
                        // x is an array of coordinates for the entire molecular assembly.
                        // If x has not yet been constructed, construct it.
                        if (x == null) {
                            Atom atoms[] = molecularAssembly.getAtomArray();
                            int nAtoms = atoms.length;
                            x = new double[nAtoms * 3];
                        }
                        double startingEnergy = currentEnergy();
                        if (useForcedResidues) {
                            if (onlyRotameric.size() < 1) {
                                logger.info(" Window has no rotameric residues.");
                                ResidueState.revertAllCoordinates(currentWindow, coordinates);
                            } else {
                                globalUsingEliminations(onlyRotameric);
                                double finalEnergy = currentEnergy();
                                if (startingEnergy <= finalEnergy) {
                                    logger.warning("Optimization did not yield a better energy. Reverting to orginal coordinates.");
                                    ResidueState.revertAllCoordinates(currentWindow, coordinates);
                                }
                            }
                        } else {
                            globalUsingEliminations(currentWindow);
                            double finalEnergy = currentEnergy();
                            if (startingEnergy <= finalEnergy) {
                                logger.warning("Optimization did not yield a better energy. Reverting to orginal coordinates.");
                                ResidueState.revertAllCoordinates(currentWindow, coordinates);
                            }
                        }
                    } else {
                        if (useForcedResidues) {
                            if (onlyRotameric.size() < 1) {
                                logger.info(" Window has no rotameric residues.");
                            } else {
                                globalUsingEliminations(onlyRotameric);
                            }
                        } else {
                            globalUsingEliminations(currentWindow);
                        }
                    }
                    if (!incrementTruncated) {
                        if (windowStart + (windowSize - 1) + increment > nOptimize - 1) {
                            increment = nOptimize - windowStart - windowSize;
                            if (increment == 0) {
                                break;
                            }
                            logger.warning(" Increment truncated in order to optimize entire residue range.");
                            incrementTruncated = true;
                        }
                    }

                    if (master) {
                        File file = molecularAssembly.getFile();
                        if (firstWindowSaved) {
                            file.delete();
                        }
                        // Don't write a file if its the final iteration.
                        if (windowStart + windowSize == nOptimize) {
                            continue;
                        }
                        //   String filename = FilenameUtils.removeExtension(file.getAbsolutePath());
                        //   File tempFile = new File(filename + ".win");
                        //   PDBFilter windowFilter = new PDBFilter(new File(filename + ".win"), molecularAssembly, null, null);
                        PDBFilter windowFilter = new PDBFilter(file, molecularAssembly, null, null);
                        //   StringBuilder header = new StringBuilder(String.format("Iteration %d of the sliding window\n", counter - 1));
                        try {
                            windowFilter.writeFile(file, false);
                            if (firstResidue != lastResidue) {
                                logger.info(String.format(" File with residues %s ... %s in window written to.", firstResidue.toString(), lastResidue.toString()));
                            } else {
                                logger.info(String.format(" File with residue %s in window written to.", firstResidue.toString()));
                            }
                        } catch (Exception e) {
                            logger.warning(String.format("Exception writing to file: %s", file.getName()));
                        }
                        firstWindowSaved = true;
                    }
                    long currentTime = System.nanoTime();
                    windowTime += currentTime;
                    logIfMaster(String.format(" Time elapsed for this iteration: %11.3f sec", windowTime * 1.0E-9));
                    logIfMaster(String.format(" Overall time elapsed: %11.3f sec", (currentTime + beginTime) * 1.0E-9));
                    for (Residue residue : residueList) {
                        if (residue instanceof MultiResidue) {
                            ((MultiResidue) residue).setDefaultResidue();
                            residue.reInitOriginalAtomList();
                        }
                    }
                }
                break;

            default:
                // No default case.
                break;
        }
        return 0.0;
    }

    /**
     * Returns the superbox used to generate the boxes for sliding box. If
     * superbox coordinates manually set, uses them plus the defined buffer.
     * Else, if an aperiodic system, uses maximum and minimum C alpha (or N1/9)
     * coordinates plus superboxBuffer (by default, 8A, longer than a lysine
     * side chain or N1/N9 distance to any other atom). Else, it just uses the
     * ordinary crystal.
     *
     * @param residueList List of residues to incorporate.
     * @return Superbox crystal.
     */
    private Crystal generateSuperbox(List<Residue> residueList) {
        double[] maxXYZ = new double[3];
        double[] minXYZ = new double[3];
        Crystal originalCrystal = molecularAssembly.getCrystal();
        if (manualSuperbox) {
            for (int i = 0; i < maxXYZ.length; i++) {
                int ii = 2 * i;
                minXYZ[i] = boxDimensions[ii] - superboxBuffer;
                maxXYZ[i] = boxDimensions[ii + 1] + superboxBuffer;
            }
        } else if (originalCrystal.aperiodic()) {
            if (residueList == null || residueList.isEmpty()) {
                throw new IllegalArgumentException(" Null or empty residue list when generating superbox.");
            }
            Atom initializerAtom = residueList.get(0).getReferenceAtom();
            initializerAtom.getXYZ(minXYZ);
            initializerAtom.getXYZ(maxXYZ);
            for (Residue residue : residueList) {
                Atom refAtom = residue.getReferenceAtom();
                double[] refAtomCoords = new double[3];
                refAtom.getXYZ(refAtomCoords);
                for (int i = 0; i < 3; i++) {
                    maxXYZ[i] = (refAtomCoords[i] > maxXYZ[i] ? refAtomCoords[i] : maxXYZ[i]);
                    minXYZ[i] = (refAtomCoords[i] < minXYZ[i] ? refAtomCoords[i] : minXYZ[i]);
                }
            }
            for (int i = 0; i < 3; i++) {
                minXYZ[i] -= superboxBuffer;
                maxXYZ[i] += superboxBuffer;
            }
        } else {
            return originalCrystal;
        }
        double newA = maxXYZ[0] - minXYZ[0];
        double newB = maxXYZ[1] - minXYZ[1];
        double newC = maxXYZ[2] - minXYZ[2];
        if (manualSuperbox) {
            logger.info(String.format(" Manual superbox set over (minX, maxX, minY, "
                    + "maxY, minZ, maxZ): %f, %f, %f, %f, %f, %f",
                    minXYZ[0], maxXYZ[0], minXYZ[1], maxXYZ[1], minXYZ[2], maxXYZ[2]));
            logger.info(String.format(" Buffer size (included in dimensions): %f\n", superboxBuffer));
        } else { // Crystal systems will have already returned.
            logger.info(" System is aperiodic: protein box generated over these coordinates (minX, maxX, minY, maxY, minZ, maxZ):");
            String message = " Aperiodic box dimensions: ";
            for (int i = 0; i < minXYZ.length; i++) {
                message = message.concat(String.format("%f,%f,", minXYZ[i], maxXYZ[i]));
            }
            message = message.substring(0, message.length() - 1);
            logger.info(message);
            logger.info(String.format(" Buffer size (included in dimensions): %f\n", superboxBuffer));
        }
        return new Crystal(newA, newB, newC, 90.0, 90.0, 90.0, "P1");
    }

    /**
     * Breaks down a structure into a number of overlapping boxes for
     * optimization.
     *
     * @return Potential energy of final structure.
     */
    private double boxOptimization(ArrayList<Residue> residueList) {
        this.usingBoxOptimization = true;
        long beginTime = -System.nanoTime();
        Residue residues[] = residueList.toArray(new Residue[residueList.size()]);
        boolean firstCellSaved = false;

        /*
         * A new dummy Crystal will be constructed for an aperiodic system. The
         * purpose is to avoid using the overly large dummy Crystal used for
         * Ewald purposes. Atoms are not and should not be moved into the dummy
         * Crystal boundaries; to check if an Atom is inside a cell, use an
         * array of coordinates adjusted to be 0 < coordinate < 1.0.
         */
        Crystal crystal = generateSuperbox(residueList);

        // Cells indexed by x*(YZ divisions) + y*(Z divisions) + z.
        int totalCells = getTotalCellCount(crystal); // Also initializes cell count if using -bB
        if (boxStart > totalCells - 1) {
            logger.severe(String.format(" FFX shutting down: Box optimization start is out of range of total boxes: %d > %d", (boxStart + 1), totalCells));
        }
        if (boxEnd > totalCells - 1) {
            boxEnd = totalCells - 1;
            logIfMaster(" Final box out of range: reset to last possible box.");
        } else if (boxEnd < 0) {
            boxEnd = totalCells - 1;
        }
        BoxOptCell[] cells = loadCells(crystal, residues);
        int numCells = cells.length;
        logIfMaster(String.format(" Optimizing boxes  %d  to  %d", (boxStart + 1), (boxEnd + 1)));
        /*int restartCell = -1;
         if (parallelEnergies && loadEnergyRestart) {
         restartCell = loadEnergyRestartIterations(energyRestartFile);
         if (restartCell > -1) {
         logIfMaster(String.format(" Optimization restarting from file at cell #%d", restartCell));
         }
         }*/
        for (int i = 0; i < numCells; i++) {
            /*if (restartCell > -1 && i < restartCell) {
             continue;
             }*/
            BoxOptCell celli = cells[i];
            ArrayList<Residue> residuesList = celli.getResiduesAsList();
            int[] cellIndices = celli.getXYZIndex();
            logIfMaster(String.format("\n Iteration %d of the box optimization.", (i + 1)));
            logIfMaster(String.format(" Cell index (linear): %d", (celli.getLinearIndex() + 1)));
            logIfMaster(String.format(" Cell xyz indices: x = %d, y = %d, z = %d", cellIndices[0] + 1, cellIndices[1] + 1, cellIndices[2] + 1));
            int nResidues = residuesList.size();
            if (nResidues > 0) {
                // SDL additions for writing/loading box-based restart files.
                readyForSingles = false;
                selfsDone = false;
                readyForPairs = false;
                pairsDone = false;
                readyForTrimers = false;
                trimersDone = false;
                energiesToWrite = Collections.synchronizedList(new ArrayList<String>());
                receiveThread = new ReceiveThread(residuesList.toArray(new Residue[1]));
                receiveThread.start();
                if (master && writeEnergyRestart) {
                    if (energyWriterThread != null) {
                        int waiting = 0;
                        while (energyWriterThread.getState() != java.lang.Thread.State.TERMINATED) {
                            try {
                                if (waiting++ > 20) {
                                    logger.log(Level.SEVERE, " ReceiveThread/EnergyWriterThread from previous box locked up.");
                                }
                                logIfMaster(" Waiting for previous iteration's communication threads to shut down... ");
                                Thread.sleep(10000);
                            } catch (InterruptedException ex) {
                            }
                        }
                    }
                    energyWriterThread = new EnergyWriterThread(receiveThread, i + 1, cellIndices);
                    energyWriterThread.start();
                }

                if (loadEnergyRestart) {
                    boxLoadIndex = i + 1;
                    boxLoadCellIndices = new int[3];
                    boxLoadCellIndices[0] = cellIndices[0];
                    boxLoadCellIndices[1] = cellIndices[1];
                    boxLoadCellIndices[2] = cellIndices[2];
                }

                long boxTime = -System.nanoTime();
                Residue firstResidue = residuesList.get(0);
                Residue lastResidue = residuesList.get(nResidues - 1);
                if (firstResidue != lastResidue) {
                    logIfMaster(String.format(" Residues %s ... %s", firstResidue.toString(), lastResidue.toString()));
                } else {
                    logIfMaster(String.format(" Residue %s", firstResidue.toString()));
                }
                if (revert) {
                    // TODO: Figure out why this bugs out with nucleic acids.
                    //double coordinates[][][] = storeCoordinates(residuesList);
                    ResidueState[] coordinates = ResidueState.storeAllCoordinates(residuesList);
                    // x is an array of coordinates for the entire molecular assembly.
                    // If x has not yet been constructed, construct it.
                    if (x == null) {
                        Atom atoms[] = molecularAssembly.getAtomArray();
                        int nAtoms = atoms.length;
                        x = new double[nAtoms * 3];
                    }
                    double startingEnergy = currentEnergy();
                    globalUsingEliminations(residuesList);
                    double finalEnergy = currentEnergy();
                    if (startingEnergy <= finalEnergy) {
                        logger.warning("Optimization did not yield a better energy. Reverting to orginal coordinates.");
                        ResidueState.revertAllCoordinates(residuesList, coordinates);
                    }
                    long currentTime = System.nanoTime();
                    boxTime += currentTime;
                    logIfMaster(String.format(" Time elapsed for this iteration: %11.3f sec", boxTime * 1.0E-9));
                    logIfMaster(String.format(" Overall time elapsed: %11.3f sec", (currentTime + beginTime) * 1.0E-9));
                } else {
                    globalUsingEliminations(residuesList);
                    long currentTime = System.nanoTime();
                    boxTime += currentTime;
                    logIfMaster(String.format(" Time elapsed for this iteration: %11.3f sec", boxTime * 1.0E-9));
                    logIfMaster(String.format(" Overall time elapsed: %11.3f sec", (currentTime + beginTime) * 1.0E-9));
                }
                if (master) {
                    String filename = FilenameUtils.removeExtension(molecularAssembly.getFile().getAbsolutePath()) + ".partial";
                    File file = new File(filename);
                    if (firstCellSaved) {
                        file.delete();
                    }
                    // Don't write a file if it's the final iteration.
                    if (i == (numCells - 1)) {
                        continue;
                    }
                    PDBFilter windowFilter = new PDBFilter(file, molecularAssembly, null, null);
                    try {
                        windowFilter.writeFile(file, false);
                        if (firstResidue != lastResidue) {
                            logIfMaster(String.format(" File with residues %s ... %s in window written.", firstResidue.toString(), lastResidue.toString()));
                        } else {
                            logIfMaster(String.format(" File with residue %s in window written.", firstResidue.toString()));
                        }
                        firstCellSaved = true;
                    } catch (Exception e) {
                        logger.warning(String.format("Exception writing to file: %s", file.getName()));
                    }
                }
                for (Residue residue : residueList) {
                    if (residue instanceof MultiResidue) {
                        ((MultiResidue) residue).setDefaultResidue();
                        residue.reInitOriginalAtomList();
                    }
                }
            } else {
                logIfMaster(String.format(" Empty box: no residues found."));
            }
        }
        return 0.0;
    }

    /**
     * Returns the number of cells (boxes) for box optimization; if the -bB flag
     * is set, sets the final number of cells.
     *
     * @param crystal Crystal or dummy crystal being used to define boxes.
     * @return Total number of cells.
     */
    private int getTotalCellCount(Crystal crystal) {
        int numCells = 1;
        if (approxBoxLength > 0) {
            double[] boxes = new double[3];
            boxes[0] = crystal.a / approxBoxLength;
            boxes[1] = crystal.b / approxBoxLength;
            boxes[2] = crystal.c / approxBoxLength;
            for (int i = 0; i < boxes.length; i++) {
                if (boxes[i] < 1) {
                    numXYZBoxes[i] = 1;
                } else {
                    numXYZBoxes[i] = (int) boxes[i];
                }
            }
        }
        for (int i = 0; i < numXYZBoxes.length; i++) {
            numCells *= numXYZBoxes[i];
        }
        return numCells;
    }

    /**
     * Creates and fills cells (boxes) for box optimization.
     *
     * @param crystal Polymer crystal or dummy crystal
     * @param residues All residues to be optimized
     * @return Filled cells.
     */
    private BoxOptCell[] loadCells(Crystal crystal, Residue[] residues) {
        double xCellBorderFracSize = (boxBorderSize / crystal.a);
        double yCellBorderFracSize = (boxBorderSize / crystal.b);
        double zCellBorderFracSize = (boxBorderSize / crystal.c);
        logIfMaster(String.format(" Number of boxes along x: %d, y: %d, z: %d", numXYZBoxes[0], numXYZBoxes[1], numXYZBoxes[2]));

        int numCells = boxEnd - boxStart + 1;
        BoxOptCell[] cells = new BoxOptCell[numCells];
        int currentIndex = 0;
        int filledCells = 0;
        int[] xyzIndices = new int[3];
        boolean doBreak = false; // Breaks the ijk loop if the last box passed.
        /*
         * Initializes coordinates for all the boxes, indexed linearly along z,
         * then y, then x (so the box with xyz indices 2,3,2 in a crystal with
         * 4, 5, and 3 boxes along xyz would be indexed 2*5*3 + 3*3 + 2 = 41.
         * The int[] indices stores seperate x, y, and z indices.
         */
        for (int i = 0; i < numXYZBoxes[0]; i++) {
            if (doBreak) {
                break;
            }
            xyzIndices[0] = i;
            for (int j = 0; j < numXYZBoxes[1]; j++) {
                if (doBreak) {
                    break;
                }
                xyzIndices[1] = j;
                for (int k = 0; k < numXYZBoxes[2]; k++) {
                    if (currentIndex < boxStart) {
                        ++currentIndex;
                        continue;
                    } else if (currentIndex > boxEnd) {
                        doBreak = true;
                        break;
                    }
                    xyzIndices[2] = k;
                    double[] fracCoords = new double[6];
                    fracCoords[0] = (((1.0 * i) / numXYZBoxes[0]) - xCellBorderFracSize);
                    fracCoords[1] = (((1.0 * j) / numXYZBoxes[1]) - yCellBorderFracSize);
                    fracCoords[2] = (((1.0 * k) / numXYZBoxes[2]) - zCellBorderFracSize);
                    fracCoords[3] = (((1.0 + i) / numXYZBoxes[0]) + xCellBorderFracSize);
                    fracCoords[4] = (((1.0 + j) / numXYZBoxes[1]) + yCellBorderFracSize);
                    fracCoords[5] = (((1.0 + k) / numXYZBoxes[2]) + zCellBorderFracSize);
                    cells[filledCells++] = new BoxOptCell(fracCoords, xyzIndices, currentIndex);
                    ++currentIndex;
                }
            }
        }
        assignResiduesToCells(crystal, residues, cells);
        for (BoxOptCell cell : cells) {
            cell.sortResidues();
        }
        switch (direction) {
            case BACKWARD:
                BoxOptCell[] tempCells = new BoxOptCell[numCells];
                for (int i = 0; i < numCells; i++) {
                    tempCells[i] = cells[numCells - (i + 1)];
                }
                cells = tempCells;
            // Fall through into forward case (for now).
            case FORWARD:
            default:
                return cells;
        }
    }

    /**
     * Constructs the cells for box optimization and assigns them residues,
     * presently based on C alpha fractional coordinates; by default, cells are
     * sorted by global index. Presently, specifying approxBoxLength over-rides
     * numXYZBoxes, and always rounds the number of boxes down (to ensure boxes
     * are always at least the specified size).
     *
     * @param crystal Crystal group.
     * @param residues List of residues to be optimized.
     * @return Array of filled Cells
     */
    private void assignResiduesToCells(Crystal crystal, Residue[] residues, BoxOptCell[] cells) {
        // Search through residues, add them to all boxes containing their
        // fractional coordinates.
        int numCells = cells.length;
        int nResidues = residues.length;
        for (int i = 0; i < nResidues; i++) {
            Residue residuei = residues[i];
            double[] atomFracCoords = new double[3];
            boolean[] contained;
            double[][] originalCoordinates;
            switch (boxInclusionCriterion) {
                // As case 1 is default, test other cases first.
                case 2:
                    // Residue coordinates defined by any original atomic coordinate.
                    originalCoordinates = residuei.storeCoordinateArray();
                    contained = new boolean[numCells];
                    fill(contained, false);
                    // Loop over atomic coordinates in originalCoordinates.
                    for (int ai = 0; ai < originalCoordinates.length; ai++) {
                        crystal.toFractionalCoordinates(originalCoordinates[ai], atomFracCoords);
                        NeighborList.moveValuesBetweenZeroAndOne(atomFracCoords);
                        for (int j = 0; j < numCells; j++) {
                            if (!contained[j] && cells[j].checkIfContained(atomFracCoords)) {
                                cells[j].addResidue(residuei);
                                contained[j] = true;
                            }
                        }
                    }
                    break;
                case 3:
                    // Residue coordinates defined by any atomic coordinate in any rotamer.
                    //originalCoordinates = storeSingleCoordinates(residuei, true);
                    ResidueState origState = residuei.storeCoordinates();
                    contained = new boolean[numCells];
                    fill(contained, false);
                    Rotamer[] rotamersi = residuei.getRotamers(residuei);
                    for (Rotamer rotamer : rotamersi) {
                        RotamerLibrary.applyRotamer(residuei, rotamer);
                        double[][] currentCoordinates = residuei.storeCoordinateArray();
                        for (int ai = 0; ai < currentCoordinates.length; ai++) {
                            crystal.toFractionalCoordinates(currentCoordinates[ai], atomFracCoords);
                            NeighborList.moveValuesBetweenZeroAndOne(atomFracCoords);
                            for (int j = 0; j < numCells; j++) {
                                if (!contained[j] && cells[j].checkIfContained(atomFracCoords)) {
                                    cells[j].addResidue(residuei);
                                    contained[j] = true;
                                }
                            }
                        }
                    }
                    residuei.revertCoordinates(origState);
                    //revertSingleResidueCoordinates(residuei, originalCoordinates, true);
                    break;
                case 1:
                default:
                    // Residue coordinates defined by C alpha (protein) or N1/9
                    // (nucleic acids).
                    double[] cAlphaCoords = new double[3];
                    residuei.getReferenceAtom().getXYZ(cAlphaCoords);
                    crystal.toFractionalCoordinates(cAlphaCoords, atomFracCoords);
                    NeighborList.moveValuesBetweenZeroAndOne(atomFracCoords);
                    for (int j = 0; j < numCells; j++) {
                        if (cells[j].checkIfContained(atomFracCoords)) {
                            cells[j].addResidue(residuei);
                        }
                    }
                    break;
            }

        }
    }

    /**
     * Sorts an array of Residues by global index.
     *
     * @param residues Array of Residues to be sorted.
     * @param sortedList Array of sorted Residues
     */
    private Residue[] sortResidues(Residue[] residues) {
        int nResidues = residues.length;
        IndexIndexPair[] residueIndices = new IndexIndexPair[nResidues];
        for (int i = 0; i < nResidues; i++) {
            Residue residuei = residues[i];
            int indexOfI = allResiduesList.indexOf(residuei);
            residueIndices[i] = new IndexIndexPair(indexOfI, i);
        }
        Arrays.sort(residueIndices);
        Residue[] sortedList = new Residue[nResidues];
        for (int i = 0; i < nResidues; i++) {
            int indexToGet = residueIndices[i].getReferenceIndex();
            sortedList[i] = residues[indexToGet];
        }
        return sortedList;
    }

    /**
     * Sorts a passed ArrayList of Residues by global index.
     *
     * @param residues ArrayList of Residues to be sorted.
     */
    private void sortResidues(ArrayList<Residue> residues) {
        int nResidues = residues.size();
        IndexIndexPair[] residueIndices = new IndexIndexPair[nResidues];
        for (int i = 0; i < nResidues; i++) {
            Residue residuei = residues.get(i);
            int indexOfI = allResiduesList.indexOf(residuei);
            residueIndices[i] = new IndexIndexPair(indexOfI, i);
        }
        Arrays.sort(residueIndices);
        ArrayList<Residue> tempWindow = new ArrayList<>(residues);
        for (int i = 0; i < nResidues; i++) {
            int indexToGet = residueIndices[i].getReferenceIndex();
            residues.set(i, tempWindow.get(indexToGet));
        }
    }

    private void applyEliminationCriteria(Residue residues[], boolean getEnergies, boolean verbose) {
        Level prevLevel = logger.getLevel();
        if (verbose == false) {
            logger.setLevel(Level.WARNING);
        }
        if (getEnergies) {
            applyEliminationCriteria(residues);
        } else {
            allocateEliminationMemory(residues);
            int i = 0;
            boolean pairEliminated = true;
            while (pairEliminated) {
                if (useGoldstein) {
                    i++;
                    logIfMaster(String.format("\n Iteration %d: Applying Single Goldstein DEE conditions ", i));
                    // While there are eliminated rotamers, repeatedly apply single rotamer elimination.
                    while (goldsteinRotamerDriver(residues)) {
                        i++;
                        logIfMaster(this.toString());
                        logIfMaster(String.format("\n Iteration %d: Applying Single Rotamer Goldstein DEE conditions ", i));
                    }
                    i++;
                    logIfMaster(String.format("\n Iteration %d: Applying Rotamer Pair Goldstein DEE conditions ", i));
                    // While there are eliminated rotamer pairs, repeatedly apply rotamer pair elimination.
                    pairEliminated = false;
                    while (goldsteinRotamerPairDriver(residues)) {
                        pairEliminated = true;
                        i++;
                        logIfMaster(this.toString());
                        logIfMaster(String.format("\n Iteration %d: Applying Rotamer Pair Goldstein DEE conditions ", i));
                    }
                } else {
                    i++;
                    logIfMaster(String.format("\n Iteration %d: Applying Single DEE conditions ", i));
                    // While there are eliminated rotamers, repeatedly apply single rotamer elimination.
                    while (deeRotamerElimination(residues)) {
                        i++;
                        logIfMaster(toString());
                        logIfMaster(String.format("\n Iteration %d: Applying Single Rotamer DEE conditions ", i));
                    }
                    i++;
                    logIfMaster(String.format("\n Iteration %d: Applying Rotamer Pair DEE conditions ", i));
                    // While there are eliminated rotamer pairs, repeatedly apply rotamer pair elimination.
                    pairEliminated = false;
                    while (deeRotamerPairElimination(residues)) {
                        pairEliminated = true;
                        i++;
                        logIfMaster(toString());
                        logIfMaster(String.format("\n Iteration %d: Applying Rotamer Pair DEE conditions ", i));
                    }
                }
                validateDEE(residues);
                logIfMaster(toString());
            }
            logIfMaster(" Self-consistent DEE rotamer elimination achieved.\n");
        }
        if (verbose == false) {
            logger.setLevel(prevLevel);
        }
    }

    private void logIfMaster(String msg) {
        if (master) {
            logger.info(msg);
        }
    }

    private void logIfMaster(String msg, Level level) {
        if (master) {
            logger.log(level, msg);
        }
    }

    private void applyEliminationCriteria(Residue residues[]) {
        allocateEliminationMemory(residues);
        /*
         * Must pin 5' ends of nucleic acids which are attached to nucleic acids
         * outside the window, to those prior residues' sugar puckers.  Then,
         * if a correction threshold is set, eliminate rotamers with excessive
         * correction vectors (up to a maximum defined by minNumberAcceptedNARotamers).
         */
        boolean containsNA = false;
        if (pruneClashes) {
            for (Residue residue : residues) {
                if (residue.getResidueType() == NA) {
                    containsNA = true;
                    break;
                }
            }
        }
        if (containsNA && pruneClashes) {
            logIfMaster(" Eliminating nucleic acid rotamers that conflict at their 5' end with residues outside the optimization range.");
            int[] numEliminatedRotamers = reconcileNARotamersWithPriorResidues(residues);
            // reconcileNARotamersWithSubsequentResidues(residues, numEliminatedRotamers);
            // Uncertain if I want to actually do this, since it could return bad results
            // if the input structure is no good.
            if (verboseEnergies) {
                logIfMaster(String.format("\n Beginning Energy %16.8f", currentEnergy()));
            }
            // eliminateNABackboneRotamers checks for threshold != 0 internally.
            eliminateNABackboneRotamers(residues, numEliminatedRotamers);
            /* double naBackboneEnergy = currentEnergy();
             logger.info(String.format(" After Eliminate NA Backbone %16.8f", naBackboneEnergy)); */
        } else {
            if (verboseEnergies) {
                logIfMaster(String.format("\n Beginning Energy %16.8f", currentEnergy()));
            }
        }

        rotamerEnergies(residues);

        // Beginning energy
        int currentRotamers[] = new int[residues.length];
        // Print starting energies if they're meaningful, i.e. rotamer-zeros are original coordinates.
        if (RotamerLibrary.getUsingOrigCoordsRotamer()) {
            computeEnergy(residues, currentRotamers, master);
        }

        if (pruneClashes) {
            validateDEE(residues);
        }
        int i = 0;
        boolean pairEliminated = true;
        while (pairEliminated) {
            if (useGoldstein) {
                i++;
                logIfMaster(String.format("\n Iteration %d: Applying Single Goldstein DEE conditions ", i));
                // While there are eliminated rotamers, repeatedly apply single rotamer elimination.
                while (goldsteinRotamerDriver(residues)) {
                    i++;
                    logIfMaster(this.toString());
                    logIfMaster(String.format("\n Iteration %d: Applying Single Rotamer Goldstein DEE conditions ", i));
                }
                i++;
                logIfMaster(String.format("\n Iteration %d: Applying Rotamer Pair Goldstein DEE conditions ", i));
                // While there are eliminated rotamer pairs, repeatedly apply rotamer pair elimination.
                pairEliminated = false;
                while (goldsteinRotamerPairDriver(residues)) {
                    pairEliminated = true;
                    i++;
                    logIfMaster(this.toString());
                    logIfMaster(String.format("\n Iteration %d: Applying Rotamer Pair Goldstein DEE conditions ", i));
                }
            } else {
                i++;
                logIfMaster(String.format("\n Iteration %d: Applying Single DEE conditions ", i));
                // While there are eliminated rotamers, repeatedly apply single rotamer elimination.
                while (deeRotamerElimination(residues)) {
                    i++;
                    logIfMaster(toString());
                    logIfMaster(String.format("\n Iteration %d: Applying Single Rotamer DEE conditions ", i));
                }
                i++;
                logIfMaster(String.format("\n Iteration %d: Applying Rotamer Pair DEE conditions ", i));
                // While there are eliminated rotamer pairs, repeatedly apply rotamer pair elimination.
                pairEliminated = false;
                while (deeRotamerPairElimination(residues)) {
                    pairEliminated = true;
                    i++;
                    logIfMaster(toString());
                    logIfMaster(String.format("\n Iteration %d: Applying Rotamer Pair DEE conditions ", i));
                }
            }
            validateDEE(residues);
            logIfMaster(toString());
        }
        logIfMaster(" Self-consistent DEE rotamer elimination achieved.\n");
    }

    private static void turnOnAtoms(Residue residue) {
        switch (residue.getResidueType()) {
            case NA:
            case AA:
                ArrayList<Atom> atomList = residue.getSideChainAtoms();
                for (Atom atom : atomList) {
                    atom.setUse(true);
                }
                break;
            default:
<<<<<<< HEAD
                ArrayList<Atom> naList = residue.getAtomList();
                for (Atom atom : naList) {
                    atom.setUse(true);
=======
                atomList = residue.getAtomList();
                for (Atom atom : atomList) {
                    atom.setActive(true);
>>>>>>> c07e283e
                }
        }
    }

    private static void turnOffAtoms(Residue residue) {
        switch (residue.getResidueType()) {
            case NA:
            case AA:
                ArrayList<Atom> atomList = residue.getSideChainAtoms();
                for (Atom atom : atomList) {
                    atom.setUse(false);
                }
                break;
            default:
<<<<<<< HEAD
                ArrayList<Atom> naList = residue.getAtomList();
                for (Atom atom : naList) {
                    atom.setUse(false);
=======
                atomList = residue.getAtomList();
                for (Atom atom : atomList) {
                    atom.setActive(false);
>>>>>>> c07e283e
                }
        }
    }

    private static void turnOnCBeta(Residue residue) {
        switch (residue.getResidueType()) {
            case AA:
                ArrayList<Atom> atomList = residue.getSideChainAtoms();
                for (Atom atom : atomList) {
                    if (atom.getName().equals("CB")) {
                        atom.setUse(true);
                    }
                }
            default:
        }
    }

    /**
     * Calculates the energy at the current state.
     *
     * @return Energy of the current state.
     */
    private double currentEnergy() {
        if (x == null) {
            int nVar = potential.getNumberOfVariables();
            x = new double[nVar * 3];
        }
        try {
            potential.getCoordinates(x);
            return potential.energy(x);
        } catch (ArithmeticException ex) {
            logger.warning(ex.getMessage());
            return 1e100;
        }
    }
    
    /**
     * Calculates the energy at the current state, with the option to throw instead
     * of catching exceptions in the energy calculation.
     * 
     * @param catchError If true, catch force field exceptions.
     * @return Energy of the current state.
     */
    private double currentEnergy(boolean catchError) {
        if (catchError) {
            return currentEnergy();
        }
        potential.getCoordinates(x);
        return potential.energy(x);
    }

    /**
     * Turn off non-bonded contributions from all residues except for one.
     * Compute the self-energy for each residue relative to the backbone
     * contribution.
     *
     * @param residues A list of residues that we undergo rotamer optimization.
     * @return template energy
     */
    private double rotamerEnergies(Residue residues[]) {
        if (residues == null) {
            logger.warning(" Attempt to compute rotamer energies for an empty array of residues.");
            return 0.0;
        }
        int nResidues = residues.length;
        Atom atoms[] = molecularAssembly.getAtomArray();
        int nAtoms = atoms.length;
        /**
         * Initialize all atoms to be used.
         */
        for (int i = 0; i < nAtoms; i++) {
            atoms[i].setUse(true);
        }

        if (parallelEnergies) {
            if (!usingBoxOptimization) {
                energiesToWrite = Collections.synchronizedList(new ArrayList<String>());
                receiveThread = new ReceiveThread(residues);
                receiveThread.start();
                if (master && writeEnergyRestart) {
                    energyWriterThread = new EnergyWriterThread(receiveThread);
                    energyWriterThread.start();
                }
            }
            int loaded = 0;
            if (loadEnergyRestart) {
                if (usingBoxOptimization) {
                    loaded = loadEnergyRestart(energyRestartFile, residues, boxLoadIndex, boxLoadCellIndices);
                } else {
                    loaded = loadEnergyRestart(energyRestartFile, residues);
                }
            }
            SinglesEnergyRegion singlesRegion = new SinglesEnergyRegion(energyWorkerTeam.getThreadCount(), residues);
            PairsEnergyRegion pairsRegion = new PairsEnergyRegion(energyWorkerTeam.getThreadCount(), residues);
            TriplesEnergyRegion triplesRegion = new TriplesEnergyRegion(energyWorkerTeam.getThreadCount(), residues);
            QuadsEnergyRegion quadsRegion = new QuadsEnergyRegion(energyWorkerTeam.getThreadCount(), residues);
            try {
                if (loaded < 1) {
                    jobMapSingles.clear();
                    // allocate selfEnergy
                    int singleJobIndex = 0;
                    selfEnergy = new double[nResidues][];
                    for (int i = 0; i < nResidues; i++) {
                        Residue resi = residues[i];
                        Rotamer roti[] = resi.getRotamers(resi);
                        selfEnergy[i] = new double[roti.length];
                        for (int ri = 0; ri < roti.length; ri++) {
                            //logIfMaster(String.format("(sdl %d) singleJob %d: %d %d", BOXNUM, singleJobIndex, i, ri));
                            Integer selfJob[] = {i, ri};
                            if (decomposeOriginal && ri != 0) {
                                continue;
                            }
                            jobMapSingles.put(singleJobIndex++, selfJob);
                        }
                    }
                }
                // broadcast that this proc is done with startup and allocation; ready for singles
                boolean thisProcReady = true;
                BooleanBuf thisProcReadyBuf = BooleanBuf.buffer(thisProcReady);
                multicastBuf(thisProcReadyBuf);
                // launch parallel singles calculation
                while (!readyForSingles) {
                    Thread.sleep(POLLING_FREQUENCY);
                }
                energyWorkerTeam.execute(singlesRegion);

                if (loaded < 2) {
                    jobMapPairs.clear();
                    // allocate twoBodyEnergy and create jobs
                    int pairJobIndex = 0;
                    twoBodyEnergy = new double[nResidues][][][];
                    for (int i = 0; i < nResidues; i++) {
                        Residue resi = residues[i];
                        Rotamer roti[] = resi.getRotamers(resi);
                        twoBodyEnergy[i] = new double[roti.length][][];
                        for (int ri = 0; ri < roti.length; ri++) {
                            if (pruneClashes && check(i, ri)) {
                                continue;
                            }
                            twoBodyEnergy[i][ri] = new double[nResidues][];
                            for (int j = i + 1; j < nResidues; j++) {
                                Residue resj = residues[j];
                                Rotamer rotj[] = resj.getRotamers(resj);
                                twoBodyEnergy[i][ri][j] = new double[rotj.length];
                                for (int rj = 0; rj < rotj.length; rj++) {
                                    if ((pruneClashes && check(j, rj)) || (prunePairClashes && check(i, ri, j, rj))) {
                                        continue;
                                    }
                                    //logIfMaster(String.format("(sdl %d) pairJob %d: %d %d %d %d", BOXNUM, pairJobIndex, i, ri, j, rj));
                                    Integer pairJob[] = {i, ri, j, rj};
                                    if (decomposeOriginal && (ri != 0 || rj != 0)) {
                                        continue;
                                    }
                                    jobMapPairs.put(pairJobIndex++, pairJob);
                                }
                            }
                        }
                    }
                }
                // broadcast that this proc is done with pruning and allocation; ready for pairs
                multicastBuf(thisProcReadyBuf);
                // launch parallel twoBody calculation
                while (!readyForPairs) {
                    Thread.sleep(POLLING_FREQUENCY);
                }
                energyWorkerTeam.execute(pairsRegion);

                if (threeBodyTerm) {
                    if (loaded < 3) {
                        jobMapTrimers.clear();
                        // allocate threeBodyEnergy and create jobs
                        int trimerJobIndex = 0;
                        threeBodyEnergy = new double[nResidues][][][][][];
                        for (int i = 0; i < nResidues; i++) {
                            Residue resi = residues[i];
                            Rotamer roti[] = resi.getRotamers(resi);
                            threeBodyEnergy[i] = new double[roti.length][][][][];
                            for (int ri = 0; ri < roti.length; ri++) {
                                if (pruneClashes && check(i, ri)) {
                                    continue;
                                }
                                threeBodyEnergy[i][ri] = new double[nResidues][][][];
                                for (int j = i + 1; j < nResidues; j++) {
                                    Residue resj = residues[j];
                                    Rotamer rotj[] = resj.getRotamers(resj);
                                    threeBodyEnergy[i][ri][j] = new double[rotj.length][][];
                                    for (int rj = 0; rj < rotj.length; rj++) {
                                        if ((pruneClashes && check(j, rj)) || (prunePairClashes && check(i, ri, j, rj))) {
                                            continue;
                                        }
                                        threeBodyEnergy[i][ri][j][rj] = new double[nResidues][];
                                        for (int k = j + 1; k < nResidues; k++) {
                                            Residue resk = residues[k];
                                            Rotamer rotk[] = resk.getRotamers(resk);
                                            threeBodyEnergy[i][ri][j][rj][k] = new double[rotk.length];
                                            for (int rk = 0; rk < rotk.length; rk++) {
                                                if ((pruneClashes && check(k, rk)) || (prunePairClashes && (check(i, ri, k, rk) || check(j, rj, k, rk)))) {
                                                    continue;
                                                }
                                                //logIfMaster(String.format("(sdl %d) trimerJob %d: %d %d %d %d %d %d", BOXNUM, trimerJobIndex, i, ri, j, rj, k, rk));
                                                Integer trimerJob[] = {i, ri, j, rj, k, rk};
                                                if (decomposeOriginal && (ri != 0 || rj != 0 || rk != 0)) {
                                                    continue;
                                                }
                                                jobMapTrimers.put(trimerJobIndex++, trimerJob);
                                            }
                                        }
                                    }
                                }
                            }
                        }
                    }
                    // broadcast that this proc is done with pruning and allocation; ready for trimers
                    multicastBuf(thisProcReadyBuf);
                    // launch parallel threeBody calculation
                    while (!readyForTrimers) {
                        Thread.sleep(POLLING_FREQUENCY);
                    }
                    energyWorkerTeam.execute(triplesRegion);
                }

                if (computeQuads) {
                    logger.info(" Creating quad jobs...");
                    jobMapQuads.clear();
                    boolean maxedOut = false;
                    // create quad jobs (no memory allocation)
                    int quadJobIndex = 0;
                    for (int i = 0; i < nResidues; i++) {
                        Residue resi = residues[i];
                        Rotamer roti[] = resi.getRotamers(resi);
                        for (int ri = 0; ri < roti.length; ri++) {
                            if (pruneClashes && check(i, ri)) {
                                continue;
                            }
                            for (int j = i + 1; j < nResidues; j++) {
                                Residue resj = residues[j];
                                Rotamer rotj[] = resj.getRotamers(resj);
                                for (int rj = 0; rj < rotj.length; rj++) {
                                    if ((pruneClashes && check(j, rj)) || (prunePairClashes && check(i, ri, j, rj))) {
                                        continue;
                                    }
                                    for (int k = j + 1; k < nResidues; k++) {
                                        Residue resk = residues[k];
                                        Rotamer rotk[] = resk.getRotamers(resk);
                                        for (int rk = 0; rk < rotk.length; rk++) {
                                            if ((pruneClashes && check(k, rk)) || (prunePairClashes && (check(i, ri, k, rk) || check(j, rj, k, rk)))) {
                                                continue;
                                            }
                                            for (int l = k + 1; l < nResidues; l++) {
                                                Residue resl = residues[l];
                                                Rotamer rotl[] = resl.getRotamers(resl);
                                                for (int rl = 0; rl < rotl.length; rl++) {
                                                    if ((pruneClashes && check(l, rl))
                                                            || (prunePairClashes && (check(i, ri, l, rl) || check(j, rj, l, rl) || check(k, rk, l, rl)))) {
                                                        continue;
                                                    }
                                                    Integer quadJob[] = {i, ri, j, rj, k, rk, l, rl};
                                                    if (decomposeOriginal && (ri != 0 || rj != 0 || rk != 0 || rl != 0)) {
                                                        continue;
                                                    }
                                                    jobMapQuads.put(quadJobIndex++, quadJob);
                                                    if (jobMapQuads.size() > quadMaxout) {
                                                        maxedOut = true;
                                                        break;
                                                    }
                                                }
                                                if (maxedOut) {
                                                    break;
                                                }
                                            }
                                            if (maxedOut) {
                                                break;
                                            }
                                        }
                                        if (maxedOut) {
                                            break;
                                        }
                                    }
                                    if (maxedOut) {
                                        break;
                                    }
                                }
                                if (maxedOut) {
                                    break;
                                }
                            }
                            if (maxedOut) {
                                break;
                            }
                        }
                        if (maxedOut) {
                            break;
                        }
                    }

                    // broadcast that this proc is done with pruning and allocation; ready for quads
//                    logger.info(String.format(" Proc %d broadcasting ready for quads.", world.rank()));
                    multicastBuf(thisProcReadyBuf);
                    // launch parallel threeBody calculation
                    int waiting = 0;
                    while (!readyForQuads) {
                        Thread.sleep(POLLING_FREQUENCY);
                    }

                    logger.info(String.format(" Running quads: %d jobs.", jobMapQuads.size()));
                    energyWorkerTeam.execute(quadsRegion);
                }
            } catch (Exception ex) {
                String message = " Exception computing rotamer energies in parallel.";
                logger.log(Level.SEVERE, message, ex);
            } finally {
                // stop receive and energyWriter threads
                // receiveThread.die();
            }

            // Turn on all atoms.
            for (int i = 0; i < atoms.length; i++) {
                atoms[i].setUse(true);
            }
            // Print the energy with all rotamers in their default conformation.
            if (verboseEnergies && master) {
                double defaultEnergy = currentEnergy();
                logger.info(String.format(" Energy of the system with rotamers in their default conformation: %16.8f", defaultEnergy));
            }
            return backboneEnergy;
        }   // endif(parallelEnergies)

        // TODO: deprecate the rest of the rotamerEnergies() method; the parallel form should work (better) in all scenarios
        // Store coordinates: will be useful for nucleic acids.
        ArrayList<Residue> currentResidueList = new ArrayList<>();
        currentResidueList.addAll(Arrays.asList(residues));
        ResidueState[] origCoordinates = ResidueState.storeAllCoordinates(currentResidueList);
        //double[][][] originalAtomicCoordinates = storeCoordinates(currentResidueList);

        for (int i = 0; i < nResidues; i++) {
            Residue residue = residues[i];
            Rotamer rotamers[] = residue.getRotamers(residue);
            /*
             * Place each AA residue into its zeroth rotamer.
             *
             * The default state of NA residues will be original coordinates.
             * These original coordinates are usually BUT NOT ALWAYS default PDB
             * coordinates.  The reason for this is that the zeroth rotamer for
             * nucleic acids is frequently a very poor baseline, so one gets
             * enormous backbone and self energies.
             *
             * This would not affect the rigor of the DEE algorithm, but it
             * makes it difficult to tell when the program is going berserk and
             * throwing crazy energies.
             *
             * The primary exception: if increment is smaller than window size,
             * some NA residues will be in rotamers assigned by the prior window.
             * This is still a fairly reasonable baseline.
             */
            switch (residue.getResidueType()) {
                case NA:
                    break;
                case AA:
                default:
                    RotamerLibrary.applyRotamer(residue, rotamers[0]);
                    break;
            }
            // RotamerLibrary.applyRotamer(residue, rotamers[0]);
            // Turn off all side-chain atoms that will be optimized.
            turnOffAtoms(residue);
        }

        /**
         * Initialize all atoms to be used.
         */
        boolean useOrigCoordsRot = RotamerLibrary.getUsingOrigCoordsRotamer();
        // Compute the backbone energy.
        try {
            backboneEnergy = currentEnergy(false);
        } catch (ArithmeticException ex) {
            logger.severe(String.format("FFX shutting down: error in calculation of backbone energy %s", ex.getMessage()));
        }
        logger.info(String.format(" Backbone energy:  %16.8f\n", backboneEnergy));
        // Compute the self-energy for each rotamer of each residue
        selfEnergy = new double[nResidues][];
        for (int i = 0; i < nResidues; i++) {
            Residue residue = residues[i];
            Rotamer rotamers[] = residue.getRotamers(residue);
            int nrot = rotamers.length;
            // Create space for this residue's rotamer self-energies.
            selfEnergy[i] = new double[nrot];
            // Turn on this residue's side-chain atoms
            turnOnAtoms(residue);
            // Loop over rotamers computing self-energies.
            double minEnergy = Double.MAX_VALUE;
            for (int ri = 0; ri < nrot; ri++) {
                if (pruneClashes && check(i, ri) && !(useOrigCoordsRot && ri == 0)) {
                    continue;
                }
                Rotamer rotamer = rotamers[ri];
                RotamerLibrary.applyRotamer(residue, rotamer);
                selfEnergy[i][ri] = currentEnergy() - backboneEnergy;
                logger.info(String.format(" Self-energy %s %d: %16.8f", residue, ri, self(i, ri)));
                if (algorithmListener != null) {
                    algorithmListener.algorithmUpdate(molecularAssembly);
                }
                if (self(i, ri) < minEnergy) {
                    minEnergy = self(i, ri);
                }
            }
            if (pruneClashes) {
                for (int ri = 0; ri < nrot; ri++) {
                    if (residue.getResidueType() == NA) {
                        if (!check(i, ri) && (self(i, ri) > (minEnergy + (clashThreshold * pruningFactor * singletonNAPruningFactor)))) {
                            logger.info(String.format(" Clash for rotamer %s %d: %16.8f >> %16.8f",
                                    residue, ri, self(i, ri), minEnergy));
                            eliminateRotamer(residues, i, ri, print);
                        }
                    } else {
                        if (!check(i, ri) && (self(i, ri) > (minEnergy + clashThreshold))) {
                            // don't prune orig-coords rotamers
                            if (!(useOrigCoordsRot && ri == 0)) {
                                logger.info(String.format(" Clash for rotamer %s %d: %16.8f >> %16.8f",
                                        residue, ri, self(i, ri), minEnergy));
                                eliminateRotamer(residues, i, ri, print);
                            }
                        }
                    }
                }
            }
            // Reset the residue to its default conformation.
            if (residue.getResidueType() == NA) {
                residue.revertCoordinates(origCoordinates[i]);
                //revertSingleResidueCoordinates(residue, originalAtomicCoordinates[i]);
            } else {
                RotamerLibrary.applyRotamer(residue, rotamers[0]);
            }

            // Turn off the side-chain
            turnOffAtoms(residue);
        }

        // Compute the pair-energy for each pair of rotamers
        twoBodyEnergy = new double[nResidues][][][];
        for (int i = 0; i < nResidues - 1; i++) {
            Residue residuei = residues[i];
            Rotamer rotamersi[] = residuei.getRotamers(residuei);
            int indexI = allResiduesList.indexOf(residuei);
            // Turn on residue i
            turnOnAtoms(residuei);
            int ni = rotamersi.length;
            twoBodyEnergy[i] = new double[ni][][];
            for (int ri = 0; ri < ni; ri++) {
                if (pruneClashes && check(i, ri) && !(useOrigCoordsRot && ri == 0)) {
                    continue;
                }
                Rotamer rotameri = rotamersi[ri];
                RotamerLibrary.applyRotamer(residuei, rotameri);
                twoBodyEnergy[i][ri] = new double[nResidues][];
                for (int j = i + 1; j < nResidues; j++) {
                    Residue residuej = residues[j];
                    Rotamer rotamersj[] = residuej.getRotamers(residuej);
                    int indexJ = allResiduesList.indexOf(residuej);
                    turnOnAtoms(residuej);
                    // Loop over residue j's rotamers and compute pairwise energies.
                    int nj = rotamersj.length;
                    twoBodyEnergy[i][ri][j] = new double[nj];
                    for (int rj = 0; rj < nj; rj++) {
                        // don't prune orig-coords rotamers
                        if (pruneClashes && (check(j, rj) || check(i, ri, j, rj))
                                && !(useOrigCoordsRot && ri == 0 && rj == 0)) {
                            continue;
                        }
                        Rotamer rotamerj = rotamersj[rj];
                        RotamerLibrary.applyRotamer(residuej, rotamerj);
                        if (distanceMatrix != null) {
                            double dist = checkDistanceMatrix(indexI, ri, indexJ, rj);
                            if (dist < superpositionThreshold) {
                                twoBodyEnergy[i][ri][j][rj] = 1.0E100;
                                logger.info(String.format(" Pair energy %s %d, %s %d:   set to 1.0E100 at distance %13.6f Ang < %5.3f Ang",
                                        residuei, ri, residuej, rj, dist, superpositionThreshold));
                            } else {
                                twoBodyEnergy[i][ri][j][rj] = currentEnergy() - self(i, ri) - self(j, rj) - backboneEnergy;
                                logger.info(String.format(" Pair energy %s %d, %s %d: %16.8f at distance %10.3f Ang",
                                        residuei, ri, residuej, rj, pair(i, ri, j, rj), dist));
                            }
                        } else {
                            twoBodyEnergy[i][ri][j][rj] = currentEnergy()
                                    - self(i, ri) - self(j, rj) - backboneEnergy;
                            logger.info(String.format(" Pair energy %s %d, %s %d: %16.8f.",
                                    residuei, ri, residuej, rj, pair(i, ri, j, rj)));
                        }
                        if (algorithmListener != null) {
                            algorithmListener.algorithmUpdate(molecularAssembly);
                        }
                    }
                    // Reset the residue to its default conformation.
                    if (residuej.getResidueType() == NA) {
                        residuej.revertCoordinates(origCoordinates[j]);
                        //revertSingleResidueCoordinates(residuej, originalAtomicCoordinates[j]);
                    } else {
                        RotamerLibrary.applyRotamer(residuej, rotamersj[0]);
                    }
                    // RotamerLibrary.applyRotamer(residuej, rotamersj[0]);
                    turnOffAtoms(residuej);
                }
            }
            // Reset the residue to its default conformation.
            if (residuei.getResidueType() == NA) {
                residuei.revertCoordinates(origCoordinates[i]);
                //revertSingleResidueCoordinates(residuei, originalAtomicCoordinates[i]);
            } else {
                RotamerLibrary.applyRotamer(residuei, rotamersi[0]);
            }

            turnOffAtoms(residuei);
        }

        if (prunePairClashes) {
            prunePairClashes(residues);
        }
        // Prune each rotamer that clashes with all rotamers from a 2nd residue.
        /*if (prunePairClashes) {
         for (int i = 0; i < nResidues - 1; i++) {
         Residue resi = residues[i];
         Rotamer[] roti = resi.getRotamers(resi);
         int ni = roti.length;
         for (int j = i + 1; j < nResidues; j++) {
         Residue resj = residues[j];
         Rotamer[] rotj = resj.getRotamers(resj);
         int nj = rotj.length;
         double minPair = Double.MAX_VALUE;
         for (int ri = 0; ri < ni; ri++) {
         if (check(i, ri)) {
         continue;
         }
         for (int rj = 0; rj < nj; rj++) {
         if (check(j, rj)) {
         continue;
         }
         if (minPair > (pair(i, ri, j, rj) + self(i, ri) + self(j, rj))) {
         minPair = (pair(i, ri, j, rj) + self(i, ri) + self(j, rj));
         }
         }
         }
         // Check for elimination of any rotamer ri.
         for (int ri = 0; ri < ni; ri++) {
         if (check(i, ri)) {
         continue;
         }
         double eliminate = Double.MAX_VALUE;
         for (int rj = 0; rj < nj; rj++) {
         if (check(j, rj)) {
         continue;
         }
         if ((pair(i, ri, j, rj) + self(i, ri) + self(j, rj)) < eliminate) {
         eliminate = (pair(i, ri, j, rj) + self(i, ri) + self(j, rj));
         }
         }
         // Prune based on clash threshold and the appropriate
         // pruning factor (1.0 for AA pairs, pF for NA pairs,
         // arithmetic mean for AA-NA pairs).
         if (resi.getResidueType() == NA && resj.getResidueType() == NA) {
         if (eliminate > (minPair + (pairClashThreshold * pruningFactor))) {
         logger.info(String.format(
         " Pruning rotamer %s %d that clashes with all %s rotamers %16.8f >> %16.8f.",
         resi, ri, resj, eliminate, minPair + (pairClashThreshold * pruningFactor)));
         eliminateRotamer(residues, i, ri, print);
         }
         } else if (resi.getResidueType() == NA || resj.getResidueType() == NA) {
         if (eliminate > (minPair + (pairClashThreshold * pairHalfPruningFactor))) {
         logger.info(String.format(
         " Pruning rotamer %s %d that clashes with all %s rotamers %16.8f >> %16.8f.",
         resi, ri, resj, eliminate, minPair + (pairClashThreshold * pairHalfPruningFactor)));
         eliminateRotamer(residues, i, ri, print);
         }
         } else {
         if (eliminate > (minPair + pairClashThreshold)) {
         // don't prune orig-coords rotamers
         if (!(useOrigCoordsRot && ri == 0)) {
         logger.info(String.format(
         " Pruning rotamer %s %d that clashes with all %s rotamers %16.8f >> %16.8f.",
         resi, ri, resj, eliminate, minPair + pairClashThreshold));
         eliminateRotamer(residues, i, ri, print);
         }
         }
         }
         }
         // Check for elimination of any rotamer rj.
         for (int rj = 0; rj < nj; rj++) {
         if (check(j, rj)) {
         continue;
         }
         double eliminate = Double.MAX_VALUE;
         for (int ri = 0; ri < ni; ri++) {
         if (check(i, ri)) {
         continue;
         }
         if ((pair(i, ri, j, rj) + self(i, ri) + self(j, rj)) < eliminate) {
         eliminate = (pair(i, ri, j, rj) + self(i, ri) + self(j, rj));
         }
         }
         if (resi.getResidueType() == NA && resj.getResidueType() == NA) {
         if (eliminate > (minPair + (pairClashThreshold * pruningFactor))) {
         logger.info(String.format(
         " Pruning rotamer %s %d that clashes with all %s rotamers %16.8f >> %16.8f.",
         resj, rj, resi, eliminate, minPair + (pairClashThreshold * pruningFactor)));
         eliminateRotamer(residues, j, rj, print);
         }
         } else if (resi.getResidueType() == NA || resj.getResidueType() == NA) {
         if (eliminate > (minPair + (pairClashThreshold * pairHalfPruningFactor))) {
         logger.info(String.format(
         " Pruning rotamer %s %d that clashes with all %s rotamers %16.8f >> %16.8f.",
         resj, rj, resi, eliminate, minPair + (pairClashThreshold * pairHalfPruningFactor)));
         eliminateRotamer(residues, j, rj, print);
         }
         } else {
         if (eliminate > (minPair + pairClashThreshold)) {
         // don't prune orig-coords rotamers
         if (!(useOrigCoordsRot && rj == 0)) {
         logger.info(String.format(
         " Pruning rotamer %s %d that clashes with all %s rotamers %16.8f >> %16.8f.",
         resj, rj, resi, eliminate, minPair + pairClashThreshold));
         eliminateRotamer(residues, j, rj, print);
         }
         }
         }
         }
         }
         }
         } */

        // Compute the trimer-energy for each pair of rotamers
        if (threeBodyTerm) {
            double[][][][] localDistanceMatrix = new double[nResidues][][][];
            if (distance <= 0) {
                logger.info(" Calculating local distance matrix using non-eliminated rotamers.");
                localSequentialDistanceMatrix(residues, localDistanceMatrix);
            }
            threeBodyEnergy = new double[nResidues][][][][][];
            for (int i = 0; i < nResidues - 2; i++) {
                Residue residuei = residues[i];
                Rotamer rotamersi[] = residuei.getRotamers(residuei);
                turnOnAtoms(residuei);
                int ni = rotamersi.length;
                threeBodyEnergy[i] = new double[ni][][][][];
                int indexOfI = allResiduesList.indexOf(residuei);
                for (int ri = 0; ri < ni; ri++) {
                    if (pruneClashes && check(i, ri) && !(ri == 0 && useOrigCoordsRot)) {
                        continue;
                    }
                    Rotamer rotameri = rotamersi[ri];
                    RotamerLibrary.applyRotamer(residuei, rotameri);
                    //int npairs = residues.length - (i + 1);
                    // TODO: reduce memory use.
                    threeBodyEnergy[i][ri] = new double[nResidues][][][];
                    for (int j = i + 1; j < nResidues - 1; j++) {
                        Residue residuej = residues[j];
                        Rotamer rotamersj[] = residuej.getRotamers(residuej);
                        turnOnAtoms(residuej);
                        // Loop over residue j's rotamers and compute pair-wise energies.
                        int nj = rotamersj.length;
                        threeBodyEnergy[i][ri][j] = new double[nj][][];
                        int indexOfJ = allResiduesList.indexOf(residuej);
                        for (int rj = 0; rj < nj; rj++) {
                            if ((pruneClashes && (check(j, rj)) || (prunePairClashes && check(i, ri, j, rj)))
                                    && !(useOrigCoordsRot && (ri == 0 && rj == 0))) {
                                continue;
                            }
                            Rotamer rotamerj = rotamersj[rj];
                            RotamerLibrary.applyRotamer(residuej, rotamerj);
                            threeBodyEnergy[i][ri][j][rj] = new double[nResidues][];
                            for (int k = j + 1; k < nResidues; k++) {
                                Residue residuek = residues[k];
                                Rotamer rotamersk[] = residuek.getRotamers(residuek);
                                turnOnAtoms(residuek);
                                int nk = rotamersk.length;
                                threeBodyEnergy[i][ri][j][rj][k] = new double[nk];
                                int indexOfK = allResiduesList.indexOf(residuek);
                                for (int rk = 0; rk < nk; rk++) {
                                    if ((pruneClashes
                                            && (check(k, rk)) || (prunePairClashes && check(i, ri, k, rk)) || (prunePairClashes && check(j, rj, k, rk)))
                                            && !(useOrigCoordsRot && (ri == 0 && rj == 0 && rk == 0))) {
                                        continue;
                                    }
                                    double dij;
                                    double dik;
                                    double djk;
                                    if (distance > 0) {
                                        /*
                                         * Distance matrix is asymmetric (it will have 4-6, but
                                         * not 6-4 stored). The present implementation sorts
                                         * windows beforehand, but this double-checks to ensure
                                         * the proper address in distanceMatrix is being called.
                                         */
                                        dij = checkDistanceMatrix(indexOfI, ri, indexOfJ, rj);
                                        dik = checkDistanceMatrix(indexOfI, ri, indexOfK, rk);
                                        djk = checkDistanceMatrix(indexOfJ, rj, indexOfK, rk);
                                        /*
                                         if (indexOfI > indexOfJ) {
                                         dij = distanceMatrix[indexOfJ][rj][indexOfI][ri];
                                         } else {
                                         dij = distanceMatrix[indexOfI][ri][indexOfJ][rj];
                                         }
                                         if (indexOfI > indexOfK) {
                                         dik = distanceMatrix[indexOfK][rk][indexOfI][ri];
                                         } else {
                                         dik = distanceMatrix[indexOfI][ri][indexOfK][rk];
                                         }
                                         if (indexOfJ > indexOfK) {
                                         djk = distanceMatrix[indexOfK][rk][indexOfJ][rj];
                                         } else {
                                         djk = distanceMatrix[indexOfJ][rj][indexOfK][rk];
                                         }
                                         */
                                    } else {
                                        dij = localDistanceMatrix[i][ri][j][rj];
                                        dik = localDistanceMatrix[i][ri][k][rk];
                                        djk = localDistanceMatrix[j][rj][k][rk];
                                    }

                                    double dist = Math.min(dij, Math.min(dik, djk));
                                    if (!threeBodyCutoff || (dist < threeBodyCutoffDist)) {
                                        if (dist < superpositionThreshold) {
                                            threeBodyEnergy[i][ri][j][rj][k][rk] = 1.0E100;
                                            logger.info(String.format(
                                                    " Trimer energy %s %d, %s %d, %s %d:   set to 1.0E100 at %13.6f Ang < %5.3f Ang.",
                                                    residuei, ri, residuej, rj, residuek, rk, dist, superpositionThreshold));
                                        } else {
                                            Rotamer rotamerk = rotamersk[rk];
                                            RotamerLibrary.applyRotamer(residuek, rotamerk);
                                            threeBodyEnergy[i][ri][j][rj][k][rk] = currentEnergy()
                                                    - self(i, ri) - self(j, rj) - self(k, rk)
                                                    - pair(i, ri, j, rj) - pair(i, ri, k, rk)
                                                    - pair(j, rj, k, rk) - backboneEnergy;
                                            logger.info(String.format(
                                                    " Trimer energy %s %d, %s %d, %s %d: %16.8f at %10.3f Ang.",
                                                    residuei, ri, residuej, rj, residuek, rk,
                                                    threeBodyEnergy[i][ri][j][rj][k][rk], dist));
                                            if (algorithmListener != null) {
                                                algorithmListener.algorithmUpdate(molecularAssembly);
                                            }
                                        }
                                    } else {
                                        logger.info(String.format(
                                                " Trimer energy %s %d, %s %d, %s %d: %16.8f at %10.3f Ang.",
                                                residuei, ri, residuej, rj, residuek, rk, 0.0,
                                                threeBodyCutoffDist));
                                    }
                                }
                                // Reset the residue to its default conformation.
                                if (residuek.getResidueType() == NA) {
                                    residuek.revertCoordinates(origCoordinates[k]);
                                    //revertSingleResidueCoordinates(residuek, originalAtomicCoordinates[k]);
                                } else {
                                    RotamerLibrary.applyRotamer(residuek, rotamersk[0]);
                                }
                                turnOffAtoms(residuek);
                            }
                        }
                        // Reset the residue to its default conformation.
                        if (residuej.getResidueType() == NA) {
                            residuej.revertCoordinates(origCoordinates[j]);
                            //revertSingleResidueCoordinates(residuej, originalAtomicCoordinates[j]);
                        } else {
                            RotamerLibrary.applyRotamer(residuej, rotamersj[0]);
                        }
                        turnOffAtoms(residuej);
                    }
                }
                // Reset the residue to its default conformation.
                if (residuei.getResidueType() == NA) {
                    residuei.revertCoordinates(origCoordinates[i]);
                    //revertSingleResidueCoordinates(residuei, originalAtomicCoordinates[i]);
                } else {
                    RotamerLibrary.applyRotamer(residuei, rotamersi[0]);
                }
                turnOffAtoms(residuei);
            }
        }

        // Turn on all atoms.
        for (int i = 0; i < nAtoms; i++) {
            atoms[i].setUse(true);
        }

        // Print the energy with all rotamers in their default conformation.
        if (verboseEnergies) {
            double defaultEnergy = currentEnergy();
            logger.info(String.format(" Energy of the system with rotamers in their default conformation: %16.8f", defaultEnergy));
        }

        return backboneEnergy;
    }

    /*private double[][][] storeCoordinates(ArrayList<Residue> residueList) {
     // Array stores coordinates in [residue][atom][XYZ].
     Residue residues[] = residueList.toArray(new Residue[residueList.size()]);
     int nResidues = residues.length;
     double xyz[][][] = new double[nResidues][][];
     for (int i = 0; i < nResidues; i++) {
     xyz[i] = storeSingleCoordinates(residues[i]);
     }
     return xyz;
     }*/

    /*private double[][][] storeCoordinates(Residue[] residueArray) {
     int nResidues = residueArray.length;
     double xyz[][][] = new double[nResidues][][];
     for (int i = 0; i < nResidues; i++) {
     xyz[i] = storeSingleCoordinates(residueArray[i]);
     }
     return xyz;
     }

     private double[][] storeSingleCoordinates(Residue residue) {
     return storeSingleCoordinates(residue, false);
     }

     private double[][] storeSingleCoordinates(Residue residue, boolean useOrigCoords) {
     /**
     * In short; if it's a MultiResidue, we want to check to see if it is
     */
    /*if (residue instanceof MultiResidue) {
     MultiResidue multiRes = (MultiResidue) residue;
     Residue res = multiRes.getActive();
     List<Atom> atomList = res.getAtomList();
     int nAtoms = atomList.size();

     if (!res.equals(multiRes.getDefaultResidue())) {
     double[][] startCoords = new double[nAtoms][3];
     for (int i = 0; i < nAtoms; i++) {
     atomList.get(i).getXYZ(startCoords[i]);
     }

     multiRes.setToDefaultResidue();
     List<Atom> defAtoms = multiRes.getAtomList();
     int nDefAtoms = defAtoms.size();

     double[][] xyz = new double[nDefAtoms][3];
     for (int i = 0; i < nDefAtoms; i++) {
     defAtoms.get(i).getXYZ(xyz[i]);
     }

     multiRes.setActiveResidue(res);
     }



     ((MultiResidue) residue).setToDefaultResidue();
     }
     ArrayList<Atom> atoms = residue.getAtomList(useOrigCoords);
     int nAtoms = atoms.size();
     double xyz[][] = new double[nAtoms][3];
     for (int j = 0; j < nAtoms; j++) {
     Atom atom = atoms.get(j);
     /**
     * Do not use getXYZ(). That returns the array reference.
     */
    /*atom.getXYZ(xyz[j]);
     }
     return xyz;
     }

     private void revertCoordinates(ArrayList<Residue> residueList, double xyz[][][]) {
     Residue residues[] = residueList.toArray(new Residue[residueList.size()]);
     int nResidues = residues.length;
     for (int i = 0; i < nResidues; i++) {
     revertSingleResidueCoordinates(residues[i], xyz[i]);
     }
     }

     private void revertSingleResidueCoordinates(Residue residue, double xyz[][]) {
     revertSingleResidueCoordinates(residue, xyz, false);
     }

     private void revertSingleResidueCoordinates(Residue residue, double xyz[][],
     boolean useOrigCoords) {
     if (useOrigCoords && residue instanceof MultiResidue) {
     ((MultiResidue) residue).setToDefaultResidue();
     }
     ArrayList<Atom> atoms = residue.getAtomList(useOrigCoords);
     int nAtoms = atoms.size();
     for (int i = 0; i < nAtoms; i++) {
     Atom atom = atoms.get(i);
     atom.moveTo(xyz[i]);
     }
     }*/
    /**
     * Calculates the distance matrix; residue-residue distance is defined as
     * the shortest atom-atom distance in any possible rotamer-rotamer pair if
     * the residues are neighbors (central atom-central atom distances are
     * within a cutoff); else, distances are set to a default of
     * Double.MAX_VALUE. The intent of using a neighbor list is to avoid
     * tediously searching rotamer- rotamer pairs when two residues are so far
     * apart we will never need the exact distance. We use the distance matrix
     * for adding residues to the sliding window and determining whether to set
     * 3-body energy to 0.0. If the central atoms are too distant from each
     * other, we can safely assume no atoms will ever be close enough for
     * addition to sliding window or to cause explicit calculation of 3-body
     * energy.
     */
    private void distanceMatrix() {

        distanceMatrix = new double[numResidues - 1][][][];
        long numDistances = 0L;
        for (int i = 0; i < (numResidues - 1); i++) {
            Residue residuei = allResiduesArray[i];
            int lengthRi;
            try {
                if (checkIfForced(residuei)) {
                    lengthRi = 1;
                } else {
                    lengthRi = residuei.getRotamers(residuei).length;
                }
            } catch (IndexOutOfBoundsException ex) {
                if (useForcedResidues) {
                    logger.warning(ex.toString());
                } else {
                    logIfMaster(String.format(" Non-forced Residue i %s has null rotamers.", residuei.toString()), Level.WARNING);
                }
                continue;
            }
            distanceMatrix[i] = new double[lengthRi][][];
            for (int ri = 0; ri < lengthRi; ri++) {
                distanceMatrix[i][ri] = new double[numResidues][];
                for (int j = (i + 1); j < numResidues; j++) {
                    Residue residuej = allResiduesArray[j];
                    int lengthRj;
                    try {
                        if (checkIfForced(residuej)) {
                            lengthRj = 1;
                        } else {
                            lengthRj = residuej.getRotamers(residuej).length;
                        }
                    } catch (IndexOutOfBoundsException ex) {
                        if (useForcedResidues) {
                            logger.warning(ex.toString());
                        } else {
                            logIfMaster(String.format(" Residue j %s has null rotamers.", residuej.toString()));
                        }
                        continue;
                    }
                    distanceMatrix[i][ri][j] = new double[lengthRj];
                    numDistances += lengthRj;
                    if (!lazyMatrix) {
                        fill(distanceMatrix[i][ri][j], Double.MAX_VALUE);
                    } else {
                        fill(distanceMatrix[i][ri][j], -1.0);
                    }
                }
            }
        }

        logger.info(String.format(" Number of pairwise distances: %d", numDistances));

        if (!lazyMatrix) {
            //double orig[][][] = storeCoordinates(allResiduesList);
            ResidueState[] orig = ResidueState.storeAllCoordinates(allResiduesList);
            int nMultiRes = 0;

            /**
             * Build a list that contains one atom from each Residues: CA from
             * amino acids, C1 from nucleic acids, or the first atom otherwise.
             */
            Atom atoms[] = new Atom[numResidues];
            for (int i = 0; i < numResidues; i++) {
                Residue residuei = allResiduesArray[i];
                atoms[i] = residuei.getReferenceAtom();
                if (residuei instanceof MultiResidue) {
                    ++nMultiRes;
                }
            }
            /**
             * Use of the pre-existing ParallelTeam causes a conflict when
             * MultiResidues must re-init the force field. Temporary solution
             * for sequence optimization: if > 1 residue optimized, run on only
             * one thread.
             */
            int nThreads = (nMultiRes > 1) ? 1 : molecularAssembly.getPotentialEnergy().getParallelTeam().getThreadCount();
            ParallelTeam parallelTeam = new ParallelTeam(nThreads);
            Crystal crystal = molecularAssembly.getCrystal();
            int nSymm = crystal.spaceGroup.getNumberOfSymOps();
            logger.info("\n Computing Residue Distance Matrix");

            /**
             * Jacob's Suggestion: make bufferDistance a function of
             * threeBodyCutoffDist double bufferDistance = (containsNA) ?
             * (2*12.0) + threeBodyCutoffDist + 5.0 : (2*7.0) +
             * threeBodyCutoffDist + 5.0; This wouldn't work; you'd need to
             * figure this out individually for each residue pair. I tried; it'd
             * be a huge pain.
             */
            NeighborList neighborList = new NeighborList(null, crystal,
                    atoms, distance + 25.0, 0.0, parallelTeam);

            // Expand coordinates
            double xyz[][] = new double[nSymm][3 * numResidues];
            double in[] = new double[3];
            double out[] = new double[3];
            for (int iSymOp = 0; iSymOp < nSymm; iSymOp++) {
                SymOp symOp = crystal.spaceGroup.getSymOp(iSymOp);
                for (int i = 0; i < numResidues; i++) {
                    int i3 = i * 3;
                    int iX = i3 + 0;
                    int iY = i3 + 1;
                    int iZ = i3 + 2;
                    Atom atom = atoms[i];
                    in[0] = atom.getX();
                    in[1] = atom.getY();
                    in[2] = atom.getZ();
                    crystal.applySymOp(in, out, symOp);
                    xyz[iSymOp][iX] = out[0];
                    xyz[iSymOp][iY] = out[1];
                    xyz[iSymOp][iZ] = out[2];
                }
            }

            // Build the residue neighbor-list.
            int lists[][][] = new int[nSymm][numResidues][];
            boolean use[] = new boolean[numResidues];
            fill(use, true);
            boolean forceRebuild = true;
            boolean printLists = false;
            long neighborTime = -System.nanoTime();
            neighborList.buildList(xyz, lists, use, forceRebuild, printLists);
            neighborTime += System.nanoTime();
            logger.info(String.format(" Built residue neighbor list:           %8.3f sec", neighborTime * 1.0e-9));

            // Allocate memory for the distance matrix.
            /* distanceMatrix = new double[numResidues][][][];
             for (int i = 0; i < numResidues; i++) {
             Residue residuei = allResiduesArray[i];
             Rotamer rotamersi[] = residuei.getRotamers(residuei);
             if (rotamersi == null) {
             logger.warning(" residuei " + residuei.toString() + " has null rotamers.");
             continue;
             }
             int lengthRi = rotamersi.length;
             distanceMatrix[i] = new double[lengthRi][][];
             for (int ri = 0; ri < lengthRi; ri++) {
             distanceMatrix[i][ri] = new double[numResidues][];
             for (int j = 0; j < numResidues; j++) {
             if (j == i) {
             continue;
             }
             Residue residuej = allResiduesArray[j];
             Rotamer rotamersj[] = residuej.getRotamers(residuej);
             if (rotamersj == null) {
             logger.warning(" residuej " + residuej.toString() + " has null rotamers");
             continue;
             }
             int lengthRj = rotamersj.length;
             distanceMatrix[i][ri][j] = new double[lengthRj];
             fill(distanceMatrix[i][ri][j], Double.MAX_VALUE);
             }
             }
             } */

            /*
             long seqTime = -System.nanoTime();
             sequentialDistanceMatrix(crystal, lists);
             seqTime += System.nanoTime();
             logger.info(String.format(" Pairwise distance matrix sequentially: %8.3f", seqTime * 1.0e-9));
             */
            DistanceRegion distanceRegion = new DistanceRegion(parallelTeam.getThreadCount(),
                    numResidues, crystal, lists, neighborList.getPairwiseSchedule());

            long parallelTime = -System.nanoTime();
            try {
                parallelTeam.execute(distanceRegion);
            } catch (Exception e) {
                String message = " Exception compting residue distance matrix.";
                logger.log(Level.SEVERE, message, e);
            }
            parallelTime += System.nanoTime();
            logger.info(String.format(" Pairwise distance matrix:              %8.3f sec\n", parallelTime * 1.0e-9));

            ResidueState.revertAllCoordinates(allResiduesList, orig);
            try {
                parallelTeam.shutdown();
            } catch (Exception ex) {
                logger.warning(String.format(" Exception shutting down parallel team for the distance matrix: %s", ex.toString()));
            }
        }
    }

    /**
     * Fills a local distance matrix based on residues passed to the method,
     * using only their non-eliminated Rotamers.
     *
     * @param residues Residues to create a distance matrix for
     * @param localDistanceMatrix Array to be filled.
     */
    private void localSequentialDistanceMatrix(Residue[] residues, double[][][][] localDistanceMatrix) {
        Crystal crystal = molecularAssembly.getCrystal();
        ArrayList<Residue> residuesList = new ArrayList<>();
        residuesList.addAll(Arrays.asList(residues));
        //double[][][] originalCoordinates = storeCoordinates(residuesList);
        ResidueState[] originalCoordinates = ResidueState.storeAllCoordinates(residuesList);

        int nSymm = crystal.spaceGroup.getNumberOfSymOps();
        int nResidues = residues.length;
        // isDistant used to skip over the ri loop if r-j distance is above the
        // 25 A center-to-center cutoff (ri, rj could not possibly be within
        // 9 A of each other).
        boolean[][] isDistant = new boolean[nResidues][nResidues];
        // Allocate memory and initialize isDistant.
        for (int i = 0; i < nResidues; i++) {
            Residue residuei = residues[i];
            Rotamer[] rotamersi = residuei.getRotamers(residuei);
            if (rotamersi == null) {
                continue;
            }
            int lengthRi = rotamersi.length;
            localDistanceMatrix[i] = new double[lengthRi][][];
            for (int ri = 0; ri < lengthRi; ri++) {
                if (pruneClashes && check(i, ri)) {
                    continue;
                }
                localDistanceMatrix[i][ri] = new double[nResidues][];
                for (int j = 0; j < nResidues; j++) {
                    if (i == j) {
                        continue;
                    }
                    Residue residuej = residues[j];
                    Rotamer[] rotamersj = residuej.getRotamers(residuej);
                    if (rotamersj == null) {
                        continue;
                    }
                    int lengthRj = rotamersj.length;
                    localDistanceMatrix[i][ri][j] = new double[lengthRj];
                    for (int rj = 0; rj < lengthRj; rj++) {
                        localDistanceMatrix[i][ri][j][rj] = Double.MAX_VALUE;
                    }
                }
            }
        }
        // Loop over symmetry operators.
        for (int iSymOp = 0; iSymOp < nSymm; iSymOp++) {
            SymOp symOp = crystal.spaceGroup.getSymOp(iSymOp);
            for (int i = 0; i < nResidues; i++) {
                fill(isDistant[i], false);
            }
            // Loop over residues i.  Testing showed no i-j vs. j-i discrepancies
            // over symmetry operators.
            for (int i = 0; i < (nResidues - 1); i++) {
                Residue residuei = residues[i];
                Rotamer rotamersi[] = residuei.getRotamers(residuei);
                if (rotamersi == null) {
                    continue;
                }
                int lengthRi = rotamersi.length;
                Atom atomi = residuei.getReferenceAtom();
                double[] refCoordsi = new double[3];
                atomi.getXYZ(refCoordsi);
                // Loop over Residue i's rotamers
                for (int ri = 0; ri < lengthRi; ri++) {
                    if (pruneClashes && check(i, ri)) {
                        continue;
                    }
                    Rotamer rotameri = rotamersi[ri];
                    RotamerLibrary.applyRotamer(residuei, rotameri);
                    double xi[][] = residuei.storeCoordinateArray();
                    // Loop over other residues j.
                    for (int j = (i + 1); j < nResidues; j++) {
                        if (i == j || isDistant[i][j]) {
                            continue;
                        }
                        Residue residuej = residues[j];
                        Rotamer rotamersj[] = residuej.getRotamers(residuej);
                        if (rotamersj == null) {
                            continue;
                        }
                        int lengthRj = rotamersj.length;
                        // Use reference atoms for a quick distance check, before
                        // looping over rj.
                        Atom atomj = residuej.getReferenceAtom();
                        double[] refCoordsj = new double[3];
                        atomj.getXYZ(refCoordsj);
                        crystal.applySymOp(refCoordsj, refCoordsj, symOp);
                        // dijRef is short for dijReferenceAtoms.
                        double[] dijRef = new double[3];
                        for (int k = 0; k < dijRef.length; k++) {
                            dijRef[k] = (refCoordsj[k] - refCoordsi[k]);
                        }
                        double dijSquare = crystal.image(dijRef);
                        // Corresponds to a distance of 25 A.
                        if (dijSquare > 625) {
                            isDistant[i][j] = true;
                            continue;
                        }
                        // Loop over the neighbor's rotamers
                        for (int rj = 0; rj < lengthRj; rj++) {
                            if ((pruneClashes && check(j, rj)) || (prunePairClashes && check(i, ri, j, rj))) {
                                continue;
                            }
                            Rotamer rotamerj = rotamersj[rj];
                            RotamerLibrary.applyRotamer(residuej, rotamerj);
                            double xj[][] = residuej.storeCoordinateArray();
                            double r = interResidueDistance(xi, xj, symOp);
                            if (r < localDistanceMatrix[i][ri][j][rj]) {
                                localDistanceMatrix[i][ri][j][rj] = r;
                            }
                        }
                    }
                }
            }
        }
        ResidueState.revertAllCoordinates(residuesList, originalCoordinates);
    }

    private void sequentialDistanceMatrix(Crystal crystal, int lists[][][]) {
        // Loop over symmetry operators.
        int nSymm = crystal.spaceGroup.getNumberOfSymOps();
        for (int iSymOp = 0; iSymOp < nSymm; iSymOp++) {
            SymOp symOp = crystal.spaceGroup.getSymOp(iSymOp);
            // Loop over residues.
            for (int i = 0; i < numResidues; i++) {
                Residue residuei = allResiduesArray[i];
                Rotamer rotamersi[] = residuei.getRotamers(residuei);
                if (rotamersi == null) {
                    continue;
                }
                int lengthRi = rotamersi.length;
                // Loop over Residue i's rotamers
                for (int ri = 0; ri < lengthRi; ri++) {
                    Rotamer rotameri = rotamersi[ri];
                    RotamerLibrary.applyRotamer(residuei, rotameri);
                    double xi[][] = residuei.storeCoordinateArray();
                    // Loop over Residue i's neighbors.
                    int list[] = lists[iSymOp][i];
                    int nList = list.length;
                    for (int k = 0; k < nList; k++) {
                        int j = list[k];
                        // Slight change: original was i == j
                        if (i >= j) {
                            continue;
                        }
                        Residue residuej = allResiduesArray[j];
                        Rotamer rotamersj[] = residuej.getRotamers(residuej);
                        if (rotamersj == null) {
                            continue;
                        }
                        int lengthRj = rotamersj.length;
                        // Loop over the neighbor's rotamers
                        for (int rj = 0; rj < lengthRj; rj++) {
                            Rotamer rotamerj = rotamersj[rj];
                            RotamerLibrary.applyRotamer(residuej, rotamerj);
                            double xj[][] = residuej.storeCoordinateArray();
                            double r = interResidueDistance(xi, xj, symOp);
                            if (r < distanceMatrix[i][ri][j][rj]) {
                                distanceMatrix[i][ri][j][rj] = r;
                            }
                        }
                    }
                }
            }
        }
    }

    /**
     * Calculates the minimum distance between two sets of coordinates in a
     * given symmetry operator.
     *
     * @param resi Coordinates of i by [atom][xyz]
     * @param resj Coordinates of j by [atom][xyz]
     * @param symOp Symmetry operator to apply
     * @return Minimum distance
     */
    private double interResidueDistance(double resi[][], double resj[][], SymOp symOp) {
        double dist = Double.MAX_VALUE;
        Crystal crystal = molecularAssembly.getCrystal();
        int ni = resi.length;
        for (int i = 0; i < ni; i++) {
            double xi[] = resi[i];
            int nj = resj.length;
            for (int j = 0; j < nj; j++) {
                double xj[] = resj[j];
                if (symOp != null) {
                    crystal.applySymOp(xj, xj, symOp);
                }
                double r = Math.sqrt(crystal.image(xi[0] - xj[0], xi[1] - xj[1], xi[2] - xj[2]));
                if (r < dist) {
                    dist = r;
                }
            }
        }
        return dist;
    }

    private void allocateEliminationMemory(Residue[] residues) {
        int nres = residues.length;
        eliminatedSingles = new boolean[nres][];
        eliminatedPairs = new boolean[nres][][][];

        // Loop over residues.
        for (int i = 0; i < nres; i++) {
            Residue residuei = residues[i];
            Rotamer rotamersi[] = residuei.getRotamers(residuei);
            int lenri = rotamersi.length;  // Length rotamers i
            logIfMaster(String.format(" Residue %c %s with %d rotamers.", residuei.getChainID(), residuei.toString(), lenri));
            eliminatedSingles[i] = new boolean[lenri];
            eliminatedPairs[i] = new boolean[lenri][][];
            // Loop over the set of rotamers for residue i.
            for (int ri = 0; ri < lenri; ri++) {
                // int npairs = nres - (i + 1);
                // TODO - reduce memory by half.
                eliminatedSingles[i][ri] = false;
                eliminatedPairs[i][ri] = new boolean[nres][];
                for (int j = i + 1; j < nres; j++) {
                    Residue residuej = residues[j];
                    Rotamer rotamersj[] = residuej.getRotamers(residuej);
                    int lenrj = rotamersj.length;
                    eliminatedPairs[i][ri][j] = new boolean[lenrj];
                    for (int rj = 0; rj < lenrj; rj++) {
                        eliminatedPairs[i][ri][j][rj] = false;
                    }
                }
            }
        }
        if (threeBodyTerm) {
            eliminatedTriples = new boolean[nres][][][][][];
            for (int i = 0; i < nres; i++) {
                Residue residuei = residues[i];
                Rotamer rotamersi[] = residuei.getRotamers(residuei);
                int lenri = rotamersi.length;  // Length rotamers i
                eliminatedTriples[i] = new boolean[lenri][][][][];
                // Loop over the set of rotamers for residue i.
                for (int ri = 0; ri < lenri; ri++) {
                    eliminatedTriples[i][ri] = new boolean[nres][][][];
                    for (int j = i + 1; j < nres; j++) {
                        Residue residuej = residues[j];
                        Rotamer rotamersj[] = residuej.getRotamers(residuej);
                        int lenrj = rotamersj.length;
                        eliminatedTriples[i][ri][j] = new boolean[lenrj][][];
                        for (int rj = 0; rj < lenrj; rj++) {
                            eliminatedTriples[i][ri][j][rj] = new boolean[nres][];
                            for (int k = j + 1; k < nres; k++) {
                                Residue residuek = residues[k];
                                Rotamer rotamersk[] = residuek.getRotamers(residuek);
                                int lenrk = rotamersk.length;
                                eliminatedTriples[i][ri][j][rj][k] = new boolean[lenrk];
                                for (int rk = 0; rk < lenrk; rk++) {
                                    eliminatedTriples[i][ri][j][rj][k][rk] = false;
                                }
                            }
                        }
                    }
                }
            }
        }
    }

    /**
     * Elimination of rotamers.
     */
    private boolean deeRotamerElimination(Residue[] residues) {
        int nres = residues.length;
        // A flag to indicate if any more rotamers or rotamer pairs were eliminated.
        boolean eliminated = false;
        // Loop over residues.
        double[] minMax = new double[2];
        double[] minEnergySingles = null;
        double[] maxEnergySingles = null;
        for (int i = 0; i < nres; i++) {
            Residue residuei = residues[i];
            Rotamer rotamersi[] = residuei.getRotamers(residuei);
            int lenri = rotamersi.length;
            if (minEnergySingles == null || minEnergySingles.length < lenri) {
                minEnergySingles = new double[lenri];
                maxEnergySingles = new double[lenri];
            }
            // Loop over the set of rotamers for residue i.
            for (int ri = 0; ri < lenri; ri++) {
                // Check for an eliminated single.
                if (check(i, ri)) {
                    continue;
                }
                // Start the min/max summation with the self-energy.
                minEnergySingles[ri] = selfEnergy[i][ri];
                maxEnergySingles[ri] = minEnergySingles[ri];
                for (int j = 0; j < nres; j++) {
                    if (j == i) {
                        continue;
                    }
                    if (minMaxPairEnergy(residues, minMax, i, ri, j)) {
                        minEnergySingles[ri] += minMax[0];
                        maxEnergySingles[ri] += minMax[1];
                    } else {
                        Residue residuej = residues[j];
                        logger.info(String.format(" Inconsistent Pair: %s %d, %s.",
                                residuei, ri, residuej));
                        eliminateRotamer(residues, i, ri, print);
                    }
                }
            }

            /**
             * Apply the singles elimination criteria to rotamers of residue i
             * by determining the most favorable maximum energy.
             */
            double eliminationEnergy = Double.MAX_VALUE;
            for (int ri = 0; ri < lenri; ri++) {
                if (check(i, ri)) {
                    continue;
                }
                if (maxEnergySingles[ri] < eliminationEnergy) {
                    eliminationEnergy = maxEnergySingles[ri];
                }
            }

            /**
             * Eliminate rotamers whose minimum energy is greater than the worst
             * case for another rotamer.
             */
            for (int ri = 0; ri < lenri; ri++) {
                if (check(i, ri)) {
                    continue;
                }
                if (minEnergySingles[ri] > eliminationEnergy + ensembleBuffer) {
                    if (eliminateRotamer(residues, i, ri, print)) {
                        eliminated = true;
                    }
                }
            }
        }
        return eliminated;
    }

    /**
     * Elimination of rotamers.
     */
    private boolean deeRotamerPairElimination(Residue[] residues) {
        int nres = residues.length;
        double minMax[] = new double[2];
        // A flag to indicate if any more rotamers or rotamer pairs were eliminated.
        boolean eliminated = false;

        double maxEnergyDoubles[] = null;
        double minEnergyDoubles[] = null;

        // Loop over residues.
        for (int i = 0; i < nres; i++) {
            Residue residuei = residues[i];
            Rotamer rotamersi[] = residuei.getRotamers(residuei);
            int lenri = rotamersi.length;
            // Loop over the set of rotamers for residue i.
            for (int ri = 0; ri < lenri; ri++) {
                // Check for an eliminated single.
                if (check(i, ri)) {
                    continue;
                }
                for (int j = i + 1; j < nres; j++) {
                    Residue residuej = residues[j];
                    Rotamer rotamersj[] = residuej.getRotamers(residuej);
                    int lenrj = rotamersj.length;

                    if (maxEnergyDoubles == null || maxEnergyDoubles.length < lenrj) {
                        maxEnergyDoubles = new double[lenrj];
                        minEnergyDoubles = new double[lenrj];
                    }

                    // Loop over residue j's rotamers.
                    for (int rj = 0; rj < lenrj; rj++) {
                        // Check for an eliminated single or pair.
                        if (check(j, rj) || check(i, ri, j, rj)) {
                            continue;
                        }
                        // Start the min/max summation with the "pair" self-energy.
                        minEnergyDoubles[rj] = selfEnergy[i][ri] + selfEnergy[j][rj] + pair(i, ri, j, rj);
                        maxEnergyDoubles[rj] = minEnergyDoubles[rj];
                        // Loop over the third residue.
                        for (int k = 0; k < nres; k++) {
                            if (k == i || k == j) {
                                continue;
                            }
                            if (minMaxTripleEnergy(residues, minMax, i, ri, j, rj, k)) {
                                minEnergyDoubles[rj] += minMax[0];
                                maxEnergyDoubles[rj] += minMax[1];
                            } else {
                                Residue residuek = residues[k];
                                logger.info(String.format(" Inconsistent triple: %s %d, %s %d, %s.",
                                        residuei, ri, residuej, rj, residuek));
                                eliminateRotamerPair(residues, i, ri, j, rj, print);
                            }
                        }
                    }

                    /**
                     * Apply the double elimination criteria to the rotamer pair
                     * by determining the most favorable maximum energy.
                     */
                    double pairEliminationEnergy = Double.MAX_VALUE;
                    for (int rj = 0; rj < lenrj; rj++) {
                        if (check(j, rj) || check(i, ri, j, rj)) {
                            continue;
                        }
                        if (maxEnergyDoubles[rj] < pairEliminationEnergy) {
                            pairEliminationEnergy = maxEnergyDoubles[rj];
                        }
                    }
                    /**
                     * Eliminate rotamer pairs whose minimum energy is higher
                     * than the worst case for an alternative pair.
                     */
                    for (int rj = 0; rj < lenrj; rj++) {
                        if (check(j, rj) || check(i, ri, j, rj)) {
                            continue;
                        }
                        if (minEnergyDoubles[rj] > pairEliminationEnergy + ensembleBuffer) {
                            logger.info(String.format(" Eliminating rotamer pair: %s %d, %s %d (%16.8f > %16.8f + %6.6f)",
                                    residuei, ri, residuej, rj,
                                    minEnergyDoubles[rj], pairEliminationEnergy, ensembleBuffer));
                            if (eliminateRotamerPair(residues, i, ri, j, rj, print)) {
                                eliminated = true;
                            }
                            // Check if any of i's rotamers are left to interact with residue j's rotamer rj?
                            boolean singleton = true;
                            for (int rii = 0; rii < lenri; rii++) {
                                if (!check(i, rii, j, rj)) {
                                    singleton = false;
                                }
                            }
                            // If not, then this rotamer is completely eliminated.
                            if (singleton) {
                                if (eliminateRotamer(residues, j, rj, print)) {
                                    eliminated = true;
                                }
                            }
                        }
                    }
                }
            }
        }
        return eliminated;
    }

    private boolean minMaxPairEnergy(Residue[] residues, double minMax[], int i, int ri, int j) {
        Residue residuej = residues[j];
        Rotamer rotamersj[] = residuej.getRotamers(residuej);
        int lenrj = rotamersj.length;
        boolean valid = false;
        minMax[0] = Double.MAX_VALUE;
        minMax[1] = Double.MIN_VALUE;

        // Loop over the third residues' rotamers.
        for (int rj = 0; rj < lenrj; rj++) {
            // Check for an eliminated single or eliminated pair.
            if (check(i, ri) || check(j, rj) || check(i, ri, j, rj)) {
                continue;
            }
            double current = pair(i, ri, j, rj);
            if (threeBodyTerm) {
                double minMaxTriple[] = new double[2];
                // Loop over residue k to find the min/max triple energy.
                boolean validPair = minMax2BodySum(residues, minMaxTriple, i, ri, j, rj);
                if (!validPair) {
                    // Eliminate Rotamer Pair
                    Residue residuei = residues[i];
                    logger.info(String.format(" Inconsistent Pair: %s %d, %s %d.",
                            residuei, ri, residuej, rj));
                    /*
                     eliminatedPairs[i][ri][j][rj] = true;
                     eliminateRotamerTriples(residues, i, ri, j, rj);
                     */
                    continue;
                }
            }
            valid = true;
            if (current < minMax[0]) {
                minMax[0] = current;
            }
            if (current > minMax[1]) {
                minMax[1] = current;
            }
        }
        return valid;
    }

    private boolean minMaxTripleEnergy(Residue[] residues, double minMax[], int i, int ri, int j, int rj, int k) {
        Residue residuek = residues[k];
        Rotamer[] romatersk = residuek.getRotamers(residuek);
        int lenrk = romatersk.length;
        boolean valid = false;
        minMax[0] = Double.MAX_VALUE;
        minMax[1] = Double.MIN_VALUE;
        // Loop over the third residues' rotamers.
        for (int rk = 0; rk < lenrk; rk++) {
            // Check for an eliminated single or eliminated pair.
            if (check(k, rk) || check(i, ri, k, rk) || check(j, rj, k, rk)) {
                continue;
            }
            valid = true;
            double current = pair(i, ri, k, rk) + pair(j, rj, k, rk);
            if (threeBodyTerm) {
                current += triple(i, ri, j, rj, k, rk);
                double minMaxTriple[] = new double[2];
                /**
                 * Loop over residue l to sum the min/max triple energy returns
                 * Sum_l [ min_rl [E_3(i,ri,k,rk,l,rl) + E_3(j,rj,k,rk,l,rl)]]
                 */
                boolean valid3Body = minMax3BodySum(residues, minMaxTriple, i, ri, j, rj, k, rk);
                if (!valid3Body) {
                    // Eliminate Rotamer Pair
//                    Residue residuei = residues[i];
//                    logger.info(String.format(" Eliminating Inconsistent Pair: %s %d, %s %d.",
//                            residuei, ri, residuek, rk));
//                    eliminatedPairs[i][ri][k][rk] = true;
//                    eliminateRotamerTriples(residues, i, ri, k, rk);
                    continue;
                }
                double currentMin = current + minMaxTriple[0];
                double currentMax = current + minMaxTriple[1];

                if (currentMin < minMax[0]) {
                    minMax[0] = currentMin;
                }
                if (currentMax > minMax[1]) {
                    minMax[1] = currentMax;
                }
            } else {
                if (current < minMax[0]) {
                    minMax[0] = current;
                }
                if (current > minMax[1]) {
                    minMax[1] = current;
                }
            }
        }
        return valid;
    }

    /**
     * Find the min/max of the 3-body energy.
     *
     * @param residues The residue array.
     * @param minMax The bound on the 3-body energy (minMax[0] = min, minMax[1]
     * = max.
     * @param i Residue i
     * @param ri Rotamer ri of Residue i
     * @param j Residue j
     * @param rj Rotamer rj of Residue j
     * @param k Residue k
     * @return
     */
    private boolean minMax2BodySum(Residue[] residues, double minMax[], int i, int ri, int j, int rj) {
        int nres = residues.length;
        double minSum = 0.0;
        double maxSum = 0.0;
        for (int k = 0; k < nres; k++) {
            if (k == i || k == j) {
                continue;
            }
            Residue residuek = residues[k];
            Rotamer[] romatersk = residuek.getRotamers(residuek);
            int lenrk = romatersk.length;
            double currentMin = Double.MAX_VALUE;
            double currentMax = Double.MIN_VALUE;
            // Loop over the third residues' rotamers.
            boolean valid = false;
            for (int rk = 0; rk < lenrk; rk++) {
                // Check for an eliminated triple.
                if (check(i, ri, j, rj, k, rk)) {
                    continue;
                }
                valid = true;
                double current = triple(i, ri, j, rj, k, rk);
                if (current < currentMin) {
                    currentMin = current;
                }
                if (current > currentMax) {
                    currentMax = current;
                }
            }
            // Must find at least 1 valid rotamer.
            if (!valid) {
                return false;
            }
            minSum += currentMin;
            maxSum += currentMax;
        }
        minMax[0] = minSum;
        minMax[1] = maxSum;
        return true;
    }

    /**
     * Find the min/max of the 3-body energy.
     *
     * @param residues The residue array.
     * @param minMax The bound on the 3-body energy (minMax[0] = min, minMax[1]
     * = max.
     * @param i Residue i
     * @param ri Rotamer ri of Residue i
     * @param j Residue j
     * @param rj Rotamer rj of Residue j
     * @param k Residue k
     * @return
     */
    private boolean minMax3BodySum(Residue[] residues, double minMax[], int i, int ri, int j, int rj, int k, int rk) {
        int nres = residues.length;
        double minSum = 0.0;
        double maxSum = 0.0;
        for (int l = 0; l < nres; l++) {
            if (l == i || l == j || l == k) {
                continue;
            }
            Residue residuel = residues[l];
            Rotamer[] romatersl = residuel.getRotamers(residuel);
            int lenrl = romatersl.length;
            double currentMin = Double.MAX_VALUE;
            double currentMax = Double.MIN_VALUE;
            // Loop over the third residues' rotamers.
            boolean valid = false;
            for (int rl = 0; rl < lenrl; rl++) {
                // Check for an eliminated triple.
                if (check(i, ri, k, rk, l, rl) || check(j, rj, k, rk, l, rl)) {
                    continue;
                }
                valid = true;
                // Collect the 3-body energies and 4-body energy (TODO - returns 0.0 now)
                double current = triple(i, ri, k, rk, l, rl) + triple(j, rj, k, rk, l, rl)
                        + quad(i, ri, j, rj, k, rk, l, rl);
                if (current < currentMin) {
                    currentMin = current;
                }
                if (current > currentMax) {
                    currentMax = current;
                }
            }
            // Must find at least 1 valid rotamer.
            if (!valid) {
                return false;
            }
            minSum += currentMin;
            maxSum += currentMax;
        }
        minMax[0] = minSum;
        minMax[1] = maxSum;
        return true;
    }

    private boolean goldsteinRotamerDriver(Residue[] residues) {
        int nres = residues.length;
        // A flag to indicate if a rotamer is eliminated.
        boolean eliminated = false;
        // Loop over residue i.
        for (int i = 0; i < nres; i++) {
            Residue resi = residues[i];
            Rotamer roti[] = resi.getRotamers(resi);
            int nri = roti.length;
            // Loop over the set of rotamers for residue i.
            for (int riA = 0; riA < nri; riA++) {
                // Continue if Residue i, Rotamer Ri_a is eliminated single.
                if (check(i, riA)) {
                    continue;
                }
                for (int riB = 0; riB < nri; riB++) {
                    if (check(i, riB) || riA == riB) {
                        continue;
                    }
                    if (goldsteinRotamerElimination(residues, i, riA, riB)) {
                        eliminated = true;
                        break;
                    }
                }
            }
        }
        return eliminated;
    }

    private boolean goldsteinRotamerElimination(Residue residues[], int i, int riA, int riB) {
        int nres = residues.length;
        Residue resi = residues[i];
        // Initialize Goldstein inequality.
        double goldsteinEnergy = selfEnergy[i][riA] - selfEnergy[i][riB];
        // Loop over residue j.
        for (int j = 0; j < nres; j++) {
            if (j == i) {
                continue;
            }
            Residue resj = residues[j];
            Rotamer rotj[] = resj.getRotamers(resj);
            int nrj = rotj.length;
            double minForResJ = Double.MAX_VALUE;
            int rjEvals = 0;
            for (int rj = 0; rj < nrj; rj++) {
                if (check(j, rj) || check(i, riA, j, rj)) {
                    continue;
                }
                // This following is NOT checked in Osprey.
                //if (check(i, riB, j, rj)) {
                //    continue;
                //}
                rjEvals++;
                double sumOverK = pair(i, riA, j, rj) - pair(i, riB, j, rj);
                // Include three-body interactions.
                if (threeBodyTerm) {
                    for (int k = 0; k < nres; k++) {
                        if (k == i || k == j) {
                            continue;
                        }
                        Residue resk = residues[k];
                        Rotamer rotk[] = resk.getRotamers(resk);
                        int nrk = rotk.length;
                        int rkEvals = 0;
                        double minForResK = Double.MAX_VALUE;
                        for (int rk = 0; rk < nrk; rk++) {
                            if (check(k, rk) || check(j, rj, k, rk)
                                    || check(i, riA, k, rk)) {
                                continue;
                            }
                            // By anaology, the following is NOT checked in Osprey.
                            // if (check(i, riB, k, rk)) {
                            //    continue;
                            // }
                            rkEvals++;
                            double e = triple(i, riA, j, rj, k, rk) - triple(i, riB, j, rj, k, rk);
                            if (e < minForResK) {
                                minForResK = e;
                            }
                        }
                        if (rkEvals == 0) {
                            // Old: return false;
                            // New: Osprey sets the minForResK to 0.0
                            minForResK = 0.0;
                        }
                        sumOverK += minForResK;
                    }
                }
                if (sumOverK < minForResJ) {
                    minForResJ = sumOverK;
                }
            }
            if (rjEvals == 0) {
                // Old: return false;
                // New: Osprey sets the minForResJ to 0.0
                minForResJ = 0.0;
            }
            goldsteinEnergy += minForResJ;
        }
        if (goldsteinEnergy > ensembleBuffer) {
            logIfMaster(String.format(" Goldstein rotamer elimination of %s %d by %d: %16.8f > %6.2f",
                    resi, riA, riB, goldsteinEnergy, ensembleBuffer));
            if (eliminateRotamer(residues, i, riA, print)) {
                return true;
            }
        }
        return false;
    }

    /**
     * The Goldstein Rotamer Pair driver routine generates pairs of rotamers to
     * be evaluated by the 3-body form of the Goldstein criteria.
     *
     * @param residues The list of residues to be optimized.
     * @return
     */
    private boolean goldsteinRotamerPairDriver(Residue[] residues) {
        int nres = residues.length;
        // A flag to indicate if any more rotamers or rotamer pairs were eliminated.
        boolean eliminated = false;
        // Loop over residue i.
        for (int i = 0; i < nres; i++) {
            Residue resi = residues[i];
            Rotamer roti[] = resi.getRotamers(resi);
            int nri = roti.length;
            // Loop over the set of rotamers for residue i.
            for (int riA = 0; riA < nri; riA++) {
                if (check(i, riA)) {
                    continue;
                }
                // A 2nd loop over the set of rotamers for residue i.
                for (int riB = 0; riB < nri; riB++) {
                    if (riA == riB || check(i, riB)) {
                        continue;
                    }
                    // Loop over residue j.
                    for (int j = 0; j < nres; j++) {
                        if (j == i) {
                            continue;
                        }
                        Residue resj = residues[j];
                        Rotamer rotj[] = resj.getRotamers(resj);
                        int nrj = rotj.length;
                        // Loop over the set of rotamers for residue j.
                        boolean breakOut = false;
                        for (int rjC = 0; rjC < nrj; rjC++) {
                            if (breakOut) {
                                break;
                            }
                            if (check(j, rjC) || check(i, riA, j, rjC)) {
                                continue;
                            }
                            // A 2nd loop over the set of rotamers for residue j.
                            for (int rjD = 0; rjD < nrj; rjD++) {
                                if (breakOut) {
                                    break;
                                }
                                if (rjC == rjD || check(j, rjD) || check(i, riB, j, rjD)) {
                                    continue;
                                }
                                // Try to eliminate R_i(riA) & R_j(rjC) using R_i(riB) & R_j(rjD)
                                if (goldsteinRotamerPairElimination(residues, i, riA, riB, j, rjC, rjD)) {
                                    eliminated = true;
                                    breakOut = true;
                                }
                            }
                        }
                    }
                }
            }
        }
        return eliminated;
    }

    private boolean goldsteinRotamerPairElimination(Residue residues[],
            int i, int riA, int riB, int j, int rjC, int rjD) {
        int nres = residues.length;
        // Initialize the Goldstein energy.
        double goldsteinEnergy = selfEnergy[i][riA] + selfEnergy[j][rjC] + pair(i, riA, j, rjC)
                - selfEnergy[i][riB] - selfEnergy[j][rjD] - pair(i, riB, j, rjD);
        double sumOverK = 0.0;
        // Loop over a 3rd residue k.
        for (int k = 0; k < nres; k++) {
            if (k == j || k == i) {
                continue;
            }
            double minForResK = Double.MAX_VALUE;
            Residue resk = residues[k];
            Rotamer rotk[] = resk.getRotamers(resk);
            int nrk = rotk.length;
            int rkEvals = 0;
            // Loop over residue k's rotamers.
            for (int rk = 0; rk < nrk; rk++) {
                if (check(k, rk) || check(i, riA, k, rk) || check(j, rjC, k, rk)) {
                    continue;
                }
                // These are not checked in Osprey.
                // if (check(i, rjB, k, rk) || check(j, rjD, k, rk)) {
                //    continue;
                // }
                rkEvals++;
                double currentResK = pair(i, riA, k, rk) + pair(j, rjC, k, rk)
                        - pair(i, riB, k, rk) - pair(j, rjD, k, rk);
                // Include 3-body effects.
                if (threeBodyTerm) {
                    double sumOverL = (triple(i, riA, j, rjC, k, rk) - triple(i, riB, j, rjD, k, rk));
                    // Loop over a 4th residue l.
                    for (int l = 0; l < nres; l++) {
                        if (l == k || l == i || l == j) {
                            continue;
                        }
                        Residue residuel = residues[l];
                        Rotamer rotamersl[] = residuel.getRotamers(residuel);
                        int nrl = rotamersl.length;
                        int rlEvaluations = 0;
                        double minForResL = Double.MAX_VALUE;
                        // Loop over rotamers for residue l.
                        for (int rl = 0; rl < nrl; rl++) {
                            if (check(l, rl) || check(i, riA, l, rl)
                                    || check(k, rk, l, rl) || check(i, riB, l, rl)) {
                                continue;
                            }
                            // By analogy, the following are not checked in Osprey.
                            //if (check(j, rjC, l, rl) || check(j, rjD, l, rl)) {
                            //    continue;
                            //}
                            rlEvaluations++;
                            double e = triple(i, riA, k, rk, l, rl) + triple(j, rjC, k, rk, l, rl)
                                    - triple(i, riB, k, rk, l, rl) - triple(j, rjD, k, rk, l, rl);
                            if (e < minForResL) {
                                minForResL = e;
                            }
                        }
                        if (rlEvaluations == 0) {
                            // Old: return false;
                            // New: The min over residue L does not contribute.
                            minForResL = 0.0;
                        }
                        sumOverL += minForResL;
                    }
                    currentResK += sumOverL;
                }
                if (currentResK < minForResK) {
                    minForResK = currentResK;
                }
            }
            if (rkEvals == 0) {
                // Old: return false;
                // New: The min over residue K does not contribute:
                minForResK = 0.0;
            }
            sumOverK += minForResK;
        }
        goldsteinEnergy += sumOverK;
        if (goldsteinEnergy > ensembleBuffer) {
            logIfMaster(String.format(" Goldstein pair %s %s elimination of %d %d by %d %d: %16.8f > %6.2f",
                    residues[i], residues[j], riA, rjC, riB, rjD, goldsteinEnergy, ensembleBuffer));
            if (eliminateRotamerPair(residues, i, riA, j, rjC, print)) {
                return true;
            }
        }
        return false;
    }

    private boolean eliminateRotamer(Residue[] residues, int i, int ri, boolean verbose) {
        if (!eliminatedSingles[i][ri] && !(RotamerLibrary.getUsingOrigCoordsRotamer() && ri == 0)) {
            Residue residue = residues[i];
            logIfMaster(String.format(" Pruning rotamer: %s %d", residue, ri));
            eliminatedSingles[i][ri] = true;
            int pruned = eliminateRotamerPairs(residues, i, ri, verbose);
            if (pruned > 0) {
                logIfMaster(String.format("  Pruned %d rotamer pairs.", pruned));
            }
            return true;
        } else {
            return false;
        }
    }

    private boolean eliminateRotamerPair(Residue[] residues, int i, int ri, int j, int rj, boolean verbose) {
        if (!check(i, ri, j, rj) && !(RotamerLibrary.getUsingOrigCoordsRotamer() && ri == 0 && rj == 0)) {
            if (i > j) {
                int ii = i;
                int iri = ri;
                i = j;
                ri = rj;
                j = ii;
                rj = iri;
            }
            Residue residuei = residues[i];
            Residue residuej = residues[j];
            if (verbose) {
                logIfMaster(String.format("  Pruning rotamer pair: %s %d %s %d",
                        residuei, ri, residuej, rj));
            }
            eliminatedPairs[i][ri][j][rj] = true;
            if (threeBodyTerm) {
                int pruned = eliminateRotamerTriples(residues, i, ri, j, rj, verbose);
                if (pruned > 0 && verbose) {
                    logIfMaster(String.format("   Pruned %d rotamer triples.", pruned));
                }
            }
            return true;
        } else {
            return false;
        }
    }

    private boolean eliminateRotamerTriple(Residue[] residues, int i, int ri, int j, int rj, int k, int rk,
            boolean verbose) {
        if (!check(i, ri, j, rj, k, rk) && !(RotamerLibrary.getUsingOrigCoordsRotamer() && ri == 0 && rj == 0 && rk == 0)) {
            if (j < i) {
                int ii = i;
                int iri = ri;
                i = j;
                ri = rj;
                j = ii;
                rj = iri;
            }
            if (verbose) {
                logIfMaster(String.format("   Pruning rotamer triple: %s %d, %s %d, %s %d",
                        residues[i], ri, residues[j], rj, residues[k], rk));
            }
            eliminatedTriples[i][ri][j][rj][k][rk] = true;
            return true;
        } else {
            return false;
        }

    }

    private int eliminateRotamerPairs(Residue[] residues, int i, int ri, boolean verbose) {
        int nres = residues.length;
        int pruned = 0;
        for (int j = i + 1; j < nres; j++) {
            Residue residuej = residues[j];
            Rotamer rotamersj[] = residuej.getRotamers(residuej);
            int lenrj = rotamersj.length;
            for (int rj = 0; rj < lenrj; rj++) {
                if (eliminateRotamerPair(residues, i, ri, j, rj, verbose)) {
                    pruned++;
                }
            }
        }
        return pruned;
    }

    private int eliminateRotamerTriples(Residue[] residues, int i, int ri, int j, int rj, boolean verbose) {
        int nres = residues.length;
        int pruned = 0;
        for (int k = j + 1; k < nres; k++) {
            Residue residuek = residues[k];
            Rotamer[] rotamers = residuek.getRotamers(residuek);
            int lenrk = rotamers.length;
            for (int rk = 0; rk < lenrk; rk++) {
                if (eliminateRotamerTriple(residues, i, ri, j, rj, k, rk, verbose)) {
                    pruned++;
                }
            }
        }
        return pruned;
    }

    private double self(int i, int ri) {
        return selfEnergy[i][ri];
    }

    private double pair(int i, int ri, int j, int rj) {
        if (j < i) {
            int ii = i;
            int iri = ri;
            i = j;
            ri = rj;
            j = ii;
            rj = iri;
        }
        double ret = 0;
        try {
            ret = twoBodyEnergy[i][ri][j][rj];
        } catch (NullPointerException ex) {
            String message = String.format("NPE for pair %d-%d, %d-%d", i, ri, j, rj);
            logger.log(Level.SEVERE, message, ex);
        }
        return ret;
    }

    private double triple(int i, int ri, int j, int rj, int k, int rk) {

        if (!threeBodyTerm) {
            return 0.0;
        }
        if (j < i) {
            int ii = i;
            int iri = ri;
            i = j;
            ri = rj;
            j = ii;
            rj = iri;
        }
        if (k < i) {
            int ii = i;
            int iri = ri;
            i = k;
            ri = rk;
            k = ii;
            rk = iri;
        }
        if (k < j) {
            int jj = j;
            int jrj = rj;
            j = k;
            rj = rk;
            k = jj;
            rk = jrj;
        }

        return threeBodyEnergy[i][ri][j][rj][k][rk];
    }

    public void setThreeBodyCutoffDist(double dist) {
        this.threeBodyCutoffDist = dist;
        if (threeBodyCutoffDist < 0) {
            threeBodyCutoff = false;
        }
    }

    public void setSuperpositionThreshold(double superpositionThreshold) {
        this.superpositionThreshold = superpositionThreshold;
    }

    public void setGoldstein(boolean set) {
        this.useGoldstein = set;
    }

    /**
     * Sets level of pruning: 0 for fully off, 1 for only singles, 2 for single
     * and pair pruning.
     *
     * @param set Pruning option.
     */
    public void setPruning(int set) {
        if (set == 0) {
            this.pruneClashes = false;
            this.prunePairClashes = false;
        } else if (set == 1) {
            this.pruneClashes = true;
            this.prunePairClashes = false;
        } else if (set == 2) {
            this.pruneClashes = true;
            this.prunePairClashes = true;
        }
    }

    public void setSingletonClashThreshold(double singletonClashThreshold) {
        this.clashThreshold = singletonClashThreshold;
    }

    public void setPairClashThreshold(double pairClashThreshold) {
        this.pairClashThreshold = pairClashThreshold;
    }

    public void setWindowSize(int windowSize) {
        this.windowSize = windowSize;
    }

    public void setVideoWriter(boolean writeVideo, boolean ignoreInactiveAtoms, boolean skipEnergies) {
        this.writeVideo = writeVideo;
        this.videoWriter = new VideoWriter(molecularAssembly, ignoreInactiveAtoms, skipEnergies);
    }

    public int getPruning() {
        if (pruneClashes && prunePairClashes) {
            return 2;
        } else if (pruneClashes && !prunePairClashes) {
            return 1;
        } else if (!pruneClashes && !prunePairClashes) {
            return 0;
        } else {
            logger.warning(" Invalid pruning state.");
            return -1;
        }
    }

    public void setEnsemble(int ensemble) {
        setEnsemble(ensemble, 5.0);
    }

    public void setEnsemble(int ensemble, double ensembleBuffer) {
        this.ensembleNumber = ensemble;
        this.ensembleBuffer = ensembleBuffer;
        this.ensembleBufferStep = 0.1 * ensembleBuffer;
        if (ensemble > 1) {
            setPruning(0);
        }
    }

    public void setEnsembleTarget(double ensembleTarget) {
        this.ensembleEnergy = ensembleTarget;
    }

    /**
     * TODO: Implement Quad energy.
     */
    private double quad(int i, int ri, int j, int rj, int k, int rk, int l, int rl) {
        return 0.0;
    }

    /**
     * Check for eliminated rotamer; true if eliminated.
     *
     * @param i Residue i.
     * @param ri Rotamer ri.
     * @return True if rotamer eliminated.
     */
    private boolean check(int i, int ri) {
        return eliminatedSingles[i][ri];
    }

    /**
     * Check for eliminated rotamer pair; true if eliminated.
     *
     * @param i Residue i.
     * @param ri Rotamer ri.
     * @param j Residue j.
     * @param rj Rotamer rj.
     * @return True if eliminated pair.
     */
    private boolean check(int i, int ri, int j, int rj) {
        // If j is an earlier residue than i, swap j with i, as eliminated
        // rotamers are stored with the earlier residue listed first.
        if (j < i) {
            int ii = i;
            int iri = ri;
            i = j;
            ri = rj;
            j = ii;
            rj = iri;
        }
        return eliminatedPairs[i][ri][j][rj];
    }

    /**
     * Check for eliminated combination of three rotamers; true if eliminated.
     *
     * @param i Residue i.
     * @param ri Rotamer ri.
     * @param j Residue j.
     * @param rj Rotamer rj.
     * @param k Residue k.
     * @param rk Rotamer rk.
     * @return True if eliminated triple.
     */
    private boolean check(int i, int ri, int j, int rj, int k, int rk) {
        if (j < i) {
            int ii = i;
            int iri = ri;
            i = j;
            ri = rj;
            j = ii;
            rj = iri;
        }
        if (k < i) {
            int ii = i;
            int iri = ri;
            i = k;
            ri = rk;
            k = ii;
            rk = iri;
        }
        if (k < j) {
            int jj = j;
            int jrj = rj;
            j = k;
            rj = rk;
            k = jj;
            rk = jrj;
        }
        return eliminatedTriples[i][ri][j][rj][k][rk];
    }

    /**
     * Implements a merge sort algorithm on DoubleIndexPair objects, intended to
     * sort a list of doubles while keeping track of original indices. Returns
     * the list sorted from lowest to highest.
     *
     * Is O(n*lg(n)), where lg is log base 2; is 254 for 46 rotamers (worst
     * case). Memory usage is 3n for a list of size n (including the original
     * list).
     *
     * Is presently unused, in favor of native Java sorts. Also would probably
     * be slow due to the number of list constructions.
     */
    private void indexedDoubleMergeSort(ArrayList<DoubleIndexPair> passedList) {
        if (passedList.size() == 1) {
            // Will return at bottom.
        } else if (passedList.size() == 2) {
            if (passedList.get(0).getDoubleValue() > passedList.get(1).getDoubleValue()) {
                DoubleIndexPair temp = passedList.get(0);
                passedList.set(0, passedList.get(1));
                passedList.set(1, temp);
            }
        } else {
            ArrayList<DoubleIndexPair> listOne = new ArrayList<>();
            ArrayList<DoubleIndexPair> listTwo = new ArrayList<>();
            for (int i = 0; i < passedList.size() / 2; i++) {
                listOne.add(passedList.get(i));
            }
            for (int i = passedList.size() / 2; i < passedList.size(); i++) {
                listTwo.add(passedList.get(i));
            }
            indexedDoubleMergeSort(listOne);
            indexedDoubleMergeSort(listTwo);
            for (int i = 0; i < passedList.size(); i++) {
                if (listOne.isEmpty()) {
                    passedList.set(i, listTwo.get(0));
                    listTwo.remove(0);
                } else if (listTwo.isEmpty()) {
                    passedList.set(i, listOne.get(0));
                    listOne.remove(0);
                } else if (listOne.get(0).getDoubleValue() < listTwo.get(0).getDoubleValue()) {
                    passedList.set(i, listOne.get(0));
                    listOne.remove(0);
                } else {
                    passedList.set(i, listTwo.get(0));
                    listTwo.remove(0);
                }
            }
        }
    }

    private boolean validateDEE(Residue residues[]) {
        int nres = eliminatedSingles.length;
        // Validate residues
        for (int i = 0; i < nres; i++) {
            Residue residuei = residues[i];
            int ni = eliminatedSingles[i].length;
            boolean valid = false;
            for (int ri = 0; ri < ni; ri++) {
                if (!check(i, ri)) {
                    valid = true;
                }
            }
            if (!valid) {
                logger.severe(String.format(" Coding error: all %d rotamers for residue %s eliminated.", ni, residuei));
            }
        }

        // Validate pairs
        for (int i = 0; i < nres; i++) {
            Residue residuei = residues[i];
            Rotamer rotamersi[] = residuei.getRotamers(residuei);
            int ni = rotamersi.length;
            for (int j = i + 1; j < nres; j++) {
                Residue residuej = residues[j];
                Rotamer rotamersj[] = residuej.getRotamers(residuej);
                int nj = rotamersj.length;
                boolean valid = false;
                for (int ri = 0; ri < ni; ri++) {
                    for (int rj = 0; rj < nj; rj++) {
                        if (!check(i, ri, j, rj)) {
                            valid = true;
                        }
                    }
                }
                if (!valid) {
                    logger.severe(String.format(" Coding error: all pairs for %s with residue %s eliminated.",
                            residuei, residuej));
                }
            }
        }

        if (threeBodyTerm) {
            // Validate triples
            for (int i = 0; i < nres; i++) {
                Residue residuei = residues[i];
                Rotamer rotamersi[] = residuei.getRotamers(residuei);
                int ni = rotamersi.length;
                for (int j = i + 1; j < nres; j++) {
                    Residue residuej = residues[j];
                    Rotamer rotamersj[] = residuej.getRotamers(residuej);
                    int nj = rotamersj.length;
                    for (int k = j + 1; k < nres; k++) {
                        Residue residuek = residues[k];
                        Rotamer rotamersk[] = residuek.getRotamers(residuek);
                        int nk = rotamersk.length;
                        boolean valid = false;
                        for (int ri = 0; ri < ni; ri++) {
                            for (int rj = 0; rj < nj; rj++) {
                                for (int rk = 0; rk < nk; rk++) {
                                    if (!check(i, ri, j, rj, k, rk)) {
                                        valid = true;
                                    }
                                }
                            }
                        }
                        if (!valid) {
                            logger.severe(String.format("Coding error: all triples for residues %s, %s and %s eliminated",
                                    residuei, residuej, residuek));
                        }
                    }
                }
            }
        }
        return true;
    }

    @Override
    public String toString() {
        int rotamerCount = 0;
        int pairCount = 0;
        int singles = 0;
        int pairs = 0;
        int nres = eliminatedSingles.length;
        for (int i = 0; i < nres; i++) {
            int nroti = eliminatedSingles[i].length;
            rotamerCount += nroti;
            for (int ri = 0; ri < nroti; ri++) {
                if (eliminatedSingles[i][ri]) {
                    singles++;
                }
                for (int j = i + 1; j < nres; j++) {
                    int nrotj = eliminatedPairs[i][ri][j].length;
                    pairCount += nrotj;
                    for (int rj = 0; rj < nrotj; rj++) {
                        if (eliminatedPairs[i][ri][j][rj]) {
                            pairs++;
                        }
                    }
                }
            }
        }
        StringBuilder sb = new StringBuilder(String.format(" %d out of %d rotamers eliminated.\n", singles, rotamerCount));
        sb.append(String.format(" %d out of %d rotamer pairs eliminated.", pairs, pairCount));
        return sb.toString();
    }

    @Override
    public void terminate() {
        terminate = true;
        while (!done) {
            synchronized (this) {
                try {
                    wait(1);
                } catch (InterruptedException e) {
                    logger.log(Level.WARNING, " Exception terminating rotamer optimization.\n", e);

                }
            }
        }
    }

    /**
     * Contains a cell used for box optimization, its residues, the fractional
     * coordinates within a crystal it takes up, its overall (linear) index, and
     * its indices along the a, b, and c crystal axes.
     */
    public class BoxOptCell {

        private ArrayList<Residue> residues = new ArrayList<>();
        // fracCoords indexed by 1-3 min x,y,z, 4-6 are max x,y,z
        private final double[] fracCoords = new double[6];
        private final int[] indexXYZ = new int[3];
        private final int linearIndex;

        /**
         * Constructs a BoxOptCell object, which takes up a set of fractional
         * coordinates within the Crystal, the Residues contained within, and
         * the index of the cell along the crystal's a, b, and c axes.
         *
         * @param fractionalCoordinates Fractional coordinates contained,
         * indexed by 1-3 min x,y,z, 4-6 max x,y,z
         * @param indices Index of cell along a, b, and c (x, y, and z).
         * @param linearIndex Index of box in linear box array.
         */
        public BoxOptCell(double[] fractionalCoordinates, int[] indices, int linearIndex) {
            System.arraycopy(fractionalCoordinates, 0, fracCoords, 0, fracCoords.length);
            System.arraycopy(indices, 0, indexXYZ, 0, indexXYZ.length);
            this.linearIndex = linearIndex;
        }

        /**
         * Constructs a BoxOptCell object, which takes up a set of fractional
         * coordinates within the Crystal, the Residues contained within, and
         * the index of the cell along the crystal's a, b, and c axes.
         *
         * @param fractionalCoordinates Fractional coordinates contained,
         * indexed by 1-3 min x,y,z, 4-6 max x,y,z
         * @param indices Index of cell along a, b, and c (x, y, and z).
         * @param linearIndex Index of box in linear box array.
         * @param residuesIn Array of Residues to initialize the BoxOptCell
         * with.
         */
        public BoxOptCell(double[] fractionalCoordinates, int[] indices, int linearIndex, Residue[] residuesIn) {
            System.arraycopy(fractionalCoordinates, 0, fracCoords, 0, fracCoords.length);
            System.arraycopy(indices, 0, indexXYZ, 0, indexXYZ.length);
            this.linearIndex = linearIndex;
            for (Residue residue : residuesIn) {
                this.residues.add(residue);
            }
        }

        /**
         * Returns an array of the Residues contained within the cell.
         *
         * @return Array of Residues.
         */
        public Residue[] getResidues() {
            Residue[] residueList = (Residue[]) residues.toArray();
            return residueList;
        }

        /**
         * Directly returns the residue list. DOES NOT RETURN A COPY.
         *
         * @return The residue list.
         */
        public ArrayList<Residue> getResidueList() {
            return residues;
        }

        /**
         * Returns a copy of the ArrayList of residues.
         *
         * @return ArrayList of Residues in the cell.
         */
        public ArrayList<Residue> getResiduesAsList() {
            ArrayList<Residue> returnedList = new ArrayList<>();
            for (Residue residue : residues) {
                returnedList.add(residue);
            }
            return returnedList;
        }

        /**
         * Get a residue in the list by index.
         *
         * @param index Index of residue to be returned.
         * @return Residue
         */
        public Residue getResidue(int index) {
            return residues.get(index);
        }

        /**
         * Gets the index of a residue inside the cell. Throws
         * IndexOutOfBoundsException if the residue is not contained within the
         * cell.
         *
         * @param residue Residue to be searched for.
         * @return Index of residue within the cell's residue list.
         * @throws IndexOutOfBoundsException If cell does not contain the
         * residue.
         */
        public int getResidueIndex(Residue residue) throws IndexOutOfBoundsException {
            for (int i = 0; i < residues.size(); i++) {
                if (residue.equals(residueList.get(i))) {
                    return i;
                }
            }
            throw new IndexOutOfBoundsException(" Residue list does not contain "
                    + "the specified residue.");
        }

        /**
         * Add a residue to the box.
         *
         * @param residue Residue to be added.
         */
        public void addResidue(Residue residue) {
            residues.add(residue);
        }

        /**
         * Adds an array of Residues to the cell.
         *
         * @param residues Array of Residues to be added.
         */
        public void addResidues(Residue[] residues) {
            for (Residue residue : residues) {
                this.residues.add(residue);
            }
        }

        /**
         * Adds an ArrayList of Residues to the cell.
         *
         * @param residueList ArrayList of Residues to be added.
         */
        public void addResidues(ArrayList<Residue> residueList) {
            this.residues.addAll(residueList);
        }

        /**
         * Get the fractional coordinates which this box contains.
         *
         * @return Fractional coordinates contained.
         */
        public double[] getFracCoords() {
            double[] returnedCoords = new double[6];
            System.arraycopy(fracCoords, 0, returnedCoords, 0, returnedCoords.length);
            return returnedCoords;
        }

        /**
         * Returns the x, y, and z indices of this box.
         *
         * @return Box indices.
         */
        public int[] getXYZIndex() {
            int[] returnedIndices = new int[3];
            System.arraycopy(indexXYZ, 0, returnedIndices, 0, returnedIndices.length);
            return returnedIndices;
        }

        /**
         * Returns the linear index of this Box.
         *
         * @return Linear index.
         */
        public int getLinearIndex() {
            return linearIndex;
        }

        /**
         * Sorts residues in the cell by index in allResiduesList. Identical to
         * RotamerOptimization.sortResidues().
         */
        public void sortResidues() {
            int nResidues = residues.size();
            IndexIndexPair[] residueIndices = new IndexIndexPair[nResidues];
            for (int i = 0; i < nResidues; i++) {
                Residue residuei = residues.get(i);
                int indexOfI = allResiduesList.indexOf(residuei);
                residueIndices[i] = new IndexIndexPair(indexOfI, i);
            }
            Arrays.sort(residueIndices);
            ArrayList<Residue> tempWindow = new ArrayList<>(residues);
            for (int i = 0; i < nResidues; i++) {
                int indexToGet = residueIndices[i].getReferenceIndex();
                residues.set(i, tempWindow.get(indexToGet));
            }
        }

        /**
         * Clears the list of residues in the cell.
         */
        public void clearResidues() {
            residues = new ArrayList<>();
        }

        /**
         * Removes a residue in the cell by index in the cell.
         *
         * @param index Residue to be removed.
         */
        public void removeResidue(int index) {
            residues.remove(index);
        }

        /**
         * Removes a specified residue in the cell.
         *
         * @param residue Removed from cell.
         */
        public void removeResidue(Residue residue) {
            residues.remove(residue);
        }

        /**
         * Check if an atom's fractional coordinates would be contained by the
         * box.
         *
         * @param atomFracCoords Atomic fractional coordinates
         * @return If contained.
         */
        public boolean checkIfContained(double[] atomFracCoords) {
            for (int i = 0; i < 3; i++) {
                if ((fracCoords[i] > atomFracCoords[i]) || (fracCoords[i + 3] < atomFracCoords[i])) {
                    return false;
                }
            }
            return true;
        }
    }

    public void setParallelEnergies(boolean set) {
        this.parallelEnergies = set;
    }

    public void setEnergyRestartFile(File file) {
        loadEnergyRestart = true;
        energyRestartFile = file;
    }

    public int nameToNumber(String residueString, Residue residues[]) throws NumberFormatException {
        int ret = -1;
        for (int x = 0; x < residues.length; x++) {
            if (residueString.equals(residues[x].toString())) {
                ret = x;
                break;
            }
        }
        if (ret == -1) {
            throw new NumberFormatException();
        }
        return ret;
    }

    /**
     * Loads the number of iterations a box optimization or sliding window has
     * gone through if using an energy restart file: NOT IMPLEMENTED.
     *
     * @param restartFile
     * @return Number of iterations of the sliding window or box optimization.
     */
    public int loadEnergyRestartIterations(File restartFile) {
        int numIterations = -1;
        try {
            Path path = Paths.get(restartFile.getCanonicalPath());
            List<String> lines = Files.readAllLines(path, StandardCharsets.UTF_8);
            for (String line : lines) {
                String tok[] = line.split("\\s");
                if (tok[0].startsWith("Iteration")) {
                    numIterations = Integer.parseInt(tok[1]);
                    return numIterations;
                }
            }
        } catch (IOException ex) {
            logIfMaster(String.format(" Error in loading number of iterations of box optimization or sliding window: %s", ex.toString()), Level.WARNING);
        }
        return numIterations;
    }

    public int loadEnergyRestart(File restartFile, Residue residues[]) {
        return loadEnergyRestart(restartFile, residues, -1, null);
    }

    public int loadEnergyRestart(File restartFile, Residue residues[], int boxIteration, int[] cellIndices) {
        try {
            int nResidues = residues.length;
            Path path = Paths.get(restartFile.getCanonicalPath());
            List<String> lines = Files.readAllLines(path, StandardCharsets.UTF_8);
            List<String> linesThisBox = new ArrayList<>();

            if (usingBoxOptimization && boxIteration >= 0) {
                boolean foundBox = false;
                for (int i = 0; i < lines.size(); i++) {
                    String line = lines.get(i);
                    if (line.startsWith("Box")) {
                        String tok[] = line.replaceAll("Box", "").replaceAll(":", ",").replaceAll(" ", "").split(",");
                        int readIteration = Integer.parseInt(tok[0]);
                        int readCellIndexX = Integer.parseInt(tok[1]);
                        int readCellIndexY = Integer.parseInt(tok[2]);
                        int readCellIndexZ = Integer.parseInt(tok[3]);
                        if (readIteration == boxIteration
                                && readCellIndexX == cellIndices[0]
                                && readCellIndexY == cellIndices[1]
                                && readCellIndexZ == cellIndices[2]) {
                            foundBox = true;
                            for (int j = i + 1; j < lines.size(); j++) {
                                String l = lines.get(j);
                                if (l.startsWith("Box")) {
                                    break;
                                }
                                linesThisBox.add(l);
                            }
                            break;
                        }
                    }
                }
                if (!foundBox) {
                    logIfMaster(String.format(" Didn't find restart energies for Box %d: %d,%d,%d",
                            boxIteration, cellIndices[0], cellIndices[1], cellIndices[2]));
                    return 0;
                } else if (linesThisBox.size() == 0) {
                    return 0;
                } else {
                    lines = linesThisBox;
                }
            }

            List<String> singleLines = new ArrayList<>();
            List<String> pairLines = new ArrayList<>();
            List<String> tripleLines = new ArrayList<>();
            for (String line : lines) {
                String tok[] = line.split("\\s");
                if (tok[0].startsWith("Self")) {
                    singleLines.add(line);
                } else if (tok[0].startsWith("Pair")) {
                    pairLines.add(line);
                } else if (tok[0].startsWith("Triple")) {
                    tripleLines.add(line);
                }
            }
            int loaded = 0;
            if (tripleLines.size() > 0) {
                loaded = 3;
            } else if (pairLines.size() > 0) {
                loaded = 2;
            } else if (singleLines.size() > 0) {
                loaded = 1;
            } else {
                logger.severe(String.format("Empty or unreadable energy restart file: %s.", restartFile.getCanonicalPath()));
            }
            if (loaded >= 1) {
                jobMapSingles.clear();
                // allocate selfEnergy array and create self jobs
                HashMap<String, Integer> reverseJobMapSingles = new HashMap<>();
                int singleJobIndex = 0;
                selfEnergy = new double[nResidues][];
                for (int i = 0; i < nResidues; i++) {
                    Residue resi = residues[i];
                    Rotamer roti[] = resi.getRotamers(resi);
                    selfEnergy[i] = new double[roti.length];
                    for (int ri = 0; ri < roti.length; ri++) {
                        Integer selfJob[] = {i, ri};
                        if (decomposeOriginal && ri != 0) {
                            continue;
                        }
                        jobMapSingles.put(singleJobIndex, selfJob);
                        String revKey = String.format("%d %d", i, ri);
                        reverseJobMapSingles.put(revKey, singleJobIndex);
                        singleJobIndex++;
                    }
                }
                // fill in self-energies from file while removing the corresponding jobs from jobMapSingles
                for (String line : singleLines) {
                    try {
                        String tok[] = line.replace(",", "").replace(":", "").split("\\s+");
                        int i;
                        if (tok[1].contains("-")) {
                            i = nameToNumber(tok[1], residues);
                        } else {
                            i = Integer.parseInt(tok[1]);
                        }
                        int ri = Integer.parseInt(tok[2]);
                        double energy = Double.parseDouble(tok[3]);
                        try {
                            selfEnergy[i][ri] = energy;
                        } catch (ArrayIndexOutOfBoundsException ex) {
                            logger.log(Level.SEVERE, String.format("Restart file contained an out-of-bounds index.  Offending line: %s", line), ex);
                        }
                        if (verbose) {
                            logIfMaster(String.format(" From restart file: Self energy %3d %-2d: %7s %-2d: %16.8f", i, ri, residues[i], ri, energy));
                        }
                        // remove that job from the pool
                        String revKey = String.format("%d %d", i, ri);
                        Integer ret[] = jobMapSingles.remove(reverseJobMapSingles.get(revKey));
                        if (ret == null) {
                            //logIfMaster(String.format("(sdl %d) Restart file contained unnecessary value for %s", BOXNUM, revKey));
                        }
                    } catch (NumberFormatException ex) {
                        logger.log(Level.WARNING, String.format("Unparsable line in energy restart file: \n%s", line), ex);
                    }
                }
                logIfMaster(" Loaded self energies from restart file.");
                // prune singles
                if (pruneClashes) {
                    pruneSingleClashes(residues);
                }
            }
            if (loaded >= 2) {
                if (jobMapSingles.size() > 0) {
                    if (master) {
                        logger.warning("Double-check that parameters match original run!  Found pairs in restart file, but singles job queue is non-empty.");
                    }
                }
                jobMapPairs.clear();
                // allocated twoBodyEnergy array and create pair jobs
                HashMap<String, Integer> reverseJobMapPairs = new HashMap<>();
                int pairJobIndex = 0;
                twoBodyEnergy = new double[nResidues][][][];
                for (int i = 0; i < nResidues; i++) {
                    Residue resi = residues[i];
                    Rotamer roti[] = resi.getRotamers(resi);
                    twoBodyEnergy[i] = new double[roti.length][][];
                    for (int ri = 0; ri < roti.length; ri++) {
                        if (pruneClashes && check(i, ri)) {
                            continue;
                        }
                        twoBodyEnergy[i][ri] = new double[nResidues][];
                        for (int j = i + 1; j < nResidues; j++) {
                            Residue resj = residues[j];
                            Rotamer rotj[] = resj.getRotamers(resj);
                            twoBodyEnergy[i][ri][j] = new double[rotj.length];
                            for (int rj = 0; rj < rotj.length; rj++) {
                                if ((pruneClashes && check(j, rj)) || (prunePairClashes && check(i, ri, j, rj))) {
                                    continue;
                                }
                                Integer pairJob[] = {i, ri, j, rj};
                                if (decomposeOriginal && (ri != 0 || rj != 0)) {
                                    continue;
                                }
                                jobMapPairs.put(pairJobIndex, pairJob);
                                String revKey = String.format("%d %d %d %d", i, ri, j, rj);
                                reverseJobMapPairs.put(revKey, pairJobIndex);
                                pairJobIndex++;
                            }
                        }
                    }
                }
                // fill in pair-energies from file while removing the corresponding jobs from jobMapPairs
                for (String line : pairLines) {
                    try {
                        String tok[] = line.replace(",", "").replace(":", "").split("\\s+");
                        int i;
                        if (tok[1].contains("-")) {
                            i = nameToNumber(tok[1], residues);
                        } else {
                            i = Integer.parseInt(tok[1]);
                        }
                        int ri = Integer.parseInt(tok[2]);
                        int j;
                        if (tok[3].contains("-")) {
                            j = nameToNumber(tok[3], residues);
                        } else {
                            j = Integer.parseInt(tok[3]);
                        }
                        int rj = Integer.parseInt(tok[4]);
                        double energy = Double.parseDouble(tok[5]);
                        try {
                            twoBodyEnergy[i][ri][j][rj] = energy;
                        } catch (ArrayIndexOutOfBoundsException ex) {
                            logger.log(Level.SEVERE, String.format("Restart file contained an out-of-bounds index.  Offending line: %s", line), ex);
                        }
                        if (verbose) {
                            logIfMaster(String.format(" From restart file: Pair energy %3d %-2d, %3d %-2d: %16.8f", i, ri, j, rj, energy));
                        }
                        // remove that job from the pool
                        String revKey = String.format("%d %d %d %d", i, ri, j, rj);
                        Integer ret[] = jobMapPairs.remove(reverseJobMapPairs.get(revKey));
                        if (ret == null) {
                            //logIfMaster(String.format("(sdl %d) Restart file contained unnecessary value for %s", BOXNUM, revKey));
                        }
                    } catch (NumberFormatException ex) {
                        logger.log(Level.WARNING, String.format("Unparsable line in energy restart file: \n%s", line), ex);
                    }
                }
                logIfMaster(" Loaded pair energies from restart file.");
                // prune pairs
                if (prunePairClashes) {
                    prunePairClashes(residues);
                }
            }
            if (loaded >= 3) {
                if (jobMapPairs.size() > 0) {
                    if (master) {
                        logger.warning("Double-check that parameters match original run!  Found trimers in restart file, but pairs job queue is non-empty.");
                    }
                }
                HashMap<String, Integer> reverseJobMapTrimers = new HashMap<>();
                jobMapTrimers.clear();
                // allocate threeBodyEnergy array, fill in triple-energies from file
                int trimerJobIndex = 0;
                threeBodyEnergy = new double[nResidues][][][][][];
                for (int i = 0; i < nResidues; i++) {
                    Residue resi = residues[i];
                    Rotamer roti[] = resi.getRotamers(resi);
                    threeBodyEnergy[i] = new double[roti.length][][][][];
                    for (int ri = 0; ri < roti.length; ri++) {
                        if (pruneClashes && check(i, ri)) {
                            continue;
                        }
                        threeBodyEnergy[i][ri] = new double[nResidues][][][];
                        for (int j = i + 1; j < nResidues; j++) {
                            Residue resj = residues[j];
                            Rotamer rotj[] = resj.getRotamers(resj);
                            threeBodyEnergy[i][ri][j] = new double[rotj.length][][];
                            for (int rj = 0; rj < rotj.length; rj++) {
                                if ((pruneClashes && check(j, rj)) || (prunePairClashes && check(i, ri, j, rj))) {
                                    continue;
                                }
                                threeBodyEnergy[i][ri][j][rj] = new double[nResidues][];
                                for (int k = j + 1; k < nResidues; k++) {
                                    Residue resk = residues[k];
                                    Rotamer rotk[] = resk.getRotamers(resk);
                                    threeBodyEnergy[i][ri][j][rj][k] = new double[rotk.length];
                                    for (int rk = 0; rk < rotk.length; rk++) {
                                        if ((pruneClashes && check(k, rk)) || (prunePairClashes && (check(i, ri, k, rk) || check(j, rj, k, rk)))) {
                                            continue;
                                        }
                                        Integer trimerJob[] = {i, ri, j, rj, k, rk};
                                        if (decomposeOriginal && (ri != 0 || rj != 0 || rk != 0)) {
                                            continue;
                                        }
                                        jobMapTrimers.put(trimerJobIndex, trimerJob);
                                        String revKey = String.format("%d %d %d %d %d %d", i, ri, j, rj, k, rk);
                                        reverseJobMapTrimers.put(revKey, trimerJobIndex);
                                        trimerJobIndex++;
                                    }
                                }
                            }
                        }
                    }
                }
                // fill in triple-energies from file while removing the corresponding jobs from jobMapTrimers
                for (String line : tripleLines) {
                    try {
                        String tok[] = line.replace(",", "").replace(":", "").split("\\s+");
                        int i;
                        if (tok[1].contains("-")) {
                            i = nameToNumber(tok[1], residues);
                        } else {
                            i = Integer.parseInt(tok[1]);
                        }
                        int ri = Integer.parseInt(tok[2]);
                        int j;
                        if (tok[3].contains("-")) {
                            j = nameToNumber(tok[3], residues);
                        } else {
                            j = Integer.parseInt(tok[3]);
                        }
                        int rj = Integer.parseInt(tok[4]);
                        int k;
                        if (tok[5].contains("-")) {
                            k = nameToNumber(tok[5], residues);
                        } else {
                            k = Integer.parseInt(tok[5]);
                        }
                        int rk = Integer.parseInt(tok[6]);
                        double energy = Double.parseDouble(tok[7]);
                        try {
                            threeBodyEnergy[i][ri][j][rj][k][rk] = energy;
                        } catch (ArrayIndexOutOfBoundsException ex) {
                            logger.log(Level.SEVERE, String.format("Restart file contained an out-of-bounds index.  Offending line: %s", line), ex);
                        }
                        if (verbose) {
                            logIfMaster(String.format(" From restart file: Trimer energy %3d %-2d, %3d %-2d, %3d %-2d: %16.8f", i, ri, j, rj, k, rk, energy));
                        }
                        // remove that job from the pool
                        String revKey = String.format("%d %d %d %d %d %d", i, ri, j, rj, k, rk);
                        Integer ret[] = jobMapTrimers.remove(reverseJobMapTrimers.get(revKey));
                        if (ret == null) {
                            //logIfMaster(String.format("(sdl %d) Restart file contained unnecessary value for %s", BOXNUM, revKey));
                        }
                    } catch (NumberFormatException ex) {
                        logger.log(Level.WARNING, String.format("Unparsable line in energy restart file: \n%s", line), ex);
                    }
                }
                logIfMaster(" Loaded trimer energies from restart file.");
            }
            return loaded;
        } catch (IOException ex) {
            logger.log(Level.WARNING, "Exception while loading energy restart file.", ex);
        }
        return 0;
    }

    /* Writes files that allow restarting from partially-completed call to rotamerEnergies().
     * Spawned only in a parallel environment and only by the master process.
     */
    private class EnergyWriterThread extends Thread {

        private ReceiveThread receiveThread;
        private File restartFile;
        private BufferedWriter bw;
        private final int writeFrequency = 100;
        private String boxHeader = null;

        public EnergyWriterThread(ReceiveThread receiveThread) {
            this.receiveThread = receiveThread;
            if (loadEnergyRestart) {
                restartFile = energyRestartFile;
            } else {
                File file = molecularAssembly.getFile();
                String filename = FilenameUtils.removeExtension(file.getAbsolutePath());
                Path restartPath = Paths.get(filename + ".restart");
                // if there's already one there, back it up before starting a new one
                // this happens when wrapping globalUsingEliminations with e.g. box optimization
//                if (Files.exists(restartPath)) {
//                    int i = 0;
//                    Path backupRestartPath = Paths.get(filename + ".resBak");
//                    while (Files.exists(backupRestartPath)) {
//                        backupRestartPath = Paths.get(filename + ".resBak" + ++i);
//                    }
//                    try {
//                        FileUtils.moveFile(restartPath.toFile(), backupRestartPath.toFile());
//                    } catch (IOException ex) {
//                        logger.warning("I/O exception while backing up existing restart file.");
//                    }
//                }
                restartFile = restartPath.toFile();
            }
            try {
                bw = new BufferedWriter(new FileWriter(restartFile, true));
            } catch (IOException ex) {
                logger.log(Level.SEVERE, "Couldn't open energy restart file.", ex);
            }
            logger.info(String.format(" Energy restart file: %s", restartFile.getName()));
        }

        public EnergyWriterThread(ReceiveThread receiveThread, int iteration, int[] cellIndices) {
            this.receiveThread = receiveThread;
            if (loadEnergyRestart) {
                restartFile = energyRestartFile;
            } else {
                File file = molecularAssembly.getFile();
                String filename = FilenameUtils.removeExtension(file.getAbsolutePath());
                Path restartPath = Paths.get(filename + ".restart");
                restartFile = restartPath.toFile();
            }
            try {
                bw = new BufferedWriter(new FileWriter(restartFile, true));
                boxHeader = String.format("Box %d: %d,%d,%d", iteration, cellIndices[0], cellIndices[1], cellIndices[2]);
            } catch (IOException ex) {
                logger.log(Level.SEVERE, "Couldn't open energy restart file.", ex);
            }
            logger.info(String.format(" Energy restart file: %s", restartFile.getName()));
        }

        @Override
        public void run() {
            boolean die = false;
            List<String> writing = new ArrayList<>();
            while (!die) {
                if (receiveThread.getState() == java.lang.Thread.State.TERMINATED) {
                    die = true;
                }
                if (energiesToWrite.size() >= writeFrequency || die) {
                    // copy energies to new local array; avoid blocking the receive thread for too long
                    synchronized (energiesToWrite) {
                        writing.addAll(energiesToWrite);
                        energiesToWrite.clear();
                    }
                    try {
                        if (boxHeader != null && !writing.isEmpty()) {
                            bw.append(boxHeader);
                            bw.newLine();
                            bw.flush();
                            boxHeader = null;
                        }
                        for (String line : writing) {
                            bw.append(line);
                            bw.newLine();
                        }
                        bw.flush();
                    } catch (IOException ex) {
                        logger.log(Level.SEVERE, "Exception writing energy restart file.", ex);
                    }
                    writing.clear();
                }
            }
            try {
                bw.close();
            } catch (IOException ex) {
                logger.log(Level.SEVERE, "Exception while closing energy restart file.", ex);
            }
            if (verbose) {
                logger.info(" EnergyWriterThread shutting down.");
            }
        }
    }

    private class ReceiveThread extends Thread {

        private double incSelf[], incPair[], incTriple[];
        private DoubleBuf incSelfBuf, incPairBuf, incTripleBuf;
        private boolean alive = true;

        public ReceiveThread(Residue residues[]) {
            incSelf = new double[3];
            incSelfBuf = DoubleBuf.buffer(incSelf);
            incPair = new double[5];
            incPairBuf = DoubleBuf.buffer(incPair);
            incTriple = new double[7];
            incTripleBuf = DoubleBuf.buffer(incTriple);
        }

        public void die() {
            logger.info(" ReceiveThread registered die() command.");
            alive = false;
        }

        @Override
        public void run() {
            // Barrier; wait for everyone to be done starting up and allocating singleEnergy arrays.
            int procsDone = 0;
            boolean readyForNext = false;
            BooleanBuf readyForNextBuf = BooleanBuf.buffer(readyForNext);
            while (alive) {
                try {
                    CommStatus cs = world.receive(null, readyForNextBuf);
                    if (cs.length > 0) {
                        procsDone++;    // boolean check unnecessary; message is only sent by ready processes
                    }
                } catch (IOException ex) {
                    logger.log(Level.WARNING, ex.getMessage(), ex);
                }
                if (procsDone >= numProc) {
                    readyForSingles = true;
                    break;
                }
            }

            // Receive all singles energies.
            procsDone = 0;
            while (alive) {
                try {
                    CommStatus cs = world.receive(null, incSelfBuf);
                    if (cs.length > 0) {
                        int resi = (int) incSelf[0];
                        int roti = (int) incSelf[1];
                        double energy = incSelf[2];
                        // check for "process finished" announcements
                        if (resi < 0 && roti < 0) {
                            procsDone++;
                        } else {
                            selfEnergy[resi][roti] = energy;
                            if (writeEnergyRestart) {
                                energiesToWrite.add(String.format("Self %d %d: %16.8f", resi, roti, energy));
                            }
                        }
                    }
                } catch (IOException ex) {
                    logger.log(Level.WARNING, ex.getMessage(), ex);
                }

                if (procsDone >= numProc) {
                    selfsDone = true;
                    break;
                }
            }

            // Barrier; wait for everyone to be done pruning and allocating twoBodyEnergy arrays before computing pairs.
            procsDone = 0;
            while (alive) {
                try {
                    CommStatus cs = world.receive(null, readyForNextBuf);
                    if (cs.length > 0) {
                        procsDone++;    // boolean check unnecessary; message is only sent by ready processes
                    }
                } catch (IOException ex) {
                    logger.log(Level.WARNING, ex.getMessage(), ex);
                }
                if (procsDone >= numProc) {
                    readyForPairs = true;
                    break;
                }
            }

            // Receive all pair energies.
            procsDone = 0;
            while (alive) {
                try {
                    CommStatus cs = world.receive(null, incPairBuf);
                    if (cs.length > 0) {
                        int resi = (int) incPair[0];
                        int roti = (int) incPair[1];
                        int resj = (int) incPair[2];
                        int rotj = (int) incPair[3];
                        double energy = incPair[4];
                        // check for "process finished" announcements
                        if (resi < 0 && roti < 0 && resj < 0 && rotj < 0) {
                            procsDone++;
                        } else {
                            twoBodyEnergy[resi][roti][resj][rotj] = energy;
                            if (writeEnergyRestart) {
                                energiesToWrite.add(String.format("Pair %d %d, %d %d: %16.8f", resi, roti, resj, rotj, energy));
                            }
                        }
                    }
                } catch (IOException ex) {
                    logger.log(Level.WARNING, ex.getMessage(), ex);
                }

                if (procsDone >= numProc) {
                    pairsDone = true;
                    break;
                }
            }

            if (threeBodyTerm) {
                // Barrier; wait for everyone to be done pruning and allocating threeBodyEnergy arrays before computing trimers.
                procsDone = 0;
                while (alive) {
                    readyForNext = false;
                    try {
                        CommStatus cs = world.receive(null, readyForNextBuf);
                        if (cs.length > 0) {
                            procsDone++;    // boolean check unnecessary; message is only sent by ready processes
                        }
                    } catch (IOException ex) {
                        logger.log(Level.WARNING, ex.getMessage(), ex);
                    }
                    if (procsDone >= numProc) {
                        readyForTrimers = true;
                        break;
                    }
                }

                // Receive all trimer energies.
                procsDone = 0;
                while (alive) {
                    try {
                        CommStatus cs = world.receive(null, incTripleBuf);
                        if (cs.length > 0) {
                            int resi = (int) incTriple[0];
                            int roti = (int) incTriple[1];
                            int resj = (int) incTriple[2];
                            int rotj = (int) incTriple[3];
                            int resk = (int) incTriple[4];
                            int rotk = (int) incTriple[5];
                            double energy = incTriple[6];
                            // check for "process finished" announcements
                            if (resi < 0 && roti < 0 && resj < 0 && rotj < 0 && resk < 0 && rotk < 0) {
                                procsDone++;
                            } else {
                                threeBodyEnergy[resi][roti][resj][rotj][resk][rotk] = energy;
                                if (writeEnergyRestart) {
                                    energiesToWrite.add(String.format("Triple %d %d, %d %d, %d %d: %16.8f", resi, roti, resj, rotj, resk, rotk, energy));
                                }
                            }
                        }
                    } catch (IOException ex) {
                        logger.log(Level.WARNING, ex.getMessage(), ex);
                    }

                    if (procsDone >= numProc) {
                        trimersDone = true;
                        break;
                    }
                }
            }

            if (computeQuads) {
                // Barrier; wait for everyone to be done pruning before starting quad energies.
                procsDone = 0;
                while (alive) {
                    readyForNext = false;
                    try {
                        CommStatus cs = world.receive(null, readyForNextBuf);
                        if (cs.length > 0) {
                            procsDone++;    // boolean check unnecessary; message is only sent by ready processes
                        }
                    } catch (IOException ex) {
                        logger.log(Level.WARNING, ex.getMessage(), ex);
                    }
                    if (procsDone >= numProc) {
                        readyForQuads = true;
                        break;
                    }
                }
                // No receive mechanism for quad energies since we only print them.
            }
            if (verbose) {
                logger.info(" Receive thread shutting down.");
            }
        }
    }

    /**
     * Uses calculated energies to prune rotamers based on a threshold distance
     * from that residue's minimum energy rotamer (by default 20 kcal/mol). The
     * threshold can be modulated by presence of nucleic acids or MultiResidues,
     * which require more generous pruning criteria.
     *
     * @param residues Residues to prune rotamers over.
     */
    public void pruneSingleClashes(Residue residues[]) {
        if (!pruneClashes) {
            return;
        }
        for (int i = 0; i < residues.length; i++) {
            Residue residue = residues[i];
            Rotamer rotamers[] = residue.getRotamers(residue);
            int nrot = rotamers.length;
            double minEnergy = Double.MAX_VALUE;
            for (int ri = 0; ri < nrot; ri++) {
                if (!check(i, ri) && self(i, ri) < minEnergy) {
                    minEnergy = self(i, ri);
                }
            }
            /**
             * Regular: ep = minEnergy + clashThreshold
             * Nucleic acids: ep = minEnergy + (clashThreshold * factor * factor)
             * MultiResidues: ep = minEnergy + multiResClashThreshold
             * 
             * Nucleic acids are bigger than amino acids, and MultiResidues can 
             * have wild swings in energy on account of chemical perturbation.
             */
            double energyToPrune = (residue instanceof MultiResidue) ? multiResClashThreshold : clashThreshold;
            energyToPrune = (residue.getResidueType() == NA) ? energyToPrune * singletonNAPruningFactor * pruningFactor : energyToPrune;
            energyToPrune += minEnergy;
            
            for (int ri = 0; ri < nrot; ri++) {
                if (!check(i, ri) && (self(i, ri) > energyToPrune)) {
                    if (ri != 0 || !RotamerLibrary.getUsingOrigCoordsRotamer()) {
                        eliminateRotamer(residues, i, ri, print);
                        logIfMaster(String.format(" Clash for rotamer %s %d: %16.8f >> %16.8f",
                                residue, ri, self(i, ri), minEnergy));
                    }
                }
            }
        }
    }

    /**
     * Prunes rotamer ri of residue i if all ri-j pair energies are worse than
     * the best i-j pair by some threshold value; additionally prunes ri-rj
     * pairs if they exceed the best i-j pair by a greater threshold value;
     * additionally performs this in reverse (searches over j-i).
     *
     * @param residues Residues whose rotamers are to be pruned.
     */
    public void prunePairClashes(Residue residues[]) {
        if (!prunePairClashes) {
            return;
        }
        int nResidues = residues.length;
        for (int i = 0; i < nResidues - 1; i++) {
            Residue resi = residues[i];
            Rotamer[] roti = resi.getRotamers(resi);
            int ni = roti.length;
            for (int j = i + 1; j < nResidues; j++) {
                Residue resj = residues[j];
                Rotamer[] rotj = resj.getRotamers(resj);
                int nj = rotj.length;
                double minPair = Double.MAX_VALUE;
                for (int ri = 0; ri < ni; ri++) {
                    if (check(i, ri)) {
                        continue;
                    }
                    for (int rj = 0; rj < nj; rj++) {
                        if (check(j, rj)) {
                            continue;
                        }
                        if (minPair > (pair(i, ri, j, rj) + self(i, ri) + self(j, rj))) {
                            minPair = (pair(i, ri, j, rj) + self(i, ri) + self(j, rj));
                        }
                    }
                }
                //double pruneThreshold = pairClashThreshold;
                double threshold = pairClashThreshold;
                if (resi instanceof MultiResidue) {
                    threshold += multiResPairClashAddn;
                }
                if (resj instanceof MultiResidue) {
                    threshold += multiResPairClashAddn;
                }
                
                int numNARes = (resi.getResidueType() == NA ? 1 : 0) + (resj.getResidueType() == NA ? 1 : 0);
                switch (numNARes) {
                    case 0:
                        break;
                    case 1:
                        threshold *= pairHalfPruningFactor;
                        //pruneThreshold *= pairHalfPruningFactor;
                        break;
                    case 2:
                        threshold *= pruningFactor;
                        //pruneThreshold *= pruningFactor;
                        break;
                    default:
                        throw new ArithmeticException(" RotamerOptimization.prunePairClashes() has somehow "
                                + "found less than zero or more than two nucleic acid residues in a pair of"
                                + " residues. This result should be impossible.");
                }
                threshold += minPair;
                
                // Check for elimination of any rotamer ri.
                for (int ri = 0; ri < ni; ri++) {
                    if (check(i, ri)) {
                        continue;
                    }
                    double eliminate = Double.MAX_VALUE;
                    for (int rj = 0; rj < nj; rj++) {
                        if (check(j, rj)) {
                            continue;
                        }
                        if ((pair(i, ri, j, rj) + self(i, ri) + self(j, rj)) < eliminate) {
                            eliminate = (pair(i, ri, j, rj) + self(i, ri) + self(j, rj));
                        }
                    }
                    // Prune based on clash threshold and the appropriate
                    // pruning factor (1.0 for AA pairs, pF for NA pairs,
                    // arithmetic mean for AA-NA pairs).
                    if (eliminate > threshold) {
                        // don't prune orig-coords rotamers
                        if (ri != 0 || !RotamerLibrary.getUsingOrigCoordsRotamer()) {
                            eliminateRotamer(residues, i, ri, print);
                            logIfMaster(String.format(
                                    " Pruning rotamer %s %d that clashes with all %s rotamers %16.8f >> %16.8f.",
                                    resi, ri, resj, eliminate, threshold));
                        }
                    }
                    /*if (resi.getResidueType() == NA && resj.getResidueType() == NA) {
                        if (eliminate > (minPair + (pairClashThreshold * pruningFactor))) {
                            if (ri != 0 || !RotamerLibrary.getUsingOrigCoordsRotamer()) {
                                eliminateRotamer(residues, i, ri, print);
                                logIfMaster(String.format(
                                        " Pruning rotamer %s %d that clashes with all %s rotamers %16.8f >> %16.8f.",
                                        resi, ri, resj, eliminate, minPair + (pairClashThreshold * pruningFactor)));
                            }
                        }
                    } else if (resi.getResidueType() == NA || resj.getResidueType() == NA) {
                        if (eliminate > (minPair + (pairClashThreshold * pairHalfPruningFactor))) {
                            if (ri != 0 || !RotamerLibrary.getUsingOrigCoordsRotamer()) {
                                eliminateRotamer(residues, i, ri, print);
                                logIfMaster(String.format(
                                        " Pruning rotamer %s %d that clashes with all %s rotamers %16.8f >> %16.8f.",
                                        resi, ri, resj, eliminate, minPair + (pairClashThreshold * pairHalfPruningFactor)));
                            }
                        }
                    } else {
                        if (eliminate > (minPair + pairClashThreshold)) {
                            // don't prune orig-coords rotamers
                            if (ri != 0 || !RotamerLibrary.getUsingOrigCoordsRotamer()) {
                                eliminateRotamer(residues, i, ri, print);
                                logIfMaster(String.format(
                                        " Pruning rotamer %s %d that clashes with all %s rotamers %16.8f >> %16.8f.",
                                        resi, ri, resj, eliminate, minPair + pairClashThreshold));
                            }
                        }
                    }*/
                }
                // Check for elimination of any rotamer rj.
                for (int rj = 0; rj < nj; rj++) {
                    if (check(j, rj)) {
                        continue;
                    }
                    double eliminate = Double.MAX_VALUE;
                    for (int ri = 0; ri < ni; ri++) {
                        if (check(i, ri)) {
                            continue;
                        }
                        if ((pair(i, ri, j, rj) + self(i, ri) + self(j, rj)) < eliminate) {
                            eliminate = (pair(i, ri, j, rj) + self(i, ri) + self(j, rj));
                        }
                    }
                    if (eliminate > threshold) {
                        if (rj != 0 || !RotamerLibrary.getUsingOrigCoordsRotamer()) {
                            eliminateRotamer(residues, j, rj, print);
                            logIfMaster(String.format(
                                    " Pruning rotamer %s %d that clashes with all %s rotamers %16.8f >> %16.8f.",
                                    resj, rj, resi, eliminate, threshold));
                        }
                    }
                    /*if (resi.getResidueType() == NA && resj.getResidueType() == NA) {
                        if (eliminate > (minPair + (pairClashThreshold * pruningFactor))) {
                            if (rj != 0 || !RotamerLibrary.getUsingOrigCoordsRotamer()) {
                                eliminateRotamer(residues, j, rj, print);
                                logIfMaster(String.format(
                                        " Pruning rotamer %s %d that clashes with all %s rotamers %16.8f >> %16.8f.",
                                        resj, rj, resi, eliminate, minPair + (pairClashThreshold * pruningFactor)));
                            }
                        }
                    } else if (resi.getResidueType() == NA || resj.getResidueType() == NA) {
                        if (eliminate > (minPair + (pairClashThreshold * pairHalfPruningFactor))) {
                            if (rj != 0 || !RotamerLibrary.getUsingOrigCoordsRotamer()) {
                                eliminateRotamer(residues, j, rj, print);
                                logIfMaster(String.format(
                                        " Pruning rotamer %s %d that clashes with all %s rotamers %16.8f >> %16.8f.",
                                        resj, rj, resi, eliminate, minPair + (pairClashThreshold * pairHalfPruningFactor)));
                            }
                        }
                    } else {
                        if (eliminate > (minPair + pairClashThreshold)) {
                            // don't prune orig-coords rotamers
                            if (rj != 0 || !RotamerLibrary.getUsingOrigCoordsRotamer()) {
                                eliminateRotamer(residues, j, rj, print);
                                logIfMaster(String.format(
                                        " Pruning rotamer %s %d that clashes with all %s rotamers %16.8f >> %16.8f.",
                                        resj, rj, resi, eliminate, minPair + pairClashThreshold));
                            }
                        }
                    }*/
                }
                /* Presently consitutively false
                if (pruneIndivPairs) {
                    for (int ri = 0; ri < ni; ni++) {
                        if (check(i, ri)) {
                            continue;
                        }
                        for (int rj = 0; rj < nj; nj++) {
                            if (check(j, rj) || check(i, ri, j, rj)) {
                                continue;
                            }
                            double currentPairEnergy = pair(i, ri, j, rj);
                            if (currentPairEnergy > indivPruneThreshold) {
                                eliminateRotamerPair(residues, i, ri, j, ri, print);
                                logIfMaster(String.format(" Pruning rotamer pair %s %d %s %d that clashes with best "
                                        + "%s %s rotamer pair %16.8f >> %16.8f.", resi, ri, resj, rj, resi, resj,
                                        currentPairEnergy, indivPruneThreshold));
                            }
                        }
                    }
                }*/
            }
        }
    }

    private class SinglesEnergyRegion extends WorkerRegion {

        private final SinglesEnergyLoop energyLoop;
        private final Residue residues[];
        private final int nResidues;
        private final boolean useOrigCoordsRot = RotamerLibrary.getUsingOrigCoordsRotamer();
        //private double originalAtomicCoordinates[][][];

        public SinglesEnergyRegion(int nt, Residue residues[]) {
            energyLoop = new SinglesEnergyLoop();
            this.residues = residues;
            nResidues = residues.length;

        }

        @Override
        public void start() {
            // setup and compute E(BB)
            /*ArrayList<Residue> currentResidueList = new ArrayList<>();
             currentResidueList.addAll(Arrays.asList(residues));
             originalAtomicCoordinates = storeCoordinates(currentResidueList);*/
            for (int i = 0; i < nResidues; i++) {
                Residue residue = residues[i];
                Rotamer rotamers[] = residue.getRotamers(residue);
                switch (residue.getResidueType()) {
                    case NA:
                        break;
                    case AA:
                    default:
//                        logIfMaster(String.format(" Applying to residue %s, rotamer %s.", residue.toString(), rotamers[0].toString()));
                        RotamerLibrary.applyRotamer(residue, rotamers[0]);
                        break;
                }
                turnOffAtoms(residue);
            }
            try {
                backboneEnergy = currentEnergy(false);
            } catch (ArithmeticException ex) {
                logger.severe(String.format("FFX shutting down: error in calculation of backbone energy %s", ex.getMessage()));
            }
            logIfMaster(String.format(" Backbone energy:  %16.8f\n", backboneEnergy));
        }

        @Override
        public void run() throws Exception {
            if (!jobMapSingles.isEmpty()) {
//                Integer jobKeysArray[] = jobMapSingles.keySet().toArray(new Integer[1]);
//                int maxJobKey = Integer.MIN_VALUE;
//                for (int i = 0; i < jobKeysArray.length; i++) {
//                    maxJobKey = (jobKeysArray[i] > maxJobKey) ? jobKeysArray[i] : maxJobKey;
//                }
//                execute(0, maxJobKey, energyLoop);
                execute(jobMapSingles.keySet().iterator(), energyLoop);
            }
        }

        @Override
        public void finish() {
            // broadcast the "I'm finished" signal
            double finished[] = new double[3];
            for (int x = 0; x < finished.length; x++) {
                finished[x] = -1.0;
            }
            DoubleBuf finishedBuf = DoubleBuf.buffer(finished);
            multicastBuf(finishedBuf);

            // wait for everyone else to send in their self energies
            int waiting = 0;
            while (!selfsDone) {
                try {
                    Thread.sleep(POLLING_FREQUENCY);
                    if (waiting++ == 1000) {
                        logger.warning(String.format("Process %d experiencing long wait for others' trimer energies.", Comm.world().rank()));
                    }
                } catch (InterruptedException ex) {
                }
            }

            // Prune clashes for all singles (not just the ones this node did).
            if (pruneClashes) {
                pruneSingleClashes(residues);
            }

            // Print what we've got so far.
            if (master && verbose) {
                for (int i = 0; i < residues.length; i++) {
                    Residue residue = residues[i];
                    Rotamer rotamers[] = residue.getRotamers(residue);
                    for (int ri = 0; ri < rotamers.length; ri++) {
                        logger.info(String.format(" (recap) Self energy %7s %-2d: %16.8f", residues[i], ri, self(i, ri)));
                    }
                }
            }
        }

        private class SinglesEnergyLoop extends WorkerIteration<Integer> {

            @Override
            public void run(Integer key) {
                // Compute the self-energy for each rotamer
                // Rotamer-level job indexing method
                for (int jobKey = key; jobKey <= key; jobKey++) {
                    if (!jobMapSingles.keySet().contains(jobKey)) {
                        //logger.warning(String.format("(sbox %d) Unexpected: singles jobKey not contained in map (key = %d).", BOXNUM, jobKey));
                        //logger.warning(String.format("Unexpected: singles jobKey not contained in map (key = %d).", jobKey));
                        continue;
                    }
                    Integer job[] = jobMapSingles.get(jobKey);
                    int i = job[0];
                    int ri = job[1];
                    if (!(useOrigCoordsRot && ri == 0) && pruneClashes && check(i, ri)) {
                        continue;
                    }
                    Residue resi = residues[i];
                    Rotamer roti = resi.getRotamers(resi)[ri];
                    //double[][] resiOriginalCoordinates = (resi.getResidueType() == NA ? storeSingleCoordinates(resi) : null);
                    ResidueState resiOriginal = (resi.getResidueType() == NA ? resi.storeCoordinates() : null);
                    turnOnAtoms(resi);
                    RotamerLibrary.applyRotamer(resi, roti);
                    if (writeVideo) {
                        videoWriter.write(String.format("%03d-%03d", i, ri));
//                        if (videoWriter.skipEnergies) {
//                            videoWriter.broadcastDummy(i, ri);
//                            continue;
//                        }
                    }
                    
                    double selfEnergy;
                    if (writeVideo || skipEnergies) {
                        selfEnergy = 0;
                    } else {
                        selfEnergy = currentEnergy() - backboneEnergy;
                    }

                    double anEnergy[] = new double[3];
                    anEnergy[0] = i;
                    anEnergy[1] = ri;
                    anEnergy[2] = selfEnergy;
                    DoubleBuf anEnergyBuf = DoubleBuf.buffer(anEnergy);

                    multicastBuf(anEnergyBuf);
                    logger.info(String.format(" Self %7s %-2d: %16.8f", resi, ri, selfEnergy));
                    if (resi.getResidueType() == NA) {
                        //revertSingleResidueCoordinates(resi, resiOriginalCoordinates);
                        resi.revertCoordinates(resiOriginal);
                    } else {
                        RotamerLibrary.applyRotamer(resi, resi.getRotamers(resi)[0]);
                    }
                    turnOffAtoms(resi);
                    if (algorithmListener != null) {
                        algorithmListener.algorithmUpdate(molecularAssembly);
                    }
                }
            }
        }
    }

    public void multicastBuf(Buf message) {
        for (int p = 0; p < numProc; p++) {
            try {
                world.send(p, message);
            } catch (IOException ex) {
                logger.log(Level.WARNING, ex.getMessage(), ex);
            }
        }
    }

    private class PairsEnergyRegion extends WorkerRegion {

        private final PairsEnergyLoop energyLoop;
        private final Residue residues[];
        private final int nResidues;
        private final boolean useOrigCoordsRot = RotamerLibrary.getUsingOrigCoordsRotamer();
        //private double originalAtomicCoordinates[][][];

        public PairsEnergyRegion(int nt, Residue residues[]) {
            energyLoop = new PairsEnergyLoop();
            this.residues = residues;
            nResidues = residues.length;
        }

        @Override
        public void run() throws Exception {
            if (!jobMapPairs.isEmpty()) {
                execute(jobMapPairs.keySet().iterator(), energyLoop);
            }
        }

        @Override
        public void finish() {
            // broadcast the "I'm finished" signal
            double finished[] = new double[5];
            for (int x = 0; x < finished.length; x++) {
                finished[x] = -1.0;
            }
            DoubleBuf finishedBuf = DoubleBuf.buffer(finished);
            multicastBuf(finishedBuf);

            // wait for everyone else to send in their pair energies
            int waiting = 0;
            while (!pairsDone) {
                try {
                    Thread.sleep(POLLING_FREQUENCY);
                    if (waiting++ == 1000) {
                        logger.warning(String.format("Process %d experiencing long wait for others' pair energies.", Comm.world().rank()));
                    }
                } catch (InterruptedException ex) {
                }
            }

            // Prune each rotamer that clashes with all rotamers from a 2nd residue.
            if (prunePairClashes) {
                prunePairClashes(residues);
            }

            // Print what we've got so far.
            if (master && verbose) {
                for (int i = 0; i < nResidues; i++) {
                    Residue resi = residues[i];
                    Rotamer roti[] = resi.getRotamers(resi);
                    for (int ri = 0; ri < roti.length; ri++) {
                        if (pruneClashes && check(i, ri) && !(useOrigCoordsRot && ri == 0)) {
                            continue;
                        }
                        for (int j = i + 1; j < nResidues; j++) {
                            Residue resj = residues[j];
                            Rotamer rotj[] = resj.getRotamers(resj);
                            for (int rj = 0; rj < rotj.length; rj++) {
                                if (pruneClashes && (check(j, rj) || check(i, ri, j, rj))
                                        && !(useOrigCoordsRot && ri == 0 && rj == 0)) {
                                    continue;
                                }
                                logger.info(String.format(" (recap) Pair energy %7s %-2d, %7s %-2d: %16.8f", residues[i], ri, residues[j], rj, pair(i, ri, j, rj)));
                            }
                        }
                    }
                }
            }
        }

        private class PairsEnergyLoop extends WorkerIteration<Integer> {

            @Override
            public void run(Integer key) {
                // Compute the pair-energy for each pair of rotamers
                // Pair-level job indexing method
                for (int jobKey = key; jobKey <= key; jobKey++) {
                    if (!jobMapPairs.keySet().contains(jobKey)) {
                        //logger.warning(String.format("(sbox %d) Unexpected: pairs jobKey not contained in map (key = %d).", BOXNUM, jobKey));
                        //logger.warning(String.format("Unexpected: pairs jobKey not contained in map (key = %d).", jobKey));
                        continue;
                    }
                    Integer job[] = jobMapPairs.get(jobKey);
                    int i = job[0];
                    int ri = job[1];
                    int j = job[2];
                    int rj = job[3];
                    if (!(useOrigCoordsRot && ri == 0 && rj == 0)
                            && pruneClashes && (check(i, ri) || check(j, rj) || check(i, ri, j, rj))) {
                        continue;
                    }
                    Residue resi = residues[i];
                    Rotamer roti = resi.getRotamers(resi)[ri];
                    Residue resj = residues[j];
                    Rotamer rotj = resj.getRotamers(resj)[rj];
                    /*double[][] resiOriginalCoordinates = (resi.getResidueType() == NA ? storeSingleCoordinates(resi) : null);
                     double[][] resjOriginalCoordinates = (resj.getResidueType() == NA ? storeSingleCoordinates(resj) : null);*/
                    ResidueState resiOriginal = resi.getResidueType() == NA ? resi.storeCoordinates() : null;
                    ResidueState resjOriginal = resj.getResidueType() == NA ? resj.storeCoordinates() : null;

                    // turn on, apply rot
                    turnOnAtoms(resi);
                    turnOnAtoms(resj);
                    RotamerLibrary.applyRotamer(resi, roti);
                    RotamerLibrary.applyRotamer(resj, rotj);
                    if (writeVideo) {
                        videoWriter.write(String.format("%03d-%03d_%03d-%03d", i, ri, j, rj));
//                        if (videoWriter.skipEnergies) {
//                            videoWriter.broadcastDummy(i, ri, j, rj);
//                            continue;
//                        }
                    }
                    double twoBodyEnergy;

                    if (writeVideo || skipEnergies) {
                        twoBodyEnergy = 0;
                    } else {
                        if (distanceMatrix != null) {
                            int indexI = allResiduesList.indexOf(resi);
                            int indexJ = allResiduesList.indexOf(resj);
                            double dist = checkDistanceMatrix(indexI, ri, indexJ, rj);
                            if (dist < superpositionThreshold) {
                                twoBodyEnergy = 1.0E100;
                                logger.info(String.format(" Pair %7s %-2d, %7s %-2d:   set to 1.0E100 at %13.6f Ang < %5.3f Ang", resi, ri, resj, rj, dist, superpositionThreshold));
                            } else {
                                twoBodyEnergy = currentEnergy() - self(i, ri) - self(j, rj) - backboneEnergy;
                                String distString = (dist < Double.MAX_VALUE) ? String.format("%10.3f", dist) : String.format("     large");
                                logger.info(String.format(" Pair %7s %-2d, %7s %-2d: %16.8f at %s Ang", resi, ri, resj, rj, twoBodyEnergy, distString));
                            }
                        } else {
                            twoBodyEnergy = currentEnergy()
                                    - self(i, ri) - self(j, rj) - backboneEnergy;
                            logger.info(String.format(" Pair %7s %-2d, %7s %-2d: %16.8f", resi, ri, resj, rj, twoBodyEnergy));
                        }
                    }

                    // get energy and broadcast it
                    double commEnergy[] = new double[5];
                    commEnergy[0] = i;
                    commEnergy[1] = ri;
                    commEnergy[2] = j;
                    commEnergy[3] = rj;
                    commEnergy[4] = twoBodyEnergy;
                    DoubleBuf commEnergyBuf = DoubleBuf.buffer(commEnergy);
                    multicastBuf(commEnergyBuf);
                    
                    // move back, turn off
                    if (resi.getResidueType() == NA) {
                        //revertSingleResidueCoordinates(resi, resiOriginalCoordinates);
                        resi.revertCoordinates(resiOriginal);
                    } else {
                        RotamerLibrary.applyRotamer(resi, resi.getRotamers(resi)[0]);
                    }
                    if (resj.getResidueType() == NA) {
                        //revertSingleResidueCoordinates(resj, resjOriginalCoordinates);
                        resj.revertCoordinates(resjOriginal);
                    } else {
                        RotamerLibrary.applyRotamer(resj, resj.getRotamers(resj)[0]);
                    }
                    turnOffAtoms(resi);
                    turnOffAtoms(resj);
                    if (algorithmListener != null) {
                        algorithmListener.algorithmUpdate(molecularAssembly);
                    }
                }
            }
        }
    }

    private class TriplesEnergyRegion extends WorkerRegion {

        private final TriplesEnergyLoop energyLoop;
        private final Residue residues[];
        private final int nResidues;
        private final boolean useOrigCoordsRot = RotamerLibrary.getUsingOrigCoordsRotamer();
        //private double originalAtomicCoordinates[][][];
        private double localDistanceMatrix[][][][];

        public TriplesEnergyRegion(int nt, Residue residues[]) {
            energyLoop = new TriplesEnergyLoop();
            this.residues = residues;
            nResidues = residues.length;
            localDistanceMatrix = new double[nResidues][][][];
        }

        @Override
        public void start() {
            if (distance <= 0) {
                logger.info(" Calculating local distance matrix using non-eliminated rotamers.");
                // TODO: check on the location of this call - might need to be done per trimer-job
                localSequentialDistanceMatrix(residues, localDistanceMatrix);
            }
        }

        @Override
        public void run() throws Exception {
            if (!jobMapTrimers.isEmpty()) {
                execute(jobMapTrimers.keySet().iterator(), energyLoop);
            }
        }

        @Override
        public void finish() {
            // broadcast the "I'm finished" signal
            double finished[] = new double[7];
            for (int x = 0; x < finished.length; x++) {
                finished[x] = -1.0;
            }
            DoubleBuf finishedBuf = DoubleBuf.buffer(finished);
            multicastBuf(finishedBuf);

            // wait for everyone else to send in their trimer energies
            int waiting = 0;
            while (!trimersDone) {
                try {
                    Thread.sleep(POLLING_FREQUENCY);
                    if (waiting++ == 1000) {
                        logger.warning(String.format("Process %d experiencing long wait for others' trimer energies.", Comm.world().rank()));
                    }
                } catch (InterruptedException ex) {
                }
            }

            // Print what we've got so far.
            if (master && verbose) {
                for (int i = 0; i < nResidues; i++) {
                    Residue resi = residues[i];
                    Rotamer roti[] = resi.getRotamers(resi);
                    for (int ri = 0; ri < roti.length; ri++) {
                        if (pruneClashes && check(i, ri) && !(useOrigCoordsRot && ri == 0)) {
                            continue;
                        }
                        for (int j = i + 1; j < nResidues; j++) {
                            Residue resj = residues[j];
                            Rotamer rotj[] = resj.getRotamers(resj);
                            for (int rj = 0; rj < rotj.length; rj++) {
                                if (pruneClashes && (check(j, rj) || check(i, ri, j, rj))
                                        && !(useOrigCoordsRot && ri == 0 && rj == 0)) {
                                    continue;
                                }
                                for (int k = j + 1; k < nResidues; k++) {
                                    Residue resk = residues[k];
                                    Rotamer rotk[] = resk.getRotamers(resk);
                                    for (int rk = 0; rk < rotk.length; rk++) {
                                        if (pruneClashes && (check(k, rk) || check(i, ri, k, rk) || check(j, rj, k, rk))
                                                && !(useOrigCoordsRot && ri == 0 && rj == 0 && rk == 0)) {
                                            continue;
                                        }
                                        logger.info(String.format(" (recap) Trimer energy %7s %-2d, %7s %-2d, %7s %-2d: %16.8f", resi, ri, resj, rj, resk, rk, triple(i, ri, j, rj, k, rk)));
                                    }
                                }
                            }
                        }
                    }
                }
            }
        }

        private class TriplesEnergyLoop extends WorkerIteration<Integer> {

            @Override
            public void run(Integer key) {
                // Trimer-level job indexing method
                for (int jobKey = key; jobKey <= key; jobKey++) {
                    if (!jobMapTrimers.keySet().contains(jobKey)) {
                        //logger.warning(String.format("(sbox %d) Unexpected: trimers jobKey not contained in map (key = %d).", BOXNUM, jobKey));
                        //logger.warning(String.format("Unexpected: trimers jobKey not contained in map (key = %d).", jobKey));
                        continue;
                    }
                    Integer job[] = jobMapTrimers.get(jobKey);
                    int i = job[0];
                    int ri = job[1];
                    int j = job[2];
                    int rj = job[3];
                    int k = job[4];
                    int rk = job[5];
//                    System.out.format(" DEBUG: job = %d %d, %d %d, %d %d\n", i, ri, j, rj, k, rk);
                    if (!(useOrigCoordsRot && ri == 0 && rj == 0 && rk == 0)
                            && pruneClashes && (check(i, ri) || check(j, rj) || check(k, rk) || check(i, ri, j, rj) || check(i, ri, k, rk) || check(j, rj, k, rk))) {
                        continue;
                    }
                    Residue resi = residues[i];
                    Rotamer roti = resi.getRotamers(resi)[ri];
                    Residue resj = residues[j];
                    Rotamer rotj = resj.getRotamers(resj)[rj];
                    Residue resk = residues[k];
                    Rotamer rotk = resk.getRotamers(resk)[rk];
                    /*double[][] resiOriginalCoordinates = (resi.getResidueType() == NA ? storeSingleCoordinates(resi) : null);
                     double[][] resjOriginalCoordinates = (resj.getResidueType() == NA ? storeSingleCoordinates(resj) : null);
                     double[][] reskOriginalCoordinates = (resk.getResidueType() == NA ? storeSingleCoordinates(resk) : null);*/
                    ResidueState resiOriginal = resi.getResidueType() == NA ? resi.storeCoordinates() : null;
                    ResidueState resjOriginal = resj.getResidueType() == NA ? resj.storeCoordinates() : null;
                    ResidueState reskOriginal = resk.getResidueType() == NA ? resk.storeCoordinates() : null;

                    int indexOfI = allResiduesList.indexOf(resi);
                    int indexOfJ = allResiduesList.indexOf(resj);
                    int indexOfK = allResiduesList.indexOf(resk);
                    double dij, dik, djk;
                    if (distance > 0) {
                        // Distance matrix is asymmetric, but in present implementation i < j < k.
                        dij = checkDistanceMatrix(indexOfI, ri, indexOfJ, rj);
                        dik = checkDistanceMatrix(indexOfI, ri, indexOfK, rk);
                        djk = checkDistanceMatrix(indexOfJ, rj, indexOfK, rk);
                    } else {
                        dij = localDistanceMatrix[i][ri][j][rj];
                        dik = localDistanceMatrix[i][ri][k][rk];
                        djk = localDistanceMatrix[j][rj][k][rk];
                    }
                    double dist = Math.min(dij, Math.min(dik, djk));
                    double threeBodyEnergy;
                    if (!threeBodyCutoff || (dist < threeBodyCutoffDist)) {
                        if (dist < superpositionThreshold) {
                            threeBodyEnergy = 1.0E100;
                            logger.info(String.format(" Trimer %7s %-2d, %7s %-2d, %7s %-2d:   set to 1.0E100 at %13.6f Ang < %5.3f Ang.",
                                    resi, ri, resj, rj, resk, rk, dist, superpositionThreshold));
                        } else {
                            // turn on, apply rotamers
                            turnOnAtoms(resi);
                            turnOnAtoms(resj);
                            turnOnAtoms(resk);
                            RotamerLibrary.applyRotamer(resi, roti);
                            RotamerLibrary.applyRotamer(resj, rotj);
                            RotamerLibrary.applyRotamer(resk, rotk);
                            if (writeVideo) {
                                videoWriter.write(String.format("%03d-%03d_%03d-%03d_%03d-%03d", i, ri, j, rj, k, rk));
//                                if (videoWriter.skipEnergies) {
//                                    videoWriter.broadcastDummy(i, ri, j, rj, k, rk);
//                                    continue;
//                                }
                            }

                            // compute trimer and broadcast it
                            if (writeVideo || skipEnergies) {
                                threeBodyEnergy = 0;
//                                videoWriter.broadcastDummy(i, ri, j, rj, k, rk);
                            } else {
                                threeBodyEnergy = currentEnergy()
                                        - self(i, ri) - self(j, rj) - self(k, rk)
                                        - pair(i, ri, j, rj) - pair(i, ri, k, rk)
                                        - pair(j, rj, k, rk) - backboneEnergy;
                                String distString = (dist < Double.MAX_VALUE) ? String.format("%10.3f", dist) : String.format("     large");
                                logger.info(String.format(" Trimer %7s %-2d, %7s %-2d, %7s %-2d: %16.8f at %s Ang.",
                                        resi, ri, resj, rj, resk, rk, threeBodyEnergy, distString));
                            }

                            // revert rotamers, turn off
                            if (resi.getResidueType() == NA) {
                                //revertSingleResidueCoordinates(resi, resiOriginalCoordinates);
                                resi.revertCoordinates(resiOriginal);
                            } else {
                                RotamerLibrary.applyRotamer(resi, resi.getRotamers(resi)[0]);
                            }
                            if (resj.getResidueType() == NA) {
                                //revertSingleResidueCoordinates(resj, resjOriginalCoordinates);
                                resj.revertCoordinates(resjOriginal);
                            } else {
                                RotamerLibrary.applyRotamer(resj, resj.getRotamers(resj)[0]);
                            }
                            if (resk.getResidueType() == NA) {
                                //revertSingleResidueCoordinates(resk, reskOriginalCoordinates);
                                resk.revertCoordinates(reskOriginal);
                            } else {
                                RotamerLibrary.applyRotamer(resk, resk.getRotamers(resk)[0]);
                            }
                            turnOffAtoms(resi);
                            turnOffAtoms(resj);
                            turnOffAtoms(resk);
                        }
                        double commEnergy[] = new double[7];
                        commEnergy[0] = i;
                        commEnergy[1] = ri;
                        commEnergy[2] = j;
                        commEnergy[3] = rj;
                        commEnergy[4] = k;
                        commEnergy[5] = rk;
                        commEnergy[6] = threeBodyEnergy;
                        DoubleBuf commEnergyBuf = DoubleBuf.buffer(commEnergy);
                        multicastBuf(commEnergyBuf);
                        if (algorithmListener != null) {
                            algorithmListener.algorithmUpdate(molecularAssembly);
                        }
                    } else {
                        logger.info(String.format(" Trimer %7s %-2d, %7s %-2d, %7s %-2d: %16.8f at %10.3f Ang.",
                                resi, ri, resj, rj, resk, rk, 0.0, threeBodyCutoffDist));
                    }
                }
            }
        }
    }

    private class QuadsEnergyRegion extends WorkerRegion {

        private final QuadsEnergyLoop energyLoop;
        private final Residue residues[];
        private final int nResidues;
        private final boolean useOrigCoordsRot = RotamerLibrary.getUsingOrigCoordsRotamer();
        //private double originalAtomicCoordinates[][][];
        private double localDistanceMatrix[][][][];

        public QuadsEnergyRegion(int nt, Residue residues[]) {
            energyLoop = new QuadsEnergyLoop();
            this.residues = residues;
            nResidues = residues.length;
            localDistanceMatrix = new double[nResidues][][][];
        }

        @Override
        public void start() {
            if (distance <= 0) {
                logger.info(" Calculating local distance matrix using non-eliminated rotamers.");
                // TODO: check on the location of this call - might need to be done per quad-job
                localSequentialDistanceMatrix(residues, localDistanceMatrix);
            }
        }

        @Override
        public void run() throws Exception {
            if (!jobMapQuads.isEmpty()) {
                execute(jobMapQuads.keySet().iterator(), energyLoop);
            }
        }

        @Override
        public void finish() {
            // no "I'm finished" signal for quads
        }

        private class QuadsEnergyLoop extends WorkerIteration<Integer> {

            @Override
            public void run(Integer key) {
                // Quad-level job indexing method
                for (int jobKey = key; jobKey <= key; jobKey++) {
                    if (!jobMapQuads.keySet().contains(jobKey)) {
                        continue;
                    }
                    Integer job[] = jobMapQuads.get(jobKey);
                    int i = job[0];
                    int ri = job[1];
                    int j = job[2];
                    int rj = job[3];
                    int k = job[4];
                    int rk = job[5];
                    int l = job[6];
                    int rl = job[7];
                    if (!(useOrigCoordsRot && ri == 0 && rj == 0 && rk == 0 && rl == 0)
                            && pruneClashes
                            && (check(i, ri) || check(j, rj) || check(k, rk) || check(l, rl)
                            || check(i, ri, j, rj) || check(i, ri, k, rk) || check(j, rj, k, rk)
                            || check(i, ri, l, rl) || check(j, rj, l, rl) || check(k, rk, l, rl))) {
                        continue;
                    }
                    Residue resi = residues[i];
                    Rotamer roti = resi.getRotamers(resi)[ri];
                    Residue resj = residues[j];
                    Rotamer rotj = resj.getRotamers(resj)[rj];
                    Residue resk = residues[k];
                    Rotamer rotk = resk.getRotamers(resk)[rk];
                    Residue resl = residues[l];
                    Rotamer rotl = resl.getRotamers(resl)[rl];
                    ResidueState resiOriginalCoordinates = (resi.getResidueType() == NA ? resi.storeCoordinates() : null);
                    ResidueState resjOriginalCoordinates = (resj.getResidueType() == NA ? resj.storeCoordinates() : null);
                    ResidueState reskOriginalCoordinates = (resk.getResidueType() == NA ? resk.storeCoordinates() : null);
                    ResidueState reslOriginalCoordinates = (resl.getResidueType() == NA ? resl.storeCoordinates() : null);
                    /*double[][] resiOriginalCoordinates = (resi.getResidueType() == NA ? storeSingleCoordinates(resi) : null);
                     double[][] resjOriginalCoordinates = (resj.getResidueType() == NA ? storeSingleCoordinates(resj) : null);
                     double[][] reskOriginalCoordinates = (resk.getResidueType() == NA ? storeSingleCoordinates(resk) : null);
                     double[][] reslOriginalCoordinates = (resl.getResidueType() == NA ? storeSingleCoordinates(resl) : null);*/

                    int indexOfI = allResiduesList.indexOf(resi);
                    int indexOfJ = allResiduesList.indexOf(resj);
                    int indexOfK = allResiduesList.indexOf(resk);
                    int indexOfL = allResiduesList.indexOf(resl);
                    double dij, dik, djk, dil, djl, dkl;
                    if (distance > 0) {
                        // Distance matrix is asymmetric, but in present implementation i < j < k.
                        dij = checkDistanceMatrix(indexOfI, ri, indexOfJ, rj);
                        dik = checkDistanceMatrix(indexOfI, ri, indexOfK, rk);
                        djk = checkDistanceMatrix(indexOfJ, rj, indexOfK, rk);
                        dil = checkDistanceMatrix(indexOfI, ri, indexOfL, rl);
                        djl = checkDistanceMatrix(indexOfJ, rj, indexOfL, rl);
                        dkl = checkDistanceMatrix(indexOfK, rk, indexOfL, rl);
                    } else {
                        dij = localDistanceMatrix[i][ri][j][rj];
                        dik = localDistanceMatrix[i][ri][k][rk];
                        djk = localDistanceMatrix[j][rj][k][rk];
                        dil = localDistanceMatrix[i][ri][l][rl];
                        djl = localDistanceMatrix[j][rj][l][rl];
                        dkl = localDistanceMatrix[k][rk][l][rl];
                    }
                    double dist = Math.min(dkl, Math.min(djl, Math.min(dil, Math.min(dij, Math.min(dik, djk)))));
                    double quadEnergy;
                    if (!quadCutoff || (dist < quadCutoffDist)) {
                        if (dist < superpositionThreshold) {
                            quadEnergy = 1.0E100;
                            logger.info(String.format(" Quad %7s %-2d, %7s %-2d, %7s %-2d, %7s %-2d:   set to 1.0E100 at %13.6f Ang < %5.3f Ang.",
                                    resi, ri, resj, rj, resk, rk, resl, rl, dist, superpositionThreshold));
                        } else {
                            // turn on, apply rotamers
                            turnOnAtoms(resi);
                            turnOnAtoms(resj);
                            turnOnAtoms(resk);
                            turnOnAtoms(resl);
                            RotamerLibrary.applyRotamer(resi, roti);
                            RotamerLibrary.applyRotamer(resj, rotj);
                            RotamerLibrary.applyRotamer(resk, rotk);
                            RotamerLibrary.applyRotamer(resl, rotl);

                            // compute quad and broadcast it
                            if (writeVideo || skipEnergies) {
                                quadEnergy = 0;
                            } else {
                                quadEnergy = currentEnergy()
                                        - self(i, ri) - self(j, rj) - self(k, rk) - self(l, rl)
                                        - pair(i, ri, j, rj) - pair(i, ri, k, rk) - pair(i, ri, l, rl)
                                        - pair(j, rj, k, rk) - pair(j, rj, l, rl) - pair(k, rk, l, rl)
                                        - triple(i, ri, j, rj, k, rk) - triple(i, ri, j, rj, l, rl) - triple(i, ri, k, rk, l, rl) - triple(j, rj, k, rk, l, rl)
                                        - backboneEnergy;
                                String distString = (dist < Double.MAX_VALUE) ? String.format("%10.3f", dist) : String.format("     large");
                                if (Math.abs(quadEnergy) > 1.0) {
                                    StringBuilder sb = new StringBuilder();
                                    sb.append(String.format(" Quad %7s %-2d, %7s %-2d, %7s %-2d, %7s %-2d: %16.8f at %s Ang.\n",
                                            resi, ri, resj, rj, resk, rk, resl, rl, quadEnergy, distString));
                                    sb.append(String.format("   Explain: (ref %d) \n", jobKey));
                                    sb.append(String.format("     Self %3d %3d:                  %.3f\n", i, ri, self(i, ri)));
                                    sb.append(String.format("     Self %3d %3d:                  %.3f\n", j, rj, self(j, rj)));
                                    sb.append(String.format("     Self %3d %3d:                  %.3f\n", k, rk, self(k, rk)));
                                    sb.append(String.format("     Self %3d %3d:                  %.3f\n", l, rl, self(l, rl)));
                                    sb.append(String.format("     Pair %3d %3d %3d %3d:          %.3f\n", i, ri, j, rj, pair(i, ri, j, rj)));
                                    sb.append(String.format("     Pair %3d %3d %3d %3d:          %.3f\n", i, ri, k, rk, pair(i, ri, k, rk)));
                                    sb.append(String.format("     Pair %3d %3d %3d %3d:          %.3f\n", i, ri, l, rl, pair(i, ri, l, rl)));
                                    sb.append(String.format("     Pair %3d %3d %3d %3d:          %.3f\n", j, rj, k, rk, pair(j, rj, k, rk)));
                                    sb.append(String.format("     Pair %3d %3d %3d %3d:          %.3f\n", j, rj, l, rl, pair(j, rj, l, rl)));
                                    sb.append(String.format("     Pair %3d %3d %3d %3d:          %.3f\n", k, rk, l, rl, pair(k, rk, l, rl)));
                                    sb.append(String.format("     Tri  %3d %3d %3d %3d %3d %3d:  %.3f\n", i, ri, j, rj, k, rk, triple(i, ri, j, rj, k, rk)));
                                    sb.append(String.format("     Tri  %3d %3d %3d %3d %3d %3d:  %.3f\n", i, ri, j, rj, l, rl, triple(i, ri, j, rj, l, rl)));
                                    sb.append(String.format("     Tri  %3d %3d %3d %3d %3d %3d:  %.3f\n", i, ri, k, rk, l, rl, triple(i, ri, k, rk, l, rl)));
                                    sb.append(String.format("     Tri  %3d %3d %3d %3d %3d %3d:  %.3f\n", j, rj, k, rk, l, rl, triple(j, rj, k, rk, l, rl)));
                                    sb.append(String.format("     backbone:                      %.3f\n", backboneEnergy));
                                    sb.append(String.format("     currentEnergy:                 %.3f\n", currentEnergy()));
                                    sb.append(String.format("     --s--\n"));
                                    sb.append(String.format("     Active residues:\n"));
                                    for (int debug = 0; debug < residues.length; debug++) {
                                        if (residues[debug].getSideChainAtoms().get(0).getUse()) {
                                            sb.append(String.format("       %s\n", residues[debug].toString()));
                                        }
                                    }
                                    sb.append(String.format("     --f--\n"));
                                    logger.info(sb.toString());
//                                    String filename = FilenameUtils.removeExtension(molecularAssembly.getFile().toString()) + "." + jobKey;
//                                    File file = new File(filename);
//                                    PDBFilter filt = new PDBFilter(file, molecularAssembly, null, null);
//                                    filt.writeFile(file, false);
                                } else {
                                    logger.info(String.format(" Quad %7s %-2d, %7s %-2d, %7s %-2d, %7s %-2d: %16.8f at %s Ang.",
                                            resi, ri, resj, rj, resk, rk, resl, rl, quadEnergy, distString));
                                }
                            }

                            // revert rotamers, turn off
                            if (resi.getResidueType() == NA) {
                                resi.revertCoordinates(resiOriginalCoordinates);
                                //revertSingleResidueCoordinates(resi, resiOriginalCoordinates);
                            } else {
                                RotamerLibrary.applyRotamer(resi, resi.getRotamers(resi)[0]);
                            }
                            if (resj.getResidueType() == NA) {
                                resj.revertCoordinates(resjOriginalCoordinates);
                                //revertSingleResidueCoordinates(resj, resjOriginalCoordinates);
                            } else {
                                RotamerLibrary.applyRotamer(resj, resj.getRotamers(resj)[0]);
                            }
                            if (resk.getResidueType() == NA) {
                                resk.revertCoordinates(reskOriginalCoordinates);
                                //revertSingleResidueCoordinates(resk, reskOriginalCoordinates);
                            } else {
                                RotamerLibrary.applyRotamer(resk, resk.getRotamers(resk)[0]);
                            }
                            if (resl.getResidueType() == NA) {
                                resl.revertCoordinates(reslOriginalCoordinates);
                                //revertSingleResidueCoordinates(resl, reslOriginalCoordinates);
                            } else {
                                RotamerLibrary.applyRotamer(resl, resl.getRotamers(resl)[0]);
                            }
                            turnOffAtoms(resi);
                            turnOffAtoms(resj);
                            turnOffAtoms(resk);
                            turnOffAtoms(resl);
                        }
                        /* No broadcasting of quad energies, just print!
                         double commEnergy[] = new double[9];
                         commEnergy[0] = i;
                         commEnergy[1] = ri;
                         commEnergy[2] = j;
                         commEnergy[3] = rj;
                         commEnergy[4] = k;
                         commEnergy[5] = rk;
                         commEnergy[6] = l;
                         commEnergy[7] = rl;
                         commEnergy[8] = quadEnergy;
                         DoubleBuf commEnergyBuf = DoubleBuf.buffer(commEnergy);
                         multicastBuf(commEnergyBuf);
                         if (algorithmListener != null) {
                         algorithmListener.algorithmUpdate(molecularAssembly);
                         }
                         */
                    } else {
                        logger.info(String.format(" Quad %7s %-2d, %7s %-2d, %7s %-2d, %7s %-2d: %16.8f at %10.3f Ang.",
                                resi, ri, resj, rj, resk, rk, resl, rl, 0.0, quadCutoffDist));
                    }
                }
            }
        }
    }

    private class DistanceRegion extends ParallelRegion {

        private final DistanceLoop distanceLoops[];
        private final int nResidues;
        private final Crystal crystal;
        private final int nSymm;
        private final int lists[][][];
        private final IntegerSchedule pairwiseSchedule;

        public DistanceRegion(int nt, int nResidues, Crystal crystal,
                int lists[][][], IntegerSchedule schedule) {
            distanceLoops = new DistanceLoop[nt];
            this.nResidues = nResidues;
            this.crystal = crystal;
            this.nSymm = crystal.spaceGroup.getNumberOfSymOps();
            this.lists = lists;
            for (int i = 0; i < nt; i++) {
                distanceLoops[i] = new DistanceLoop();
            }
            pairwiseSchedule = schedule;
        }

        @Override
        public void run() throws Exception {
            try {
                int threadID = getThreadIndex();
                execute(0, nResidues - 1, distanceLoops[threadID]);
            } catch (Exception e) {
                String message = " Exception computing residue-residue distances.";
                logger.log(Level.SEVERE, message, e);
            }
        }

        private class DistanceLoop extends IntegerForLoop {

            @Override
            public IntegerSchedule schedule() {
                return pairwiseSchedule;
            }

            @Override
            public void run(int lb, int ub) {
                // Loop over symmetry operators.
                for (int iSymOp = 0; iSymOp < nSymm; iSymOp++) {
                    SymOp symOp = crystal.spaceGroup.getSymOp(iSymOp);
                    // Loop over residues.
                    for (int i = lb; i <= ub; i++) {
                        Residue residuei = allResiduesArray[i];
                        Rotamer rotamersi[] = residuei.getRotamers(residuei);
                        int lengthRi;
                        boolean forcedResidueI = false;
                        try {
                            if (checkIfForced(residuei)) {
                                forcedResidueI = true;
                                lengthRi = 1;
                            } else {
                                lengthRi = rotamersi.length;
                            }
                        } catch (IndexOutOfBoundsException ex) {
                            logger.warning(String.format(" Exception in distance loop: %s", ex.toString()));
                            continue;
                        }
                        int list[] = lists[iSymOp][i];
                        int nList = list.length;

                        // Loop over Residue i's rotamers
                        for (int ri = 0; ri < lengthRi; ri++) {
                            double xi[][];
                            synchronized (residuei) {
                                if (!forcedResidueI) {
                                    Rotamer rotameri = rotamersi[ri];
                                    RotamerLibrary.applyRotamer(residuei, rotameri);
                                    //xi = storeSingleCoordinates(residuei);
                                    xi = residuei.storeCoordinateArray();
                                } else {
                                    //xi = storeSingleCoordinates(residuei);
                                    xi = residuei.storeCoordinateArray();
                                }
                            }
                            // Loop over Residue i's neighbors.
                            for (int k = 0; k < nList; k++) {
                                int j = list[k];
                                if (i == j) {
                                    continue;
                                }
                                Residue residuej = allResiduesArray[j];
                                Rotamer rotamersj[] = residuej.getRotamers(residuej);
                                int lengthRj;
                                boolean forcedResidueJ = false;
                                try {
                                    if (checkIfForced(residuej)) {
                                        forcedResidueJ = true;
                                        lengthRj = 1;
                                    } else {
                                        lengthRj = rotamersj.length;
                                    }
                                } catch (IndexOutOfBoundsException ex) {
                                    continue;
                                }
                                // Loop over the neighbor's rotamers
                                for (int rj = 0; rj < lengthRj; rj++) {
                                    double xj[][];
                                    synchronized (residuej) {
                                        if (!forcedResidueJ) {
                                            Rotamer rotamerj = rotamersj[rj];
                                            RotamerLibrary.applyRotamer(residuej, rotamerj);
                                            //xj = storeSingleCoordinates(residuej);
                                            xj = residuej.storeCoordinateArray();
                                        } else {
                                            //xj = storeSingleCoordinates(residuej);
                                            xj = residuej.storeCoordinateArray();
                                        }
                                    }

                                    if (getThreadIndex() == 0 && algorithmListener != null) {
                                        algorithmListener.algorithmUpdate(molecularAssembly);
                                    }

                                    double r = interResidueDistance(xi, xj, symOp);
                                    //logger.info(String.format(" %s %d %s %d %16.8f", residuei.toString(), i, residuej.toString(), j, r));
                                    if (i < j) {
                                        if (r < distanceMatrix[i][ri][j][rj]) {
                                            distanceMatrix[i][ri][j][rj] = r;
                                            // Would apply symmetry to the distance matrix:
                                            // distanceMatrix[j][rj][i][ri] = r;
                                        }
                                    } else {
                                        if (r < distanceMatrix[j][rj][i][ri]) {
                                            distanceMatrix[j][rj][i][ri] = r;
                                            // Would apply symmetry to the distance matrix:
                                            // distanceMatrix[j][rj][i][ri] = r;
                                        }
                                    }
                                }
                            }
                        }
                    }
                }
            }
        }
    }

    private class VideoWriter {

        private final MolecularAssembly molecularAssembly;
        private final PDBFilter filter;
        private boolean ignoreInactiveAtoms = false;
        private final String videoDir;
        private int snapshotNum = 1;
        public final boolean skipEnergies;

        public VideoWriter(MolecularAssembly molecularAssembly, boolean ignoreInactiveAtoms, boolean skipEnergies) {
            this.molecularAssembly = molecularAssembly;
            this.ignoreInactiveAtoms = ignoreInactiveAtoms;
            this.skipEnergies = skipEnergies;
            String molAssFile = molecularAssembly.getFile().getAbsolutePath();
            this.videoDir = FilenameUtils.separatorsToSystem(FilenameUtils.getFullPath(molAssFile) + "video/");
            this.filter = new PDBFilter(new File(videoDir + String.format("%08d", snapshotNum)), molecularAssembly, null, null);
            logger.info(String.format(" SDL: video snapshot directory: %s", videoDir));
            if (ignoreInactiveAtoms) {
                filter.setIgnoreInactiveAtoms(true);
            }
        }

        public void broadcastDummy(int i, int ri) {
            double commEnergy[] = new double[3];
            commEnergy[0] = i;
            commEnergy[1] = ri;
            commEnergy[2] = 0;
            DoubleBuf commEnergyBuf = DoubleBuf.buffer(commEnergy);
            multicastBuf(commEnergyBuf);
        }

        public void broadcastDummy(int i, int ri, int j, int rj) {
            double commEnergy[] = new double[5];
            commEnergy[0] = i;
            commEnergy[1] = ri;
            commEnergy[2] = j;
            commEnergy[3] = rj;
            commEnergy[4] = 0;
            DoubleBuf commEnergyBuf = DoubleBuf.buffer(commEnergy);
            multicastBuf(commEnergyBuf);
        }

        public void broadcastDummy(int i, int ri, int j, int rj, int k, int rk) {
            double commEnergy[] = new double[7];
            commEnergy[0] = i;
            commEnergy[1] = ri;
            commEnergy[2] = j;
            commEnergy[3] = rj;
            commEnergy[4] = k;
            commEnergy[5] = rk;
            commEnergy[6] = 0;
            DoubleBuf commEnergyBuf = DoubleBuf.buffer(commEnergy);
            multicastBuf(commEnergyBuf);
        }

        public void write(String name) {
            File previous = molecularAssembly.getFile();
            if (!name.endsWith(".pdb")) {
                name += ".pdb";
            }
            File file = new File(videoDir + name);
            filter.setFile(file);
            filter.writeFile(file, false);
            molecularAssembly.setFile(previous);
        }

        public void write() {
            File previous = molecularAssembly.getFile();
            String name = String.format("%08d.pdb", snapshotNum);
            File file = new File(videoDir + name);
            filter.setFile(file);
            filter.writeFile(file, false);
            molecularAssembly.setFile(previous);
            snapshotNum++;
        }
    }

    public enum Algorithm {

        INDEPENDENT, GLOBAL, GLOBAL_DEE, SLIDING_WINDOW, SLIDING_WINDOW_DEE, BOX_OPTIMIZATION
    }

    public enum Direction {

        FORWARD, BACKWARD
    }
}<|MERGE_RESOLUTION|>--- conflicted
+++ resolved
@@ -178,7 +178,8 @@
      */
     private int ensembleNumber = 1;
     /**
-     * The energy buffer applied to each elimination criteria to affect an ensemble.
+     * The energy buffer applied to each elimination criteria to affect an
+     * ensemble.
      */
     private double ensembleBuffer = 0.0;
     /**
@@ -1726,7 +1727,7 @@
                 histidineMode = Protonate.HistidineMode.HID_ONLY;
             }
         }
-        
+
         ArrayList<Residue> titratables = new ArrayList<>();
         for (Residue res : residueList) {
             ResidueEnumerations.AminoAcid3 source = ResidueEnumerations.AminoAcid3.valueOf(res.getName());
@@ -1746,7 +1747,7 @@
                 // logger.info(String.format(" Titratable: %s", residues.get(j)));
             }
         }
-        
+
         Polymer polymers[] = molecularAssembly.getChains();
         for (Residue res : titratables) {
             MultiResidue multiRes = new MultiResidue(res, molecularAssembly.getForceField(), molecularAssembly.getPotentialEnergy());
@@ -1758,7 +1759,7 @@
             }
             polymer.addMultiResidue(multiRes);
             titrationRecursiveBuild(res, multiRes, histidineMode);
-            
+
             // Switch back to the original form and ready the ForceFieldEnergy.
             multiRes.setActiveResidue(res);
             molecularAssembly.getPotentialEnergy().reInit();
@@ -1766,11 +1767,13 @@
             logger.info(String.format(" Titrating: %s", multiRes));
         }
     }
-    
-    /**
-     * Recursively maps Titration events and adds target Residues to a MultiResidue object.
+
+    /**
+     * Recursively maps Titration events and adds target Residues to a
+     * MultiResidue object.
+     *
      * @param member
-     * @param multiRes 
+     * @param multiRes
      */
     private void titrationRecursiveBuild(Residue member, MultiResidue multiRes, Protonate.HistidineMode histidineMode) {
         // Map titrations for this member.
@@ -1786,7 +1789,7 @@
                 avail.add(titr);
             }
         }
-        
+
         // For each titration, check whether it needs added as a MultiResidue option.
         for (Protonate.Titration titr : avail) {
             // Allow manual override of Histidine treatment.
@@ -1811,7 +1814,7 @@
             }
         }
     }
-    
+
     public double optimize() {
         boolean ignoreNA = false;
         String ignoreNAProp = System.getProperty("ignoreNA");
@@ -3799,15 +3802,9 @@
                 }
                 break;
             default:
-<<<<<<< HEAD
-                ArrayList<Atom> naList = residue.getAtomList();
-                for (Atom atom : naList) {
-                    atom.setUse(true);
-=======
                 atomList = residue.getAtomList();
                 for (Atom atom : atomList) {
-                    atom.setActive(true);
->>>>>>> c07e283e
+                    atom.setUse(true);
                 }
         }
     }
@@ -3822,15 +3819,10 @@
                 }
                 break;
             default:
-<<<<<<< HEAD
-                ArrayList<Atom> naList = residue.getAtomList();
-                for (Atom atom : naList) {
-                    atom.setUse(false);
-=======
                 atomList = residue.getAtomList();
                 for (Atom atom : atomList) {
-                    atom.setActive(false);
->>>>>>> c07e283e
+                    atom.setUse(false);
+
                 }
         }
     }
@@ -3866,11 +3858,11 @@
             return 1e100;
         }
     }
-    
-    /**
-     * Calculates the energy at the current state, with the option to throw instead
-     * of catching exceptions in the energy calculation.
-     * 
+
+    /**
+     * Calculates the energy at the current state, with the option to throw
+     * instead of catching exceptions in the energy calculation.
+     *
      * @param catchError If true, catch force field exceptions.
      * @return Energy of the current state.
      */
@@ -7242,17 +7234,17 @@
                 }
             }
             /**
-             * Regular: ep = minEnergy + clashThreshold
-             * Nucleic acids: ep = minEnergy + (clashThreshold * factor * factor)
-             * MultiResidues: ep = minEnergy + multiResClashThreshold
-             * 
-             * Nucleic acids are bigger than amino acids, and MultiResidues can 
+             * Regular: ep = minEnergy + clashThreshold Nucleic acids: ep =
+             * minEnergy + (clashThreshold * factor * factor) MultiResidues: ep
+             * = minEnergy + multiResClashThreshold
+             *
+             * Nucleic acids are bigger than amino acids, and MultiResidues can
              * have wild swings in energy on account of chemical perturbation.
              */
             double energyToPrune = (residue instanceof MultiResidue) ? multiResClashThreshold : clashThreshold;
             energyToPrune = (residue.getResidueType() == NA) ? energyToPrune * singletonNAPruningFactor * pruningFactor : energyToPrune;
             energyToPrune += minEnergy;
-            
+
             for (int ri = 0; ri < nrot; ri++) {
                 if (!check(i, ri) && (self(i, ri) > energyToPrune)) {
                     if (ri != 0 || !RotamerLibrary.getUsingOrigCoordsRotamer()) {
@@ -7308,7 +7300,7 @@
                 if (resj instanceof MultiResidue) {
                     threshold += multiResPairClashAddn;
                 }
-                
+
                 int numNARes = (resi.getResidueType() == NA ? 1 : 0) + (resj.getResidueType() == NA ? 1 : 0);
                 switch (numNARes) {
                     case 0:
@@ -7327,7 +7319,7 @@
                                 + " residues. This result should be impossible.");
                 }
                 threshold += minPair;
-                
+
                 // Check for elimination of any rotamer ri.
                 for (int ri = 0; ri < ni; ri++) {
                     if (check(i, ri)) {
@@ -7355,34 +7347,34 @@
                         }
                     }
                     /*if (resi.getResidueType() == NA && resj.getResidueType() == NA) {
-                        if (eliminate > (minPair + (pairClashThreshold * pruningFactor))) {
-                            if (ri != 0 || !RotamerLibrary.getUsingOrigCoordsRotamer()) {
-                                eliminateRotamer(residues, i, ri, print);
-                                logIfMaster(String.format(
-                                        " Pruning rotamer %s %d that clashes with all %s rotamers %16.8f >> %16.8f.",
-                                        resi, ri, resj, eliminate, minPair + (pairClashThreshold * pruningFactor)));
-                            }
-                        }
-                    } else if (resi.getResidueType() == NA || resj.getResidueType() == NA) {
-                        if (eliminate > (minPair + (pairClashThreshold * pairHalfPruningFactor))) {
-                            if (ri != 0 || !RotamerLibrary.getUsingOrigCoordsRotamer()) {
-                                eliminateRotamer(residues, i, ri, print);
-                                logIfMaster(String.format(
-                                        " Pruning rotamer %s %d that clashes with all %s rotamers %16.8f >> %16.8f.",
-                                        resi, ri, resj, eliminate, minPair + (pairClashThreshold * pairHalfPruningFactor)));
-                            }
-                        }
-                    } else {
-                        if (eliminate > (minPair + pairClashThreshold)) {
-                            // don't prune orig-coords rotamers
-                            if (ri != 0 || !RotamerLibrary.getUsingOrigCoordsRotamer()) {
-                                eliminateRotamer(residues, i, ri, print);
-                                logIfMaster(String.format(
-                                        " Pruning rotamer %s %d that clashes with all %s rotamers %16.8f >> %16.8f.",
-                                        resi, ri, resj, eliminate, minPair + pairClashThreshold));
-                            }
-                        }
-                    }*/
+                     if (eliminate > (minPair + (pairClashThreshold * pruningFactor))) {
+                     if (ri != 0 || !RotamerLibrary.getUsingOrigCoordsRotamer()) {
+                     eliminateRotamer(residues, i, ri, print);
+                     logIfMaster(String.format(
+                     " Pruning rotamer %s %d that clashes with all %s rotamers %16.8f >> %16.8f.",
+                     resi, ri, resj, eliminate, minPair + (pairClashThreshold * pruningFactor)));
+                     }
+                     }
+                     } else if (resi.getResidueType() == NA || resj.getResidueType() == NA) {
+                     if (eliminate > (minPair + (pairClashThreshold * pairHalfPruningFactor))) {
+                     if (ri != 0 || !RotamerLibrary.getUsingOrigCoordsRotamer()) {
+                     eliminateRotamer(residues, i, ri, print);
+                     logIfMaster(String.format(
+                     " Pruning rotamer %s %d that clashes with all %s rotamers %16.8f >> %16.8f.",
+                     resi, ri, resj, eliminate, minPair + (pairClashThreshold * pairHalfPruningFactor)));
+                     }
+                     }
+                     } else {
+                     if (eliminate > (minPair + pairClashThreshold)) {
+                     // don't prune orig-coords rotamers
+                     if (ri != 0 || !RotamerLibrary.getUsingOrigCoordsRotamer()) {
+                     eliminateRotamer(residues, i, ri, print);
+                     logIfMaster(String.format(
+                     " Pruning rotamer %s %d that clashes with all %s rotamers %16.8f >> %16.8f.",
+                     resi, ri, resj, eliminate, minPair + pairClashThreshold));
+                     }
+                     }
+                     }*/
                 }
                 // Check for elimination of any rotamer rj.
                 for (int rj = 0; rj < nj; rj++) {
@@ -7407,55 +7399,55 @@
                         }
                     }
                     /*if (resi.getResidueType() == NA && resj.getResidueType() == NA) {
-                        if (eliminate > (minPair + (pairClashThreshold * pruningFactor))) {
-                            if (rj != 0 || !RotamerLibrary.getUsingOrigCoordsRotamer()) {
-                                eliminateRotamer(residues, j, rj, print);
-                                logIfMaster(String.format(
-                                        " Pruning rotamer %s %d that clashes with all %s rotamers %16.8f >> %16.8f.",
-                                        resj, rj, resi, eliminate, minPair + (pairClashThreshold * pruningFactor)));
-                            }
-                        }
-                    } else if (resi.getResidueType() == NA || resj.getResidueType() == NA) {
-                        if (eliminate > (minPair + (pairClashThreshold * pairHalfPruningFactor))) {
-                            if (rj != 0 || !RotamerLibrary.getUsingOrigCoordsRotamer()) {
-                                eliminateRotamer(residues, j, rj, print);
-                                logIfMaster(String.format(
-                                        " Pruning rotamer %s %d that clashes with all %s rotamers %16.8f >> %16.8f.",
-                                        resj, rj, resi, eliminate, minPair + (pairClashThreshold * pairHalfPruningFactor)));
-                            }
-                        }
-                    } else {
-                        if (eliminate > (minPair + pairClashThreshold)) {
-                            // don't prune orig-coords rotamers
-                            if (rj != 0 || !RotamerLibrary.getUsingOrigCoordsRotamer()) {
-                                eliminateRotamer(residues, j, rj, print);
-                                logIfMaster(String.format(
-                                        " Pruning rotamer %s %d that clashes with all %s rotamers %16.8f >> %16.8f.",
-                                        resj, rj, resi, eliminate, minPair + pairClashThreshold));
-                            }
-                        }
-                    }*/
+                     if (eliminate > (minPair + (pairClashThreshold * pruningFactor))) {
+                     if (rj != 0 || !RotamerLibrary.getUsingOrigCoordsRotamer()) {
+                     eliminateRotamer(residues, j, rj, print);
+                     logIfMaster(String.format(
+                     " Pruning rotamer %s %d that clashes with all %s rotamers %16.8f >> %16.8f.",
+                     resj, rj, resi, eliminate, minPair + (pairClashThreshold * pruningFactor)));
+                     }
+                     }
+                     } else if (resi.getResidueType() == NA || resj.getResidueType() == NA) {
+                     if (eliminate > (minPair + (pairClashThreshold * pairHalfPruningFactor))) {
+                     if (rj != 0 || !RotamerLibrary.getUsingOrigCoordsRotamer()) {
+                     eliminateRotamer(residues, j, rj, print);
+                     logIfMaster(String.format(
+                     " Pruning rotamer %s %d that clashes with all %s rotamers %16.8f >> %16.8f.",
+                     resj, rj, resi, eliminate, minPair + (pairClashThreshold * pairHalfPruningFactor)));
+                     }
+                     }
+                     } else {
+                     if (eliminate > (minPair + pairClashThreshold)) {
+                     // don't prune orig-coords rotamers
+                     if (rj != 0 || !RotamerLibrary.getUsingOrigCoordsRotamer()) {
+                     eliminateRotamer(residues, j, rj, print);
+                     logIfMaster(String.format(
+                     " Pruning rotamer %s %d that clashes with all %s rotamers %16.8f >> %16.8f.",
+                     resj, rj, resi, eliminate, minPair + pairClashThreshold));
+                     }
+                     }
+                     }*/
                 }
                 /* Presently consitutively false
-                if (pruneIndivPairs) {
-                    for (int ri = 0; ri < ni; ni++) {
-                        if (check(i, ri)) {
-                            continue;
-                        }
-                        for (int rj = 0; rj < nj; nj++) {
-                            if (check(j, rj) || check(i, ri, j, rj)) {
-                                continue;
-                            }
-                            double currentPairEnergy = pair(i, ri, j, rj);
-                            if (currentPairEnergy > indivPruneThreshold) {
-                                eliminateRotamerPair(residues, i, ri, j, ri, print);
-                                logIfMaster(String.format(" Pruning rotamer pair %s %d %s %d that clashes with best "
-                                        + "%s %s rotamer pair %16.8f >> %16.8f.", resi, ri, resj, rj, resi, resj,
-                                        currentPairEnergy, indivPruneThreshold));
-                            }
-                        }
-                    }
-                }*/
+                 if (pruneIndivPairs) {
+                 for (int ri = 0; ri < ni; ni++) {
+                 if (check(i, ri)) {
+                 continue;
+                 }
+                 for (int rj = 0; rj < nj; nj++) {
+                 if (check(j, rj) || check(i, ri, j, rj)) {
+                 continue;
+                 }
+                 double currentPairEnergy = pair(i, ri, j, rj);
+                 if (currentPairEnergy > indivPruneThreshold) {
+                 eliminateRotamerPair(residues, i, ri, j, ri, print);
+                 logIfMaster(String.format(" Pruning rotamer pair %s %d %s %d that clashes with best "
+                 + "%s %s rotamer pair %16.8f >> %16.8f.", resi, ri, resj, rj, resi, resj,
+                 currentPairEnergy, indivPruneThreshold));
+                 }
+                 }
+                 }
+                 }*/
             }
         }
     }
@@ -7586,7 +7578,7 @@
 //                            continue;
 //                        }
                     }
-                    
+
                     double selfEnergy;
                     if (writeVideo || skipEnergies) {
                         selfEnergy = 0;
@@ -7775,7 +7767,7 @@
                     commEnergy[4] = twoBodyEnergy;
                     DoubleBuf commEnergyBuf = DoubleBuf.buffer(commEnergy);
                     multicastBuf(commEnergyBuf);
-                    
+
                     // move back, turn off
                     if (resi.getResidueType() == NA) {
                         //revertSingleResidueCoordinates(resi, resiOriginalCoordinates);
