--- conflicted
+++ resolved
@@ -8410,14 +8410,9 @@
                         if (check(j, rj) || check(i, ri, j, rj)) {
                             continue;
                         }
-<<<<<<< HEAD
                         double pairEnergy = get2Body(i, ri, j, rj) + getSelf(i, ri) + getSelf(j, rj);
-                        if (minPair > pairEnergy) {
-=======
-                        double pairEnergy = pair(i, ri, j, rj) + self(i, ri) + self(j, rj);
                         assert Double.isFinite(pairEnergy);
                         if (pairEnergy < minPair) {
->>>>>>> 07bace09
                             minPair = pairEnergy;
                             minRI = ri;
                             minRJ = rj;
@@ -8459,46 +8454,7 @@
                         if (check(j, rj) || check(i, ri, j, rj)) {
                             continue;
                         }
-<<<<<<< HEAD
                         double pairEnergy = get2Body(i, ri, j, rj) + getSelf(i, ri) + getSelf(j, rj);
-                        if (pairEnergy < eliminate) {
-                            eliminate = pairEnergy;
-                        }
-                    }
-                    if (eliminate > threshold) {
-                        if (eliminateRotamer(residues, i, ri, print)) {
-                            logIfMaster(format(
-                                    "  Rotamer (%7s,%2d) pruned by clashes with all %7s rotamers %s >> %s.",
-                                    resi, ri, resj, formatEnergy(eliminate), formatEnergy(minPair)));
-                        }
-                    }
-                }
-
-                // Check for elimination of any rotamer rj.
-                for (int rj = 0; rj < nj; rj++) {
-                    if (!validRotamer(residues, j, rj)) {
-                        continue;
-                    }
-
-                    double eliminate = Double.MAX_VALUE;
-                    for (int ri = 0; ri < ni; ri++) {
-                        if (!validRotamer(residues, i, ri) || check(i, ri, j, rj)) {
-                            continue;
-                        }
-                        double pairEnergy = get2Body(i, ri, j, rj) + getSelf(i, ri) + getSelf(j, rj);
-                        if (pairEnergy < eliminate) {
-                            eliminate = pairEnergy;
-                        }
-                    }
-                    if (eliminate > threshold) {
-                        eliminateRotamer(residues, j, rj, print);
-                        logIfMaster(format(
-                                "  Rotamer (%7s,%2d) pruned by clashes with all %7s rotamers %s >> %s.",
-                                resj, rj, resi, formatEnergy(eliminate), formatEnergy(minPair)));
-                    }
-                }
-=======
-                        double pairEnergy = pair(i, ri, j, rj) + self(i, ri) + self(j, rj);
                         assert Double.isFinite(pairEnergy);
                         if (pairEnergy > toEliminate) {
                             logIfMaster(format(" Pruning pair %s-%d %s-%d by %s-%d %s-%d; energy %s > " +
@@ -8507,9 +8463,7 @@
                         }
                     }
                 }
-
                 pairsToSingleElimination(residues, i, j);
->>>>>>> 07bace09
             }
         }
     }
